// Copyright (c) 2013-2022 Anton Kozhevnikov, Thomas Schulthess
// All rights reserved.
//
// Redistribution and use in source and binary forms, with or without modification, are permitted provided that
// the following conditions are met:
//
// 1. Redistributions of source code must retain the above copyright notice, this list of conditions and the
//    following disclaimer.
// 2. Redistributions in binary form must reproduce the above copyright notice, this list of conditions
//    and the following disclaimer in the documentation and/or other materials provided with the distribution.
//
// THIS SOFTWARE IS PROVIDED BY THE COPYRIGHT HOLDERS AND CONTRIBUTORS "AS IS" AND ANY EXPRESS OR IMPLIED
// WARRANTIES, INCLUDING, BUT NOT LIMITED TO, THE IMPLIED WARRANTIES OF MERCHANTABILITY AND FITNESS FOR A
// PARTICULAR PURPOSE ARE DISCLAIMED. IN NO EVENT SHALL THE COPYRIGHT HOLDER OR CONTRIBUTORS BE LIABLE FOR
// ANY DIRECT, INDIRECT, INCIDENTAL, SPECIAL, EXEMPLARY, OR CONSEQUENTIAL DAMAGES (INCLUDING, BUT NOT LIMITED TO,
// PROCUREMENT OF SUBSTITUTE GOODS OR SERVICES; LOSS OF USE, DATA, OR PROFITS; OR BUSINESS INTERRUPTION) HOWEVER
// CAUSED AND ON ANY THEORY OF LIABILITY, WHETHER IN CONTRACT, STRICT LIABILITY, OR TORT (INCLUDING NEGLIGENCE OR
// OTHERWISE) ARISING IN ANY WAY OUT OF THE USE OF THIS SOFTWARE, EVEN IF ADVISED OF THE POSSIBILITY OF SUCH DAMAGE.

/** \file communicator.hpp
 *
 *  \brief Contains declaration and implementation of mpi::Communicator class.
 */

#ifndef __COMMUNICATOR_HPP__
#define __COMMUNICATOR_HPP__

#include <mpi.h>
#include <cassert>
#include <vector>
#include <complex>
#include <cstdarg>
#include <functional>
#include <memory>
#include <algorithm>
#include <cstring>
#include <cstdio>
#include <map>

/// MPI related functions and classes.
namespace mpi {

/// Get number of ranks per node.
int num_ranks_per_node();

/// Get GPU device id associated with the current rank.
int get_device_id(int num_devices__);

#define CALL_MPI(func__, args__)                                                     \
{                                                                                    \
    if (func__ args__ != MPI_SUCCESS) {                                              \
        std::printf("error in %s at line %i of file %s\n", #func__, __LINE__, __FILE__);  \
        MPI_Abort(MPI_COMM_WORLD, -1);                                               \
    }                                                                                \
}

/// Tyoe of MPI reduction.
enum class op_t
{
    sum,
    max,
    min
};

template <op_t op>
struct op_wrapper;

template <>
struct op_wrapper<op_t::sum>
{
<<<<<<< HEAD
    static constexpr auto kind = MPI_SUM;
=======
    operator MPI_Op() const noexcept {return MPI_SUM;}
>>>>>>> 2209c4d8
};

template <>
struct op_wrapper<op_t::max>
{
<<<<<<< HEAD
    static constexpr auto kind = MPI_MAX;
=======
    operator MPI_Op() const noexcept {return MPI_MAX;}
>>>>>>> 2209c4d8
};

template <>
struct op_wrapper<op_t::min>
{
<<<<<<< HEAD
    static constexpr auto kind = MPI_MIN;
=======
    operator MPI_Op() const noexcept {return MPI_MIN;}
>>>>>>> 2209c4d8
};

template <typename T>
struct type_wrapper;

template <>
struct type_wrapper<float>
{
<<<<<<< HEAD
    static constexpr auto kind = MPI_FLOAT;
=======
    operator MPI_Datatype() const noexcept {return MPI_FLOAT;}
>>>>>>> 2209c4d8
};

template <>
struct type_wrapper<std::complex<float>>
{
<<<<<<< HEAD
    static constexpr auto kind = MPI_C_FLOAT_COMPLEX;
=======
    operator MPI_Datatype() const noexcept {return MPI_C_FLOAT_COMPLEX;}
>>>>>>> 2209c4d8
};

template <>
struct type_wrapper<double>
{
<<<<<<< HEAD
    static constexpr auto kind = MPI_DOUBLE;
};

template <>
struct type_wrapper<long double>
{
    static constexpr auto kind = MPI_LONG_DOUBLE;
};

template <>
struct type_wrapper<std::complex<double>>
{
    static constexpr auto kind = MPI_C_DOUBLE_COMPLEX;
=======
    operator MPI_Datatype() const noexcept {return MPI_DOUBLE;}
};

template <>
struct type_wrapper<std::complex<double>>
{
    operator MPI_Datatype() const noexcept {return MPI_C_DOUBLE_COMPLEX;}
};

template <>
struct type_wrapper<long double>
{
    operator MPI_Datatype() const noexcept {return MPI_LONG_DOUBLE;}
>>>>>>> 2209c4d8
};

template <>
struct type_wrapper<int>
{
<<<<<<< HEAD
    static constexpr auto kind = MPI_INT;
=======
    operator MPI_Datatype() const noexcept {return MPI_INT;}
>>>>>>> 2209c4d8
};

template <>
struct type_wrapper<int16_t>
{
<<<<<<< HEAD
    static constexpr auto kind = MPI_SHORT;
=======
    operator MPI_Datatype() const noexcept {return MPI_SHORT;}
>>>>>>> 2209c4d8
};

template <>
struct type_wrapper<char>
{
<<<<<<< HEAD
    static constexpr auto kind = MPI_CHAR;
=======
    operator MPI_Datatype() const noexcept {return MPI_CHAR;}
>>>>>>> 2209c4d8
};

template <>
struct type_wrapper<unsigned char>
{
<<<<<<< HEAD
    static constexpr auto kind = MPI_UNSIGNED_CHAR;
=======
    operator MPI_Datatype() const noexcept {return MPI_UNSIGNED_CHAR;}
>>>>>>> 2209c4d8
};

template <>
struct type_wrapper<unsigned long long>
{
<<<<<<< HEAD
    static constexpr auto kind = MPI_UNSIGNED_LONG_LONG;
=======
    operator MPI_Datatype() const noexcept {return MPI_UNSIGNED_LONG_LONG;}
>>>>>>> 2209c4d8
};

template <>
struct type_wrapper<unsigned long>
{
<<<<<<< HEAD
    static constexpr auto kind = MPI_UNSIGNED_LONG;
=======
    operator MPI_Datatype() const noexcept {return MPI_UNSIGNED_LONG;}
>>>>>>> 2209c4d8
};

template <>
struct type_wrapper<bool>
{
<<<<<<< HEAD
    static constexpr auto kind = MPI_CXX_BOOL;
=======
    operator MPI_Datatype() const noexcept {return MPI_CXX_BOOL;}
>>>>>>> 2209c4d8
};

template <>
struct type_wrapper<uint32_t>
{
<<<<<<< HEAD
    static constexpr auto kind = MPI_UINT32_T;
=======
    operator MPI_Datatype() const noexcept {return MPI_UINT32_T;}
>>>>>>> 2209c4d8
};

struct block_data_descriptor
{
    int num_ranks{-1};
    std::vector<int> counts;
    std::vector<int> offsets;

    block_data_descriptor()
    {
    }

    block_data_descriptor(int num_ranks__)
        : num_ranks(num_ranks__)
    {
        counts  = std::vector<int>(num_ranks, 0);
        offsets = std::vector<int>(num_ranks, 0);
    }

    void calc_offsets()
    {
        for (int i = 1; i < num_ranks; i++) {
            offsets[i] = offsets[i - 1] + counts[i - 1];
        }
    }

    inline int size() const
    {
        return counts.back() + offsets.back();
    }
};

class Request
{
  private:
    MPI_Request handler_;
  public:
    ~Request()
    {
        //CALL_MPI(MPI_Request_free, (&handler_));
    }
    void wait()
    {
        CALL_MPI(MPI_Wait, (&handler_, MPI_STATUS_IGNORE));
    }

    MPI_Request& handler()
    {
        return handler_;
    }
};

struct mpi_comm_deleter
{
    void operator()(MPI_Comm* comm__) const
    {
        int mpi_finalized_flag;
        MPI_Finalized(&mpi_finalized_flag);
        if (!mpi_finalized_flag) {
            CALL_MPI(MPI_Comm_free, (comm__));
        }
        delete comm__;
    }
};

/// MPI communicator wrapper.
class Communicator
{
  private:
    /// Raw MPI communicator.
    MPI_Comm mpi_comm_raw_{MPI_COMM_NULL};
    /// Smart pointer to allocated MPI communicator.
    std::shared_ptr<MPI_Comm> mpi_comm_;
    /// Store communicator's rank.
    int rank_{-1};
    /// Store communicator's size.
    int size_{-1};

    void init()
    {
        assert(mpi_comm_raw_ != MPI_COMM_NULL);
        CALL_MPI(MPI_Comm_rank, (mpi_comm_raw_, &rank_));
        CALL_MPI(MPI_Comm_size, (mpi_comm_raw_, &size_));
    }

  public:
    /// Default constructor.
    Communicator()
    {
    }

    /// Constructor for existing communicator.
    explicit Communicator(MPI_Comm mpi_comm__)
        : mpi_comm_raw_(mpi_comm__)
    {
        init();
    }

    /// Constructor for new communicator.
    explicit Communicator(std::shared_ptr<MPI_Comm> comm__)
        : mpi_comm_raw_(*comm__)
        , mpi_comm_(comm__)
    {
        init();
    }

    /// MPI initialization.
    static void initialize(int required__)
    {
        int provided;

        MPI_Init_thread(NULL, NULL, required__, &provided);

        MPI_Query_thread(&provided);
        if (provided < required__) {
            std::printf("Warning! Required level of thread support is not provided.\nprovided: %d \nrequired: %d\n", provided, required__);
        }
    }

    /// MPI shut down.
    static void finalize()
    {
        MPI_Finalize();
    }

    static bool is_finalized()
    {
        int mpi_finalized_flag;
        MPI_Finalized(&mpi_finalized_flag);
        return mpi_finalized_flag == true;
    }

    static Communicator const& self()
    {
        static Communicator comm(MPI_COMM_SELF);
        return comm;
    }

    static Communicator const& world()
    {
        static Communicator comm(MPI_COMM_WORLD);
        return comm;
    }

    static Communicator const& null()
    {
        static Communicator comm(MPI_COMM_NULL);
        return comm;
    }

    void abort(int errcode__) const
    {
        CALL_MPI(MPI_Abort, (this->native(), errcode__));
    }

    inline Communicator cart_create(int ndims__, int const* dims__, int const* periods__) const
    {
        auto comm_sptr = std::shared_ptr<MPI_Comm>(new MPI_Comm, mpi_comm_deleter());
        CALL_MPI(MPI_Cart_create, (this->native(), ndims__, dims__, periods__, 0, comm_sptr.get()));
        return Communicator(comm_sptr);
    }

    inline Communicator cart_sub(int const* remain_dims__) const
    {
        auto comm_sptr = std::shared_ptr<MPI_Comm>(new MPI_Comm, mpi_comm_deleter());
        CALL_MPI(MPI_Cart_sub, (this->native(), remain_dims__, comm_sptr.get()));
        return Communicator(comm_sptr);
    }

    inline Communicator split(int color__) const
    {
        auto comm_sptr = std::shared_ptr<MPI_Comm>(new MPI_Comm, mpi_comm_deleter());
        CALL_MPI(MPI_Comm_split, (this->native(), color__, rank(), comm_sptr.get()));
        return Communicator(comm_sptr);
    }

    inline Communicator duplicate() const
    {
        auto comm_sptr = std::shared_ptr<MPI_Comm>(new MPI_Comm, mpi_comm_deleter());
        CALL_MPI(MPI_Comm_dup, (this->native(), comm_sptr.get()));
        return Communicator(comm_sptr);
    }

    /// Mapping between Fortran and SIRIUS MPI communicators.
    static Communicator const& map_fcomm(int fcomm__)
    {
        static std::map<int, Communicator> fcomm_map;
        if (!fcomm_map.count(fcomm__)) {
            fcomm_map[fcomm__] = Communicator(MPI_Comm_f2c(fcomm__));
        }

        auto& comm = fcomm_map[fcomm__];
        return comm;
    }

    /// Return the native raw MPI communicator handler.
    inline MPI_Comm native() const
    {
        return mpi_comm_raw_;
    }

    static int get_tag(int i__, int j__)
    {
        if (i__ > j__) {
            std::swap(i__, j__);
        }
        return (j__ * (j__ + 1) / 2 + i__ + 1) << 6;
    }

    static std::string processor_name()
    {
        char name[MPI_MAX_PROCESSOR_NAME];
        int len;
        CALL_MPI(MPI_Get_processor_name, (name, &len));
        return std::string(name, len);
    }

    /// Rank of MPI process inside communicator.
    inline int rank() const
    {
        return rank_;
    }

    /// Size of the communicator (number of ranks).
    inline int size() const
    {
        return size_;
    }

    /// Rank of MPI process inside communicator with associated Cartesian partitioning.
    inline int cart_rank(std::vector<int> const& coords__) const
    {
        if (this->native() == MPI_COMM_SELF) {
            return 0;
        }

        int r;
        CALL_MPI(MPI_Cart_rank, (this->native(), &coords__[0], &r));
        return r;
    }

    inline bool is_null() const
    {
        return (mpi_comm_raw_ == MPI_COMM_NULL);
    }

    inline void barrier() const
    {
#if defined(__PROFILE_MPI)
        PROFILE("MPI_Barrier");
#endif
        assert(this->native() != MPI_COMM_NULL);
        CALL_MPI(MPI_Barrier, (this->native()));
    }

    template <typename T, op_t mpi_op__ = op_t::sum>
    inline void reduce(T* buffer__, int count__, int root__) const
    {
        if (root__ == rank()) {
<<<<<<< HEAD
            CALL_MPI(MPI_Reduce, (MPI_IN_PLACE, buffer__, count__, type_wrapper<T>::kind,
                                  op_wrapper<mpi_op__>::kind, root__, this->native()));
        } else {
            CALL_MPI(MPI_Reduce, (buffer__, NULL, count__, type_wrapper<T>::kind,
                                  op_wrapper<mpi_op__>::kind, root__, this->native()));
=======
            CALL_MPI(MPI_Reduce, (MPI_IN_PLACE, buffer__, count__, type_wrapper<T>(),
                                  op_wrapper<mpi_op__>(), root__, this->native()));
        } else {
            CALL_MPI(MPI_Reduce, (buffer__, NULL, count__, type_wrapper<T>(),
                                  op_wrapper<mpi_op__>(), root__, this->native()));
>>>>>>> 2209c4d8
        }
    }

    template <typename T, op_t mpi_op__ = op_t::sum>
    inline void reduce(T* buffer__, int count__, int root__, MPI_Request* req__) const
    {
        if (root__ == rank()) {
<<<<<<< HEAD
            CALL_MPI(MPI_Ireduce, (MPI_IN_PLACE, buffer__, count__, type_wrapper<T>::kind,
                                   op_wrapper<mpi_op__>::kind, root__, this->native(), req__));
        } else {
            CALL_MPI(MPI_Ireduce, (buffer__, NULL, count__, type_wrapper<T>::kind,
                                   op_wrapper<mpi_op__>::kind, root__, this->native(), req__));
=======
            CALL_MPI(MPI_Ireduce, (MPI_IN_PLACE, buffer__, count__, type_wrapper<T>(),
                                   op_wrapper<mpi_op__>(), root__, this->native(), req__));
        } else {
            CALL_MPI(MPI_Ireduce, (buffer__, NULL, count__, type_wrapper<T>(),
                                   op_wrapper<mpi_op__>(), root__, this->native(), req__));
>>>>>>> 2209c4d8
        }
    }

    template <typename T, op_t mpi_op__ = op_t::sum>
    void reduce(T const* sendbuf__, T* recvbuf__, int count__, int root__) const
    {
<<<<<<< HEAD
        CALL_MPI(MPI_Reduce, (sendbuf__, recvbuf__, count__, type_wrapper<T>::kind,
                              op_wrapper<mpi_op__>::kind, root__, this->native()));
=======
        CALL_MPI(MPI_Reduce, (sendbuf__, recvbuf__, count__, type_wrapper<T>(),
                              op_wrapper<mpi_op__>(), root__, this->native()));
>>>>>>> 2209c4d8
    }

    template <typename T, op_t mpi_op__ = op_t::sum>
    void reduce(T const* sendbuf__, T* recvbuf__, int count__, int root__, MPI_Request* req__) const
    {
<<<<<<< HEAD
        CALL_MPI(MPI_Ireduce, (sendbuf__, recvbuf__, count__, type_wrapper<T>::kind,
                               op_wrapper<mpi_op__>::kind, root__, this->native(), req__));
=======
        CALL_MPI(MPI_Ireduce, (sendbuf__, recvbuf__, count__, type_wrapper<T>(),
                               op_wrapper<mpi_op__>(), root__, this->native(), req__));
>>>>>>> 2209c4d8
    }

    /// Perform the in-place (the output buffer is used as the input buffer) all-to-all reduction.
    template <typename T, op_t mpi_op__ = op_t::sum>
    inline void allreduce(T* buffer__, int count__) const
    {
<<<<<<< HEAD
        CALL_MPI(MPI_Allreduce, (MPI_IN_PLACE, buffer__, count__, type_wrapper<T>::kind,
                                 op_wrapper<mpi_op__>::kind, this->native()));
=======
        CALL_MPI(MPI_Allreduce, (MPI_IN_PLACE, buffer__, count__, type_wrapper<T>(),
                                 op_wrapper<mpi_op__>(), this->native()));
>>>>>>> 2209c4d8
    }

    /// Perform the in-place (the output buffer is used as the input buffer) all-to-all reduction.
    template <typename T, op_t op__ = op_t::sum>
    inline void allreduce(std::vector<T>& buffer__) const
    {
        allreduce<T, op__>(buffer__.data(), static_cast<int>(buffer__.size()));
    }

    template <typename T, op_t mpi_op__ = op_t::sum>
    inline void iallreduce(T* buffer__, int count__, MPI_Request* req__) const
    {
#if defined(__PROFILE_MPI)
        PROFILE("MPI_Iallreduce");
#endif
<<<<<<< HEAD
        CALL_MPI(MPI_Iallreduce, (MPI_IN_PLACE, buffer__, count__, type_wrapper<T>::kind,
                                  op_wrapper<mpi_op__>::kind, this->native(), req__));
=======
        CALL_MPI(MPI_Iallreduce, (MPI_IN_PLACE, buffer__, count__, type_wrapper<T>(),
                                  op_wrapper<mpi_op__>(), this->native(), req__));
>>>>>>> 2209c4d8
    }

    /// Perform buffer broadcast.
    template <typename T>
    inline void bcast(T* buffer__, int count__, int root__) const
    {
#if defined(__PROFILE_MPI)
        PROFILE("MPI_Bcast");
#endif
<<<<<<< HEAD
        CALL_MPI(MPI_Bcast, (buffer__, count__, type_wrapper<T>::kind, root__, this->native()));
=======
        CALL_MPI(MPI_Bcast, (buffer__, count__, type_wrapper<T>(), root__, this->native()));
>>>>>>> 2209c4d8
    }

    inline void bcast(std::string& str__, int root__) const
    {
        int sz;
        if (rank() == root__) {
            sz = static_cast<int>(str__.size());
        }
        bcast(&sz, 1, root__);
        char* buf = new char[sz + 1];
        if (rank() == root__) {
            std::copy(str__.c_str(), str__.c_str() + sz + 1, buf);
        }
        bcast(buf, sz + 1, root__);
        str__ = std::string(buf);
        delete[] buf;
    }

    /// In-place MPI_Allgatherv.
    template <typename T>
    void
    allgather(T* buffer__, int const* recvcounts__, int const* displs__) const
    {
#if defined(__PROFILE_MPI)
        PROFILE("MPI_Allgatherv");
#endif
        CALL_MPI(MPI_Allgatherv, (MPI_IN_PLACE, 0, MPI_DATATYPE_NULL, buffer__, recvcounts__, displs__,
<<<<<<< HEAD
                                  type_wrapper<T>::kind, this->native()));
=======
                                  type_wrapper<T>(), this->native()));
>>>>>>> 2209c4d8
    }

    /// Out-of-place MPI_Allgatherv.
    template <typename T>
    void
    allgather(T const* sendbuf__, int sendcount__, T* recvbuf__, int const* recvcounts__, int const* displs__) const
    {
#if defined(__PROFILE_MPI)
        PROFILE("MPI_Allgatherv");
#endif
<<<<<<< HEAD
        CALL_MPI(MPI_Allgatherv, (sendbuf__, sendcount__, type_wrapper<T>::kind, recvbuf__, recvcounts__,
                                  displs__, type_wrapper<T>::kind, this->native()));
=======
        CALL_MPI(MPI_Allgatherv, (sendbuf__, sendcount__, type_wrapper<T>(), recvbuf__, recvcounts__,
                                  displs__, type_wrapper<T>(), this->native()));
>>>>>>> 2209c4d8
    }

    template <typename T>
    void
    allgather(T const* sendbuf__, T* recvbuf__, int count__, int displs__) const
    {
        std::vector<int> v(size() * 2);
        v[2 * rank()]     = count__;
        v[2 * rank() + 1] = displs__;

        CALL_MPI(MPI_Allgather,
<<<<<<< HEAD
                 (MPI_IN_PLACE, 0, MPI_DATATYPE_NULL, v.data(), 2, type_wrapper<int>::kind, this->native()));
=======
                 (MPI_IN_PLACE, 0, MPI_DATATYPE_NULL, v.data(), 2, type_wrapper<int>(), this->native()));
>>>>>>> 2209c4d8

        std::vector<int> counts(size());
        std::vector<int> displs(size());

        for (int i = 0; i < size(); i++) {
            counts[i] = v[2 * i];
            displs[i] = v[2 * i + 1];
        }

<<<<<<< HEAD
        CALL_MPI(MPI_Allgatherv, (sendbuf__, count__, type_wrapper<T>::kind, recvbuf__, counts.data(),
                                  displs.data(), type_wrapper<T>::kind, this->native()));
=======
        CALL_MPI(MPI_Allgatherv, (sendbuf__, count__, type_wrapper<T>(), recvbuf__, counts.data(),
                                  displs.data(), type_wrapper<T>(), this->native()));
>>>>>>> 2209c4d8
    }

    /// In-place MPI_Allgatherv.
    template <typename T>
    void
    allgather(T* buffer__, int count__, int displs__) const
    {
        std::vector<int> v(size() * 2);
        v[2 * rank()]     = count__;
        v[2 * rank() + 1] = displs__;

        CALL_MPI(MPI_Allgather,
<<<<<<< HEAD
                 (MPI_IN_PLACE, 0, MPI_DATATYPE_NULL, v.data(), 2, type_wrapper<int>::kind, this->native()));
=======
                 (MPI_IN_PLACE, 0, MPI_DATATYPE_NULL, v.data(), 2, type_wrapper<int>(), this->native()));
>>>>>>> 2209c4d8

        std::vector<int> counts(size());
        std::vector<int> displs(size());

        for (int i = 0; i < size(); i++) {
            counts[i] = v[2 * i];
            displs[i] = v[2 * i + 1];
        }
        allgather(buffer__, counts.data(), displs.data());
    }

    template <typename T>
    void send(T const* buffer__, int count__, int dest__, int tag__) const
    {
#if defined(__PROFILE_MPI)
        PROFILE("MPI_Send");
#endif
<<<<<<< HEAD
        CALL_MPI(MPI_Send, (buffer__, count__, type_wrapper<T>::kind, dest__, tag__, this->native()));
=======
        CALL_MPI(MPI_Send, (buffer__, count__, type_wrapper<T>(), dest__, tag__, this->native()));
>>>>>>> 2209c4d8
    }

    template <typename T>
    Request isend(T const* buffer__, int count__, int dest__, int tag__) const
    {
        Request req;
#if defined(__PROFILE_MPI)
        PROFILE("MPI_Isend");
#endif
<<<<<<< HEAD
        CALL_MPI(MPI_Isend, (buffer__, count__, type_wrapper<T>::kind, dest__, tag__, this->native(), &req.handler()));
=======
        CALL_MPI(MPI_Isend, (buffer__, count__, type_wrapper<T>(), dest__, tag__, this->native(), &req.handler()));
>>>>>>> 2209c4d8
        return req;
    }

    template <typename T>
    void recv(T* buffer__, int count__, int source__, int tag__) const
    {
#if defined(__PROFILE_MPI)
        PROFILE("MPI_Recv");
#endif
        CALL_MPI(MPI_Recv,
<<<<<<< HEAD
                 (buffer__, count__, type_wrapper<T>::kind, source__, tag__, this->native(), MPI_STATUS_IGNORE));
=======
                 (buffer__, count__, type_wrapper<T>(), source__, tag__, this->native(), MPI_STATUS_IGNORE));
>>>>>>> 2209c4d8
    }

    template <typename T>
    Request irecv(T* buffer__, int count__, int source__, int tag__) const
    {
        Request req;
#if defined(__PROFILE_MPI)
        PROFILE("MPI_Irecv");
#endif
<<<<<<< HEAD
        CALL_MPI(MPI_Irecv, (buffer__, count__, type_wrapper<T>::kind, source__, tag__, this->native(), &req.handler()));
=======
        CALL_MPI(MPI_Irecv, (buffer__, count__, type_wrapper<T>(), source__, tag__, this->native(), &req.handler()));
>>>>>>> 2209c4d8
        return req;
    }

    template <typename T>
    void gather(T const* sendbuf__, T* recvbuf__, int const* recvcounts__, int const* displs__, int root__) const
    {
        int sendcount = recvcounts__[rank()];

#if defined(__PROFILE_MPI)
        PROFILE("MPI_Gatherv");
#endif
<<<<<<< HEAD
        CALL_MPI(MPI_Gatherv, (sendbuf__, sendcount, type_wrapper<T>::kind, recvbuf__, recvcounts__, displs__,
                               type_wrapper<T>::kind, root__, this->native()));
=======
        CALL_MPI(MPI_Gatherv, (sendbuf__, sendcount, type_wrapper<T>(), recvbuf__, recvcounts__, displs__,
                               type_wrapper<T>(), root__, this->native()));
>>>>>>> 2209c4d8
    }

    /// Gather data on a given rank.
    template <typename T>
    void gather(T const* sendbuf__, T* recvbuf__, int offset__, int count__, int root__) const
    {

#if defined(__PROFILE_MPI)
        PROFILE("MPI_Gatherv");
#endif
        std::vector<int> v(size() * 2);
        v[2 * rank()]     = count__;
        v[2 * rank() + 1] = offset__;

        CALL_MPI(MPI_Allgather,
<<<<<<< HEAD
                 (MPI_IN_PLACE, 0, MPI_DATATYPE_NULL, v.data(), 2, type_wrapper<int>::kind, this->native()));
=======
                 (MPI_IN_PLACE, 0, MPI_DATATYPE_NULL, v.data(), 2, type_wrapper<int>(), this->native()));
>>>>>>> 2209c4d8

        std::vector<int> counts(size());
        std::vector<int> offsets(size());

        for (int i = 0; i < size(); i++) {
            counts[i]  = v[2 * i];
            offsets[i] = v[2 * i + 1];
        }
<<<<<<< HEAD
        CALL_MPI(MPI_Gatherv, (sendbuf__, count__, type_wrapper<T>::kind, recvbuf__, counts.data(),
                               offsets.data(), type_wrapper<T>::kind, root__, this->native()));
=======
        CALL_MPI(MPI_Gatherv, (sendbuf__, count__, type_wrapper<T>(), recvbuf__, counts.data(),
                               offsets.data(), type_wrapper<T>(), root__, this->native()));
>>>>>>> 2209c4d8
    }

    template <typename T>
    void scatter(T const* sendbuf__, T* recvbuf__, int const* sendcounts__, int const* displs__, int root__) const
    {
#if defined(__PROFILE_MPI)
        PROFILE("MPI_Scatterv");
#endif
        int recvcount = sendcounts__[rank()];
<<<<<<< HEAD
        CALL_MPI(MPI_Scatterv, (sendbuf__, sendcounts__, displs__, type_wrapper<T>::kind, recvbuf__, recvcount,
                                type_wrapper<T>::kind, root__, this->native()));
=======
        CALL_MPI(MPI_Scatterv, (sendbuf__, sendcounts__, displs__, type_wrapper<T>(), recvbuf__, recvcount,
                                type_wrapper<T>(), root__, this->native()));
>>>>>>> 2209c4d8
    }

    template <typename T>
    void alltoall(T const* sendbuf__, int sendcounts__, T* recvbuf__, int recvcounts__) const
    {
#if defined(__PROFILE_MPI)
        PROFILE("MPI_Alltoall");
#endif
<<<<<<< HEAD
        CALL_MPI(MPI_Alltoall, (sendbuf__, sendcounts__, type_wrapper<T>::kind, recvbuf__, recvcounts__,
                                type_wrapper<T>::kind, this->native()));
=======
        CALL_MPI(MPI_Alltoall, (sendbuf__, sendcounts__, type_wrapper<T>(), recvbuf__, recvcounts__,
                                type_wrapper<T>(), this->native()));
>>>>>>> 2209c4d8
    }

    template <typename T>
    void alltoall(T const* sendbuf__, int const* sendcounts__, int const* sdispls__, T* recvbuf__,
                  int const* recvcounts__, int const* rdispls__) const
    {
#if defined(__PROFILE_MPI)
        PROFILE("MPI_Alltoallv");
#endif
<<<<<<< HEAD
        CALL_MPI(MPI_Alltoallv, (sendbuf__, sendcounts__, sdispls__, type_wrapper<T>::kind, recvbuf__,
                                 recvcounts__, rdispls__, type_wrapper<T>::kind, this->native()));
=======
        CALL_MPI(MPI_Alltoallv, (sendbuf__, sendcounts__, sdispls__, type_wrapper<T>(), recvbuf__,
                                 recvcounts__, rdispls__, type_wrapper<T>(), this->native()));
>>>>>>> 2209c4d8
    }
};

} // namespace mpi

#endif // __COMMUNICATOR_HPP__<|MERGE_RESOLUTION|>--- conflicted
+++ resolved
@@ -68,31 +68,19 @@
 template <>
 struct op_wrapper<op_t::sum>
 {
-<<<<<<< HEAD
-    static constexpr auto kind = MPI_SUM;
-=======
     operator MPI_Op() const noexcept {return MPI_SUM;}
->>>>>>> 2209c4d8
 };
 
 template <>
 struct op_wrapper<op_t::max>
 {
-<<<<<<< HEAD
-    static constexpr auto kind = MPI_MAX;
-=======
     operator MPI_Op() const noexcept {return MPI_MAX;}
->>>>>>> 2209c4d8
 };
 
 template <>
 struct op_wrapper<op_t::min>
 {
-<<<<<<< HEAD
-    static constexpr auto kind = MPI_MIN;
-=======
     operator MPI_Op() const noexcept {return MPI_MIN;}
->>>>>>> 2209c4d8
 };
 
 template <typename T>
@@ -101,135 +89,79 @@
 template <>
 struct type_wrapper<float>
 {
-<<<<<<< HEAD
-    static constexpr auto kind = MPI_FLOAT;
-=======
     operator MPI_Datatype() const noexcept {return MPI_FLOAT;}
->>>>>>> 2209c4d8
 };
 
 template <>
 struct type_wrapper<std::complex<float>>
 {
-<<<<<<< HEAD
-    static constexpr auto kind = MPI_C_FLOAT_COMPLEX;
-=======
     operator MPI_Datatype() const noexcept {return MPI_C_FLOAT_COMPLEX;}
->>>>>>> 2209c4d8
 };
 
 template <>
 struct type_wrapper<double>
 {
-<<<<<<< HEAD
-    static constexpr auto kind = MPI_DOUBLE;
+    operator MPI_Datatype() const noexcept {return MPI_DOUBLE;}
+};
+
+template <>
+struct type_wrapper<std::complex<double>>
+{
+    operator MPI_Datatype() const noexcept {return MPI_C_DOUBLE_COMPLEX;}
 };
 
 template <>
 struct type_wrapper<long double>
 {
-    static constexpr auto kind = MPI_LONG_DOUBLE;
-};
-
-template <>
-struct type_wrapper<std::complex<double>>
-{
-    static constexpr auto kind = MPI_C_DOUBLE_COMPLEX;
-=======
-    operator MPI_Datatype() const noexcept {return MPI_DOUBLE;}
-};
-
-template <>
-struct type_wrapper<std::complex<double>>
-{
-    operator MPI_Datatype() const noexcept {return MPI_C_DOUBLE_COMPLEX;}
-};
-
-template <>
-struct type_wrapper<long double>
-{
     operator MPI_Datatype() const noexcept {return MPI_LONG_DOUBLE;}
->>>>>>> 2209c4d8
 };
 
 template <>
 struct type_wrapper<int>
 {
-<<<<<<< HEAD
-    static constexpr auto kind = MPI_INT;
-=======
     operator MPI_Datatype() const noexcept {return MPI_INT;}
->>>>>>> 2209c4d8
 };
 
 template <>
 struct type_wrapper<int16_t>
 {
-<<<<<<< HEAD
-    static constexpr auto kind = MPI_SHORT;
-=======
     operator MPI_Datatype() const noexcept {return MPI_SHORT;}
->>>>>>> 2209c4d8
 };
 
 template <>
 struct type_wrapper<char>
 {
-<<<<<<< HEAD
-    static constexpr auto kind = MPI_CHAR;
-=======
     operator MPI_Datatype() const noexcept {return MPI_CHAR;}
->>>>>>> 2209c4d8
 };
 
 template <>
 struct type_wrapper<unsigned char>
 {
-<<<<<<< HEAD
-    static constexpr auto kind = MPI_UNSIGNED_CHAR;
-=======
     operator MPI_Datatype() const noexcept {return MPI_UNSIGNED_CHAR;}
->>>>>>> 2209c4d8
 };
 
 template <>
 struct type_wrapper<unsigned long long>
 {
-<<<<<<< HEAD
-    static constexpr auto kind = MPI_UNSIGNED_LONG_LONG;
-=======
     operator MPI_Datatype() const noexcept {return MPI_UNSIGNED_LONG_LONG;}
->>>>>>> 2209c4d8
 };
 
 template <>
 struct type_wrapper<unsigned long>
 {
-<<<<<<< HEAD
-    static constexpr auto kind = MPI_UNSIGNED_LONG;
-=======
     operator MPI_Datatype() const noexcept {return MPI_UNSIGNED_LONG;}
->>>>>>> 2209c4d8
 };
 
 template <>
 struct type_wrapper<bool>
 {
-<<<<<<< HEAD
-    static constexpr auto kind = MPI_CXX_BOOL;
-=======
     operator MPI_Datatype() const noexcept {return MPI_CXX_BOOL;}
->>>>>>> 2209c4d8
 };
 
 template <>
 struct type_wrapper<uint32_t>
 {
-<<<<<<< HEAD
-    static constexpr auto kind = MPI_UINT32_T;
-=======
     operator MPI_Datatype() const noexcept {return MPI_UINT32_T;}
->>>>>>> 2209c4d8
 };
 
 struct block_data_descriptor
@@ -489,19 +421,11 @@
     inline void reduce(T* buffer__, int count__, int root__) const
     {
         if (root__ == rank()) {
-<<<<<<< HEAD
-            CALL_MPI(MPI_Reduce, (MPI_IN_PLACE, buffer__, count__, type_wrapper<T>::kind,
-                                  op_wrapper<mpi_op__>::kind, root__, this->native()));
-        } else {
-            CALL_MPI(MPI_Reduce, (buffer__, NULL, count__, type_wrapper<T>::kind,
-                                  op_wrapper<mpi_op__>::kind, root__, this->native()));
-=======
             CALL_MPI(MPI_Reduce, (MPI_IN_PLACE, buffer__, count__, type_wrapper<T>(),
                                   op_wrapper<mpi_op__>(), root__, this->native()));
         } else {
             CALL_MPI(MPI_Reduce, (buffer__, NULL, count__, type_wrapper<T>(),
                                   op_wrapper<mpi_op__>(), root__, this->native()));
->>>>>>> 2209c4d8
         }
     }
 
@@ -509,57 +433,34 @@
     inline void reduce(T* buffer__, int count__, int root__, MPI_Request* req__) const
     {
         if (root__ == rank()) {
-<<<<<<< HEAD
-            CALL_MPI(MPI_Ireduce, (MPI_IN_PLACE, buffer__, count__, type_wrapper<T>::kind,
-                                   op_wrapper<mpi_op__>::kind, root__, this->native(), req__));
-        } else {
-            CALL_MPI(MPI_Ireduce, (buffer__, NULL, count__, type_wrapper<T>::kind,
-                                   op_wrapper<mpi_op__>::kind, root__, this->native(), req__));
-=======
             CALL_MPI(MPI_Ireduce, (MPI_IN_PLACE, buffer__, count__, type_wrapper<T>(),
                                    op_wrapper<mpi_op__>(), root__, this->native(), req__));
         } else {
             CALL_MPI(MPI_Ireduce, (buffer__, NULL, count__, type_wrapper<T>(),
                                    op_wrapper<mpi_op__>(), root__, this->native(), req__));
->>>>>>> 2209c4d8
         }
     }
 
     template <typename T, op_t mpi_op__ = op_t::sum>
     void reduce(T const* sendbuf__, T* recvbuf__, int count__, int root__) const
     {
-<<<<<<< HEAD
-        CALL_MPI(MPI_Reduce, (sendbuf__, recvbuf__, count__, type_wrapper<T>::kind,
-                              op_wrapper<mpi_op__>::kind, root__, this->native()));
-=======
         CALL_MPI(MPI_Reduce, (sendbuf__, recvbuf__, count__, type_wrapper<T>(),
                               op_wrapper<mpi_op__>(), root__, this->native()));
->>>>>>> 2209c4d8
     }
 
     template <typename T, op_t mpi_op__ = op_t::sum>
     void reduce(T const* sendbuf__, T* recvbuf__, int count__, int root__, MPI_Request* req__) const
     {
-<<<<<<< HEAD
-        CALL_MPI(MPI_Ireduce, (sendbuf__, recvbuf__, count__, type_wrapper<T>::kind,
-                               op_wrapper<mpi_op__>::kind, root__, this->native(), req__));
-=======
         CALL_MPI(MPI_Ireduce, (sendbuf__, recvbuf__, count__, type_wrapper<T>(),
                                op_wrapper<mpi_op__>(), root__, this->native(), req__));
->>>>>>> 2209c4d8
     }
 
     /// Perform the in-place (the output buffer is used as the input buffer) all-to-all reduction.
     template <typename T, op_t mpi_op__ = op_t::sum>
     inline void allreduce(T* buffer__, int count__) const
     {
-<<<<<<< HEAD
-        CALL_MPI(MPI_Allreduce, (MPI_IN_PLACE, buffer__, count__, type_wrapper<T>::kind,
-                                 op_wrapper<mpi_op__>::kind, this->native()));
-=======
         CALL_MPI(MPI_Allreduce, (MPI_IN_PLACE, buffer__, count__, type_wrapper<T>(),
                                  op_wrapper<mpi_op__>(), this->native()));
->>>>>>> 2209c4d8
     }
 
     /// Perform the in-place (the output buffer is used as the input buffer) all-to-all reduction.
@@ -575,13 +476,8 @@
 #if defined(__PROFILE_MPI)
         PROFILE("MPI_Iallreduce");
 #endif
-<<<<<<< HEAD
-        CALL_MPI(MPI_Iallreduce, (MPI_IN_PLACE, buffer__, count__, type_wrapper<T>::kind,
-                                  op_wrapper<mpi_op__>::kind, this->native(), req__));
-=======
         CALL_MPI(MPI_Iallreduce, (MPI_IN_PLACE, buffer__, count__, type_wrapper<T>(),
                                   op_wrapper<mpi_op__>(), this->native(), req__));
->>>>>>> 2209c4d8
     }
 
     /// Perform buffer broadcast.
@@ -591,11 +487,7 @@
 #if defined(__PROFILE_MPI)
         PROFILE("MPI_Bcast");
 #endif
-<<<<<<< HEAD
-        CALL_MPI(MPI_Bcast, (buffer__, count__, type_wrapper<T>::kind, root__, this->native()));
-=======
         CALL_MPI(MPI_Bcast, (buffer__, count__, type_wrapper<T>(), root__, this->native()));
->>>>>>> 2209c4d8
     }
 
     inline void bcast(std::string& str__, int root__) const
@@ -623,11 +515,7 @@
         PROFILE("MPI_Allgatherv");
 #endif
         CALL_MPI(MPI_Allgatherv, (MPI_IN_PLACE, 0, MPI_DATATYPE_NULL, buffer__, recvcounts__, displs__,
-<<<<<<< HEAD
-                                  type_wrapper<T>::kind, this->native()));
-=======
                                   type_wrapper<T>(), this->native()));
->>>>>>> 2209c4d8
     }
 
     /// Out-of-place MPI_Allgatherv.
@@ -638,13 +526,8 @@
 #if defined(__PROFILE_MPI)
         PROFILE("MPI_Allgatherv");
 #endif
-<<<<<<< HEAD
-        CALL_MPI(MPI_Allgatherv, (sendbuf__, sendcount__, type_wrapper<T>::kind, recvbuf__, recvcounts__,
-                                  displs__, type_wrapper<T>::kind, this->native()));
-=======
         CALL_MPI(MPI_Allgatherv, (sendbuf__, sendcount__, type_wrapper<T>(), recvbuf__, recvcounts__,
                                   displs__, type_wrapper<T>(), this->native()));
->>>>>>> 2209c4d8
     }
 
     template <typename T>
@@ -656,11 +539,7 @@
         v[2 * rank() + 1] = displs__;
 
         CALL_MPI(MPI_Allgather,
-<<<<<<< HEAD
-                 (MPI_IN_PLACE, 0, MPI_DATATYPE_NULL, v.data(), 2, type_wrapper<int>::kind, this->native()));
-=======
                  (MPI_IN_PLACE, 0, MPI_DATATYPE_NULL, v.data(), 2, type_wrapper<int>(), this->native()));
->>>>>>> 2209c4d8
 
         std::vector<int> counts(size());
         std::vector<int> displs(size());
@@ -670,13 +549,8 @@
             displs[i] = v[2 * i + 1];
         }
 
-<<<<<<< HEAD
-        CALL_MPI(MPI_Allgatherv, (sendbuf__, count__, type_wrapper<T>::kind, recvbuf__, counts.data(),
-                                  displs.data(), type_wrapper<T>::kind, this->native()));
-=======
         CALL_MPI(MPI_Allgatherv, (sendbuf__, count__, type_wrapper<T>(), recvbuf__, counts.data(),
                                   displs.data(), type_wrapper<T>(), this->native()));
->>>>>>> 2209c4d8
     }
 
     /// In-place MPI_Allgatherv.
@@ -689,11 +563,7 @@
         v[2 * rank() + 1] = displs__;
 
         CALL_MPI(MPI_Allgather,
-<<<<<<< HEAD
-                 (MPI_IN_PLACE, 0, MPI_DATATYPE_NULL, v.data(), 2, type_wrapper<int>::kind, this->native()));
-=======
                  (MPI_IN_PLACE, 0, MPI_DATATYPE_NULL, v.data(), 2, type_wrapper<int>(), this->native()));
->>>>>>> 2209c4d8
 
         std::vector<int> counts(size());
         std::vector<int> displs(size());
@@ -711,11 +581,7 @@
 #if defined(__PROFILE_MPI)
         PROFILE("MPI_Send");
 #endif
-<<<<<<< HEAD
-        CALL_MPI(MPI_Send, (buffer__, count__, type_wrapper<T>::kind, dest__, tag__, this->native()));
-=======
         CALL_MPI(MPI_Send, (buffer__, count__, type_wrapper<T>(), dest__, tag__, this->native()));
->>>>>>> 2209c4d8
     }
 
     template <typename T>
@@ -725,11 +591,7 @@
 #if defined(__PROFILE_MPI)
         PROFILE("MPI_Isend");
 #endif
-<<<<<<< HEAD
-        CALL_MPI(MPI_Isend, (buffer__, count__, type_wrapper<T>::kind, dest__, tag__, this->native(), &req.handler()));
-=======
         CALL_MPI(MPI_Isend, (buffer__, count__, type_wrapper<T>(), dest__, tag__, this->native(), &req.handler()));
->>>>>>> 2209c4d8
         return req;
     }
 
@@ -740,11 +602,7 @@
         PROFILE("MPI_Recv");
 #endif
         CALL_MPI(MPI_Recv,
-<<<<<<< HEAD
-                 (buffer__, count__, type_wrapper<T>::kind, source__, tag__, this->native(), MPI_STATUS_IGNORE));
-=======
                  (buffer__, count__, type_wrapper<T>(), source__, tag__, this->native(), MPI_STATUS_IGNORE));
->>>>>>> 2209c4d8
     }
 
     template <typename T>
@@ -754,11 +612,7 @@
 #if defined(__PROFILE_MPI)
         PROFILE("MPI_Irecv");
 #endif
-<<<<<<< HEAD
-        CALL_MPI(MPI_Irecv, (buffer__, count__, type_wrapper<T>::kind, source__, tag__, this->native(), &req.handler()));
-=======
         CALL_MPI(MPI_Irecv, (buffer__, count__, type_wrapper<T>(), source__, tag__, this->native(), &req.handler()));
->>>>>>> 2209c4d8
         return req;
     }
 
@@ -770,13 +624,8 @@
 #if defined(__PROFILE_MPI)
         PROFILE("MPI_Gatherv");
 #endif
-<<<<<<< HEAD
-        CALL_MPI(MPI_Gatherv, (sendbuf__, sendcount, type_wrapper<T>::kind, recvbuf__, recvcounts__, displs__,
-                               type_wrapper<T>::kind, root__, this->native()));
-=======
         CALL_MPI(MPI_Gatherv, (sendbuf__, sendcount, type_wrapper<T>(), recvbuf__, recvcounts__, displs__,
                                type_wrapper<T>(), root__, this->native()));
->>>>>>> 2209c4d8
     }
 
     /// Gather data on a given rank.
@@ -792,11 +641,7 @@
         v[2 * rank() + 1] = offset__;
 
         CALL_MPI(MPI_Allgather,
-<<<<<<< HEAD
-                 (MPI_IN_PLACE, 0, MPI_DATATYPE_NULL, v.data(), 2, type_wrapper<int>::kind, this->native()));
-=======
                  (MPI_IN_PLACE, 0, MPI_DATATYPE_NULL, v.data(), 2, type_wrapper<int>(), this->native()));
->>>>>>> 2209c4d8
 
         std::vector<int> counts(size());
         std::vector<int> offsets(size());
@@ -805,13 +650,8 @@
             counts[i]  = v[2 * i];
             offsets[i] = v[2 * i + 1];
         }
-<<<<<<< HEAD
-        CALL_MPI(MPI_Gatherv, (sendbuf__, count__, type_wrapper<T>::kind, recvbuf__, counts.data(),
-                               offsets.data(), type_wrapper<T>::kind, root__, this->native()));
-=======
         CALL_MPI(MPI_Gatherv, (sendbuf__, count__, type_wrapper<T>(), recvbuf__, counts.data(),
                                offsets.data(), type_wrapper<T>(), root__, this->native()));
->>>>>>> 2209c4d8
     }
 
     template <typename T>
@@ -821,13 +661,8 @@
         PROFILE("MPI_Scatterv");
 #endif
         int recvcount = sendcounts__[rank()];
-<<<<<<< HEAD
-        CALL_MPI(MPI_Scatterv, (sendbuf__, sendcounts__, displs__, type_wrapper<T>::kind, recvbuf__, recvcount,
-                                type_wrapper<T>::kind, root__, this->native()));
-=======
         CALL_MPI(MPI_Scatterv, (sendbuf__, sendcounts__, displs__, type_wrapper<T>(), recvbuf__, recvcount,
                                 type_wrapper<T>(), root__, this->native()));
->>>>>>> 2209c4d8
     }
 
     template <typename T>
@@ -836,13 +671,8 @@
 #if defined(__PROFILE_MPI)
         PROFILE("MPI_Alltoall");
 #endif
-<<<<<<< HEAD
-        CALL_MPI(MPI_Alltoall, (sendbuf__, sendcounts__, type_wrapper<T>::kind, recvbuf__, recvcounts__,
-                                type_wrapper<T>::kind, this->native()));
-=======
         CALL_MPI(MPI_Alltoall, (sendbuf__, sendcounts__, type_wrapper<T>(), recvbuf__, recvcounts__,
                                 type_wrapper<T>(), this->native()));
->>>>>>> 2209c4d8
     }
 
     template <typename T>
@@ -852,13 +682,8 @@
 #if defined(__PROFILE_MPI)
         PROFILE("MPI_Alltoallv");
 #endif
-<<<<<<< HEAD
-        CALL_MPI(MPI_Alltoallv, (sendbuf__, sendcounts__, sdispls__, type_wrapper<T>::kind, recvbuf__,
-                                 recvcounts__, rdispls__, type_wrapper<T>::kind, this->native()));
-=======
         CALL_MPI(MPI_Alltoallv, (sendbuf__, sendcounts__, sdispls__, type_wrapper<T>(), recvbuf__,
                                  recvcounts__, rdispls__, type_wrapper<T>(), this->native()));
->>>>>>> 2209c4d8
     }
 };
 
