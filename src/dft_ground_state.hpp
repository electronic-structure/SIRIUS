// Copyright (c) 2013-2018 Anton Kozhevnikov, Thomas Schulthess
// All rights reserved.
//
// Redistribution and use in source and binary forms, with or without modification, are permitted provided that
// the following conditions are met:
//
// 1. Redistributions of source code must retain the above copyright notice, this list of conditions and the
//    following disclaimer.
// 2. Redistributions in binary form must reproduce the above copyright notice, this list of conditions
//    and the following disclaimer in the documentation and/or other materials provided with the distribution.
//
// THIS SOFTWARE IS PROVIDED BY THE COPYRIGHT HOLDERS AND CONTRIBUTORS "AS IS" AND ANY EXPRESS OR IMPLIED
// WARRANTIES, INCLUDING, BUT NOT LIMITED TO, THE IMPLIED WARRANTIES OF MERCHANTABILITY AND FITNESS FOR A
// PARTICULAR PURPOSE ARE DISCLAIMED. IN NO EVENT SHALL THE COPYRIGHT HOLDER OR CONTRIBUTORS BE LIABLE FOR
// ANY DIRECT, INDIRECT, INCIDENTAL, SPECIAL, EXEMPLARY, OR CONSEQUENTIAL DAMAGES (INCLUDING, BUT NOT LIMITED TO,
// PROCUREMENT OF SUBSTITUTE GOODS OR SERVICES; LOSS OF USE, DATA, OR PROFITS; OR BUSINESS INTERRUPTION) HOWEVER
// CAUSED AND ON ANY THEORY OF LIABILITY, WHETHER IN CONTRACT, STRICT LIABILITY, OR TORT (INCLUDING NEGLIGENCE OR
// OTHERWISE) ARISING IN ANY WAY OUT OF THE USE OF THIS SOFTWARE, EVEN IF ADVISED OF THE POSSIBILITY OF SUCH DAMAGE.

/** \file dft_ground_state.hpp
 *
 *  \brief Contains definition and partial implementation of sirius::DFT_ground_state class.
 */

#ifndef __DFT_GROUND_STATE_HPP__
#define __DFT_GROUND_STATE_HPP__

#include "K_point/k_point_set.hpp"
#include "utils/json.hpp"
#include "Hubbard/hubbard.hpp"
#include "Geometry/stress.hpp"
#include "Geometry/force.hpp"
#include "Band/band.hpp"

using json = nlohmann::json;

namespace sirius {

/// The whole DFT ground state implementation.
/** The DFT cycle consists of four basic steps: solution of the Kohn-Sham equations, summation of the occupied states
 *  in order to get a system's charge density and magnetization, mixing and finally gneneration of the effective
 *  potential and effective magnetic field. \image html dft_cycle.png "DFT self-consistency cycle"
 */
class DFT_ground_state
{
  private:
    /// Context of simulation.
    Simulation_context& ctx_;

    /// Set of k-points that are used to generate density.
    K_point_set& kset_;

    /// Alias of the unit cell.
    Unit_cell& unit_cell_;

    /// Instance of the Potential class.
    Potential potential_;

    /// Instance of the Density class.
    Density density_;

    /// Kohn-Sham Hamiltoninan.
    Hamiltonian hamiltonian_;

    /// Lattice stress.
    Stress stress_;

    /// Atomic forces.
    Force forces_;

    /// Store Ewald energy which is computed once and which doesn't change during the run.
    double ewald_energy_{0};

    /// Compute the ion-ion electrostatic energy using Ewald method.
    /** The following contribution (per unit cell) to the total energy has to be computed:
     *  \f[
     *    E^{ion-ion} = \frac{1}{N} \frac{1}{2} \sum_{i \neq j} \frac{Z_i Z_j}{|{\bf r}_i - {\bf r}_j|} =
     *      \frac{1}{2} \sideset{}{'} \sum_{\alpha \beta {\bf T}} \frac{Z_{\alpha} Z_{\beta}}{|{\bf r}_{\alpha} -
     *      {\bf r}_{\beta} + {\bf T}|}
     *  \f]
     *  where \f$ N \f$ is the number of unit cells in the crystal.
     *  Following the idea of Ewald the Coulomb interaction is split into two terms:
     *  \f[
     *     \frac{1}{|{\bf r}_{\alpha} - {\bf r}_{\beta} + {\bf T}|} =
     *       \frac{{\rm erf}(\sqrt{\lambda} |{\bf r}_{\alpha} - {\bf r}_{\beta} + {\bf T}|)}{|{\bf r}_{\alpha} -
     *       {\bf r}_{\beta} + {\bf T}|} +
     *       \frac{{\rm erfc}(\sqrt{\lambda} |{\bf r}_{\alpha} - {\bf r}_{\beta} + {\bf T}|)}{|{\bf r}_{\alpha} -
     *       {\bf r}_{\beta} + {\bf T}|}
     *  \f]
     *  Second term is computed directly. First term is computed in the reciprocal space. Remembering that
     *  \f[
     *    \frac{1}{\Omega} \sum_{\bf G} e^{i{\bf Gr}} = \sum_{\bf T} \delta({\bf r - T})
     *  \f]
     *  we rewrite the first term as
     *  \f[
     *    \frac{1}{2} \sideset{}{'} \sum_{\alpha \beta {\bf T}} Z_{\alpha} Z_{\beta}
     *      \frac{{\rm erf}(\sqrt{\lambda} |{\bf r}_{\alpha} - {\bf r}_{\beta} + {\bf T}|)}{|{\bf r}_{\alpha} -
     *        {\bf r}_{\beta} + {\bf T}|} = \frac{1}{2} \sum_{\alpha \beta {\bf T}} Z_{\alpha} Z_{\beta}
     *       \frac{{\rm erf}(\sqrt{\lambda} |{\bf r}_{\alpha} - {\bf r}_{\beta} + {\bf T}|)}
     *            {|{\bf r}_{\alpha} - {\bf r}_{\beta} + {\bf T}|} -
     *      \frac{1}{2} \sum_{\alpha} Z_{\alpha}^2 2 \sqrt{\frac{\lambda}{\pi}} = \\
     *    \frac{1}{2} \sum_{\alpha \beta} Z_{\alpha} Z_{\beta} \frac{1}{\Omega} \sum_{\bf G} \int e^{i{\bf Gr}}
     *    \frac{{\rm erf}(\sqrt{\lambda} |{\bf r}_{\alpha\beta} + {\bf r}|)}{|{\bf r}_{\alpha\beta} + {\bf r}|}
     *    d{\bf r} - \sum_{\alpha} Z_{\alpha}^2  \sqrt{\frac{\lambda}{\pi}}
     *  \f]
     *  The integral is computed using the \f$ \ell=0 \f$ term of the spherical expansion of the plane-wave:
     *  \f[
     *    \int e^{i{\bf Gr}} \frac{{\rm erf}(\sqrt{\lambda} |{\bf r}_{\alpha\beta} + {\bf r}|)}{|{\bf r}_{\alpha\beta} +
     *      {\bf r}|} d{\bf r} =
     *      \int e^{-i{\bf r}_{\alpha \beta}{\bf G}} e^{i{\bf Gr}} \frac{{\rm erf}(\sqrt{\lambda} |{\bf r}|)}{|{\bf r}|}
     *     d{\bf r} = e^{-i{\bf r}_{\alpha \beta}{\bf G}} 4 \pi \int_0^{\infty} \frac{\sin({G r})}{G}
     *    {\rm erf}(\sqrt{\lambda} r ) dr
     *  \f]
     *  We will split integral in two parts:
     *  \f[
     *    \int_0^{\infty} \sin({G r}) {\rm erf}(\sqrt{\lambda} r ) dr = \int_0^{b} \sin({G r})
     *    {\rm erf}(\sqrt{\lambda} r ) dr +
     *      \int_b^{\infty} \sin({G r}) dr = \frac{1}{G} e^{-\frac{G^2}{4 \lambda}}
     *  \f]
     *  where \f$ b \f$ is sufficiently large. To reproduce in Mathrmatica:
        \verbatim
        Limit[Limit[
          Integrate[Sin[g*x]*Erf[Sqrt[nu] * x], {x, 0, b},
              Assumptions -> {nu > 0, g >= 0, b > 0}] +
                 Integrate[Sin[g*(x + I*a)], {x, b, \[Infinity]},
                     Assumptions -> {a > 0, nu > 0, g >= 0, b > 0}], a -> 0],
                      b -> \[Infinity], Assumptions -> {nu > 0, g >= 0}]
        \endverbatim
     *  The first term of the Ewald sum thus becomes:
     *  \f[
     *    \frac{2 \pi}{\Omega} \sum_{{\bf G}} \frac{e^{-\frac{G^2}{4 \lambda}}}{G^2} \Big| \sum_{\alpha} Z_{\alpha}
     *      e^{-i{\bf r}_{\alpha}{\bf G}} \Big|^2 - \sum_{\alpha} Z_{\alpha}^2 \sqrt{\frac{\lambda}{\pi}}
     *  \f]
     *  For \f$ G=0 \f$ the following is done:
     *  \f[
     *    \frac{e^{-\frac{G^2}{4 \lambda}}}{G^2} \approx \frac{1}{G^2}-\frac{1}{4 \lambda }
     *  \f]
     *  The term \f$ \frac{1}{G^2} \f$ is compensated together with the corresponding Hartree terms in electron-electron
     *  and electron-ion interactions (cell should be neutral) and we are left with the following conribution:
     *  \f[
     *    -\frac{2\pi}{\Omega}\frac{N_{el}^2}{4 \lambda}
     *  \f]
     *  Final expression for the Ewald energy:
     *  \f[
     *    E^{ion-ion} = \frac{1}{2} \sideset{}{'} \sum_{\alpha \beta {\bf T}} Z_{\alpha} Z_{\beta}
     *      \frac{{\rm erfc}(\sqrt{\lambda} |{\bf r}_{\alpha} - {\bf r}_{\beta} + {\bf T}|)}{|{\bf r}_{\alpha} -
     *      {\bf r}_{\beta} + {\bf T}|} + \frac{2 \pi}{\Omega} \sum_{{\bf G}\neq 0}
     *      \frac{e^{-\frac{G^2}{4 \lambda}}}{G^2} \Big| \sum_{\alpha} Z_{\alpha} e^{-i{\bf r}_{\alpha}{\bf G}}
     *      \Big|^2 - \sum_{\alpha} Z_{\alpha}^2 \sqrt{\frac{\lambda}{\pi}} - \frac{2\pi}{\Omega}
     *      \frac{N_{el}^2}{4 \lambda}
     *  \f]
     */
    double ewald_energy() const;

  public:
    /// Constructor.
    DFT_ground_state(K_point_set& kset__)
        : ctx_(kset__.ctx())
        , kset_(kset__)
        , unit_cell_(ctx_.unit_cell())
        , potential_(ctx_)
        , density_(ctx_)
        , hamiltonian_(ctx_, potential_)
        , stress_(ctx_, density_, potential_, hamiltonian_, kset__)
        , forces_(ctx_, density_, potential_, hamiltonian_, kset__)

    {
        if (!ctx_.full_potential()) {
            ewald_energy_ = ewald_energy();
        }
    }

    /// Return reference to a simulation context.
    inline Simulation_context const& ctx() const
    {
        return ctx_;
    }

    inline Density& density()
    {
        return density_;
    }

    inline Potential& potential()
    {
        return potential_;
    }

    inline K_point_set& k_point_set()
    {
        return kset_;
    }

    inline Hamiltonian& hamiltonian()
    {
        return hamiltonian_;
    }

    inline Force& forces()
    {
        return forces_;
    }

    inline Stress& stress()
    {
        return stress_;
    }

    /// Generate initial densty, potential and a subspace of wave-functions.
    void initial_state();

    /// Update the parameters after the change of lattice vectors or atomic positions.
    void update();

    /// Run the SCF ground state calculation and find a total energy minimum.
    json find(double potential_tol, double energy_tol, double initial_tolerance, int num_dft_iter, bool write_state);

    /// Print the basic information (total energy, charges, moments, etc.).
    void print_info();

    /// Print an estimation of magnetic moments in case of pseudopotential.
    void print_magnetic_moment() const;

    /// Return nucleus energy in the electrostatic field.
    /** Compute energy of nucleus in the electrostatic potential generated by the total (electrons + nuclei)
     *  charge density. Diverging self-interaction term z*z/|r=0| is excluded. */
    double energy_enuc() const;

    /// Return eigen-value sum of core states.
    double core_eval_sum() const;

    double energy_vha() const
    {
        return potential_.energy_vha();
    }

    double energy_vxc() const
    {
        return potential_.energy_vxc(density_);
    }

    double energy_exc() const
    {
        return potential_.energy_exc(density_);
    }

    double energy_bxc() const
    {
        double ebxc{0};
        for (int j = 0; j < ctx_.num_mag_dims(); j++) {
            ebxc += density_.magnetization(j).inner(potential_.effective_magnetic_field(j));
        }
        return ebxc;
    }

    double energy_veff() const
    {
        return density_.rho().inner(potential_.effective_potential());
    }

    double energy_vloc() const
    {
        return inner(potential_.local_potential(), density_.rho());
    }

    /// Full eigen-value sum (core + valence)
    double eval_sum() const
    {
        return (core_eval_sum() + kset_.valence_eval_sum());
    }

    /// Kinetic energy
    /** more doc here
     */
    double energy_kin() const
    {
        return (eval_sum() - energy_veff() - energy_bxc());
    }

    double energy_kin_sum_pw() const;

    double energy_ewald() const
    {
        return ewald_energy_;
    }

    /// Total energy of the electronic subsystem.
    /** <b> Full potential total energy </b>
     *
     *  From the definition of the density functional we have:
     *  \f[
     *      E[\rho] = T[\rho] + E^{H}[\rho] + E^{XC}[\rho] + E^{ext}[\rho]
     *  \f]
     *  where \f$ T[\rho] \f$ is the kinetic energy, \f$ E^{H}[\rho] \f$ - electrostatic energy of
     *  electron-electron density interaction, \f$ E^{XC}[\rho] \f$ - exchange-correlation energy
     *  and \f$ E^{ext}[\rho] \f$ - energy in the external field of nuclei.
     *
     *  Electrostatic and external field energies are grouped in the following way:
     *  \f[
     *      \frac{1}{2} \int \int \frac{\rho({\bf r})\rho({\bf r'}) d{\bf r} d{\bf r'}}{|{\bf r} - {\bf r'}|} +
     *          \int \rho({\bf r}) V^{nuc}({\bf r}) d{\bf r} = \frac{1}{2} \int V^{H}({\bf r})\rho({\bf r})d{\bf r} +
     *          \frac{1}{2} \int \rho({\bf r}) V^{nuc}({\bf r}) d{\bf r}
     *  \f]
     *  Here \f$ V^{H}({\bf r}) \f$ is the total (electron + nuclei) electrostatic potential returned by the
     *  poisson solver. Next we transform the remaining term:
     *  \f[
     *      \frac{1}{2} \int \rho({\bf r}) V^{nuc}({\bf r}) d{\bf r} =
     *      \frac{1}{2} \int \int \frac{\rho({\bf r})\rho^{nuc}({\bf r'}) d{\bf r} d{\bf r'}}{|{\bf r} - {\bf r'}|} =
     *      \frac{1}{2} \int V^{H,el}({\bf r}) \rho^{nuc}({\bf r}) d{\bf r}
     *  \f]
     *
     *  <b> Pseudopotential total energy </b>
     *
     *  Total energy in PW-PP method has the following expression:
     *  \f[
     *    E_{tot} = \sum_{i} f_i \sum_{\sigma \sigma'} \langle \psi_i^{\sigma'} | \Big( \hat T + \sum_{\xi \xi'}
     *    |\beta_{\xi} \rangle D_{\xi \xi'}^{ion} \delta_{\sigma \sigma'} \langle \beta_{\xi'} |\Big) | \psi_i^{\sigma}
     * \rangle + \int V^{ion}({\bf r})\rho({\bf r})d{\bf r} + \frac{1}{2} \int V^{H}({\bf r})\rho({\bf r})d{\bf r} +
     *      E^{XC}[\rho + \rho_{core}, |{\bf m}|]
     *  \f]
     *  Ionic contribution to the non-local part of pseudopotential is diagonal in spin. The following rearrangement
     *  is performed next:
     *  \f[
     *     \int \rho({\bf r}) \Big( V^{ion}({\bf r}) + \frac{1}{2} V^{H}({\bf r}) \Big) d{\bf r} = \\
     *     \int \rho({\bf r}) \Big( V^{ion}({\bf r}) + V^{H}({\bf r}) + V^{XC}({\bf r}) \Big) d{\bf r} +
     *     \int {\bf m}({\bf r}) {\bf B}^{XC}({\bf r}) d{\bf r} -
     *     \frac{1}{2} \int V^{H}({\bf r})\rho({\bf r})d{\bf r} - \int V^{XC}({\bf r})\rho({\bf r})d{\bf r} -
     *     \int {\bf m}({\bf r}) {\bf B}^{XC}({\bf r}) d{\bf r}  = \\
     *     \sum_{\sigma \sigma'}\int \rho_{\sigma \sigma'}({\bf r}) V_{\sigma' \sigma}^{eff}({\bf r}) d{\bf r} -
     *     \frac{1}{2} \int V^{H}({\bf r})\rho({\bf r})d{\bf r} - \int V^{XC}({\bf r})\rho({\bf r})d{\bf r} -
     *     \int {\bf m}({\bf r}) {\bf B}^{XC}({\bf r}) d{\bf r}
     *  \f]
     *  Where
     *  \f[
     *    \rho_{\sigma \sigma'}({\bf r}) = \sum_{i}^{occ} f_{i} \psi_{i}^{\sigma' *}({\bf r})\psi_{i}^{\sigma}({\bf r})
     *  \f]
     *  is a \f$ 2 \times 2 \f$ density matrix and
     *  \f[
     *    V_{\sigma\sigma'}^{eff}({\bf r})=\Big({\bf I}V^{eff}({\bf r})+{\boldsymbol \sigma}{\bf B}^{XC}({\bf r}) \Big)
     * =
     *      \left( \begin{array}{cc} V^{eff}({\bf r})+B_z^{XC}({\bf r}) & B_x^{XC}({\bf r})-iB_y^{XC}({\bf r}) \\
     *          B_x^{XC}({\bf r})+iB_y^{XC}({\bf r})  & V^{eff}({\bf r})-B_z^{XC}({\bf r}) \end{array} \right)
     *  \f]
     *  is a \f$ 2 \times 2 \f$ matrix potential (see \ref dft for the full derivation).
     *
     *  We are interested in this term:
     *  \f[
     *   \sum_{\sigma \sigma'}\int \rho_{\sigma \sigma'}({\bf r}) V_{\sigma' \sigma}^{eff}({\bf r}) d{\bf r} =
     *    \int V^{eff}({\bf r})\rho({\bf r})d{\bf r} + \int {\bf m}({\bf r}) {\bf B}^{XC}({\bf r}) d{\bf r}
     *  \f]
     *
     * We are going to split density into two contributions (sum of occupied bands \f$ \rho^{ps} \f$ and augmented
     * charge \f$ \rho^{aug} \f$) and use the definition of \f$ \rho^{aug} \f$: \f[ \sum_{\sigma \sigma'}\int
     * \rho_{\sigma \sigma'}^{aug}({\bf r}) V_{\sigma' \sigma}^{eff}({\bf r}) d{\bf r} = \sum_{\sigma \sigma'}\int
     * \sum_{i} \sum_{\xi \xi'} f_i \langle \psi_i^{\sigma'} | \beta_{\xi} \rangle Q_{\xi \xi'}({\bf r}) \langle
     * \beta_{\xi'} | \psi_i^{\sigma} \rangle V_{\sigma' \sigma}^{eff}({\bf r}) d{\bf r} = \sum_{\sigma \sigma'}
     * \sum_{i}\sum_{\xi \xi'} f_i \langle \psi_i^{\sigma'} | \beta_{\xi} \rangle D_{\xi \xi', \sigma' \sigma}^{aug}
     * \langle \beta_{\xi'} | \psi_i^{\sigma} \rangle \f] Now we can rewrite the total energy expression: \f[ E_{tot} =
     * \sum_{i} f_i \sum_{\sigma \sigma'} \langle \psi_i^{\sigma'} | \Big( \hat T + \sum_{\xi \xi'} |\beta_{\xi} \rangle
     * D_{\xi \xi'}^{ion} \delta_{\sigma \sigma'} + D_{\xi \xi', \sigma' \sigma}^{aug} \langle \beta_{\xi'} |\Big) |
     *    \psi_i^{\sigma} \rangle + \sum_{\sigma \sigma}
     *     \int V^{eff}_{\sigma' \sigma}({\bf r})\rho^{ps}_{\sigma \sigma'}({\bf r})d{\bf r} -
     *     \frac{1}{2} \int V^{H}({\bf r})\rho({\bf r})d{\bf r} - \int V^{XC}({\bf r})\rho({\bf r}) d{\bf r} -
     *     \int {\bf m}({\bf r}) {\bf B}^{XC}({\bf r}) d{\bf r} + E^{XC}[\rho + \rho_{core}, |{\bf m}|]
     *  \f]
     *  From the Kohn-Sham equations
     *  \f[
     *    \hat T |\psi_i^{\sigma} \rangle + \sum_{\sigma'} \sum_{\xi \xi'} \Big( |\beta_{\xi}
     *    \rangle D_{\xi \xi', \sigma' \sigma} \langle \beta_{\xi'}| + \hat V^{eff}_{\sigma' \sigma} \Big)
     *    | \psi_i^{\sigma'} \rangle = \varepsilon_i \Big( 1+\hat S \Big) |\psi_i^{\sigma} \rangle
     *  \f]
     *  we immediately obtain that
     *  \f[
     *    \sum_{i} f_i \varepsilon_i = \sum_{i} f_i \sum_{\sigma \sigma'} \langle \psi_i^{\sigma'} |
     *    \Big( \hat T + \sum_{\xi \xi'} |\beta_{\xi}
     *    \rangle D_{\xi \xi', \sigma' \sigma} \langle \beta_{\xi'} |\Big) |
     *    \psi_i^{\sigma} \rangle + \sum_{\sigma \sigma}
     *     \int V^{eff}_{\sigma' \sigma}({\bf r})\rho^{ps}_{\sigma \sigma'}({\bf r})d{\bf r}
     *  \f]
     *  and the total energy expression simplifies to:
     *  \f[
     *    E_{tot} = \sum_{i} f_i \varepsilon_i - \frac{1}{2} \int V^{H}({\bf r})\rho({\bf r})d{\bf r} -
     *    \int V^{XC}({\bf r})\rho({\bf r}) d{\bf r} - \int {\bf m}({\bf r}) {\bf B}^{XC}({\bf r}) d{\bf r} +
     *     E^{XC}[\rho + \rho_{core}, |{\bf m}|]
     *  \f]
     */
    double total_energy() const;

    json serialize();

<<<<<<< HEAD
            case electronic_structure_method_t::pseudopotential: {
                tot_en = (kset_.valence_eval_sum() - energy_vxc() - energy_bxc() - potential_.PAW_one_elec_energy()) -
                         0.5 * energy_vha() + energy_exc() + potential_.PAW_total_energy() + ewald_energy_;
                break;
            }
        }

        if (ctx_.hubbard_correction()) {
            tot_en += hamiltonian_.U().hubbard_energy();
        }

        return tot_en;
    }

    inline Density& density()
    {
        return density_;
    }

    inline Potential& potential()
    {
        return potential_;
    }

    inline K_point_set& k_point_set()
    {
        return kset_;
    }

    inline Hamiltonian& hamiltonian()
    {
        return hamiltonian_;
    }

    inline Force& forces()
    {
        return forces_;
    }

    inline Stress& stress()
    {
        return stress_;
    }

    json serialize()
    {
        json dict;

        dict["mpi_grid"] = ctx_.mpi_grid_dims();

        std::vector<int> fftgrid(3);
        for (int i = 0; i < 3; i++) {
            fftgrid[i] = ctx_.fft().size(i);
        }
        dict["fft_grid"] = fftgrid;
        for (int i = 0; i < 3; i++) {
            fftgrid[i] = ctx_.fft_coarse().size(i);
        }
        dict["fft_coarse_grid"]         = fftgrid;
        dict["num_fv_states"]           = ctx_.num_fv_states();
        dict["num_bands"]               = ctx_.num_bands();
        dict["aw_cutoff"]               = ctx_.aw_cutoff();
        dict["pw_cutoff"]               = ctx_.pw_cutoff();
        dict["omega"]                   = ctx_.unit_cell().omega();
        dict["chemical_formula"]        = ctx_.unit_cell().chemical_formula();
        dict["num_atoms"]               = ctx_.unit_cell().num_atoms();
        dict["energy"]                  = json::object();
        dict["energy"]["total"]         = total_energy();
        dict["energy"]["enuc"]          = energy_enuc();
        dict["energy"]["core_eval_sum"] = core_eval_sum();
        dict["energy"]["vha"]           = energy_vha();
        dict["energy"]["vxc"]           = energy_vxc();
        dict["energy"]["exc"]           = energy_exc();
        dict["energy"]["bxc"]           = energy_bxc();
        dict["energy"]["veff"]          = energy_veff();
        dict["energy"]["eval_sum"]      = eval_sum();
        dict["energy"]["kin"]           = energy_kin();
        dict["energy"]["ewald"]         = energy_ewald();
        if (!ctx_.full_potential()) {
            dict["energy"]["vloc"]      = energy_vloc();
        }
        dict["efermi"]                  = kset_.energy_fermi();
        dict["band_gap"]                = kset_.band_gap();
        dict["core_leakage"]            = density_.core_leakage();

        return dict;
    }

    /// A quick check of self-constent density in case of pseudopotential.
    json check_scf_density()
    {
        if (ctx_.full_potential()) {
            return json();
        }
        std::vector<double_complex> rho_pw(ctx_.gvec().count());
        for (int ig = 0; ig < ctx_.gvec().count(); ig++) {
            rho_pw[ig] = density_.rho().f_pw_local(ig);
        }

        double etot = total_energy();

        /* create new potential */
        Potential pot(ctx_);
        /* generate potential from existing density */
        pot.generate(density_);
        /* create new Hamiltonian */
        Hamiltonian H(ctx_, pot);
        /* set the high tolerance */
        ctx_.iterative_solver_tolerance(ctx_.settings().itsol_tol_min_);
        /* initialize the subspace */
        Band(ctx_).initialize_subspace(kset_, H);
        /* find new wave-functions */
        Band(ctx_).solve(kset_, H, true);
        /* find band occupancies */
        kset_.find_band_occupancies();
        /* generate new density from the occupied wave-functions */
        density_.generate(kset_, true, false);
        /* symmetrize density and magnetization */
        if (ctx_.use_symmetry()) {
            density_.symmetrize();
            if (ctx_.electronic_structure_method() == electronic_structure_method_t::pseudopotential) {
                density_.symmetrize_density_matrix();
            }
        }
        density_.fft_transform(1);
        double rms{0};
        for (int ig = 0; ig < ctx_.gvec().count(); ig++) {
            rms += std::pow(std::abs(density_.rho().f_pw_local(ig) - rho_pw[ig]), 2);
        }
        ctx_.comm().allreduce(&rms, 1);
        json dict;
        dict["rss"]   = rms;
        dict["rms"]   = std::sqrt(rms / ctx_.gvec().num_gvec());
        dict["detot"] = total_energy() - etot;

        if (ctx_.comm().rank() == 0 && ctx_.control().verbosity_ >= 1) {
            printf("[check_scf_density] RSS: %18.12E\n", dict["rss"].get<double>());
            printf("[check_scf_density] RMS: %18.12E\n", dict["rms"].get<double>());
            printf("[check_scf_density] dEtot: %18.12E\n", dict["detot"].get<double>());
            printf("[check_scf_density] Eold: %18.12E  Enew: %18.12E\n", etot, total_energy());
        }

        return dict;
    }
};

inline json DFT_ground_state::find(double rms_tol, double energy_tol, double initial_tolerance, int num_dft_iter, bool write_state)
{
    PROFILE("sirius::DFT_ground_state::scf_loop");

    double eold{0}, rms{0};

    bool mix_density_and_potential{false};

    if (ctx_.full_potential()) {
        potential_.mixer_init(ctx_.mixer_input());
        if (mix_density_and_potential) {
            Mixer_input i1 = ctx_.mixer_input();
            i1.type_ = "linear";
            i1.beta_ = 0.1;
            density_.mixer_init(i1);
        }
    } else {
        density_.mixer_init(ctx_.mixer_input());
    }

    int num_iter{-1};
    std::vector<double> rms_hist;

    if (ctx_.hubbard_correction()) {
        hamiltonian_.U().hubbard_compute_occupation_numbers(kset_);
        hamiltonian_.U().calculate_hubbard_potential_and_energy();
    }

    ctx_.iterative_solver_tolerance(initial_tolerance);

    for (int iter = 0; iter < num_dft_iter; iter++) {
        utils::timer t1("sirius::DFT_ground_state::scf_loop|iteration");

        if (ctx_.comm().rank() == 0 && ctx_.control().verbosity_ >= 1) {
            printf("\n");
            printf("+------------------------------+\n");
            printf("| SCF iteration %3i out of %3i |\n", iter, num_dft_iter);
            printf("+------------------------------+\n");
        }

        /* find new wave-functions */
        Band(ctx_).solve(kset_, hamiltonian_, true);
        /* find band occupancies */
        kset_.find_band_occupancies();
        /* generate new density from the occupied wave-functions */
        density_.generate(kset_, true, false);
        /* symmetrize density and magnetization */
        if (ctx_.use_symmetry()) {
            density_.symmetrize();
            if (ctx_.electronic_structure_method() == electronic_structure_method_t::pseudopotential) {
                density_.symmetrize_density_matrix();
            }
        }

        if (!ctx_.full_potential()) {
            /* mix density */
            rms = density_.mix();
            /* estimate new tolerance of iterative solver */
            //double tol = std::max(1e-12, 0.1 * density_.dr2() / ctx_.unit_cell().num_valence_electrons());
            double tol = std::max(ctx_.settings().itsol_tol_min_, 0.0001 * rms);
            /* print dr2 of mixer and current iterative solver tolerance */
            //if (ctx_.comm().rank() == 0 && ctx_.control().verbosity_ >= 1) {
            //    printf("dr2: %18.12E, tol: %18.12E\n", density_.dr2(), tol);
            //}
            /* set new tolerance of iterative solver */
            ctx_.iterative_solver_tolerance(std::min(ctx_.iterative_solver_tolerance(), tol));
            // TODO: this is horrible when PAW density is generated from the mixed
            //       density matrix here; better solution: generate in Density and
            //       then mix
            /* generate PAW density from density matrix */
            density_.generate_paw_loc_density();
        }

        /* transform density to real space after mixing and symmetrization */
        density_.fft_transform(1);

        /* check number of elctrons */
        density_.check_num_electrons();

        if (ctx_.full_potential() && mix_density_and_potential) {
            density_.mix();
        }

        /* compute new potential */
        potential_.generate(density_);

        /* symmetrize potential and effective magnetic field */
        if (ctx_.use_symmetry()) {
            potential_.symmetrize();
        }

        /* transform potential to real space after symmetrization */
        potential_.fft_transform(1);

        /* compute new total energy for a new density */
        double etot = total_energy();

        if (ctx_.full_potential()) {
            rms        = potential_.mix(ctx_.settings().mixer_rss_min_);
            double tol = std::max(ctx_.settings().itsol_tol_min_, 0.001 * rms);
            ctx_.iterative_solver_tolerance(std::min(ctx_.iterative_solver_tolerance(), tol));
        }
        rms_hist.push_back(rms);

        /* write some information */
        print_info();
        if (ctx_.comm().rank() == 0 && ctx_.control().verbosity_ >= 1) {
            printf("iteration : %3i, RMS %18.12E, energy difference : %18.12E\n", iter, rms, etot - eold);
        }
        /* check if the calculation has converged */
        if (std::abs(eold - etot) < energy_tol && rms < rms_tol) {
            if (ctx_.comm().rank() == 0 && ctx_.control().verbosity_ >= 1) {
                printf("\n");
                printf("converged after %i SCF iterations!\n", iter + 1);
            }
            num_iter = iter;
            break;
        }

        /* Compute the hubbard correction */
        if (ctx_.hubbard_correction()) {
            hamiltonian_.U().hubbard_compute_occupation_numbers(kset_);
            // hamiltonian_.U().mix();
            hamiltonian_.U().calculate_hubbard_potential_and_energy();
        }

        eold = etot;
    }

    if (write_state) {
        ctx_.create_storage_file();
        if (ctx_.full_potential()) { // TODO: why this is necessary?
            density_.rho().fft_transform(-1);
            for (int j = 0; j < ctx_.num_mag_dims(); j++) {
                density_.magnetization(j).fft_transform(-1);
            }
        }
        potential_.save();
        density_.save();
        //kset_.save(storage_file_name);
    }

    json dict = serialize();
    if (num_iter >= 0) {
        dict["converged"]          = true;
        dict["num_scf_iterations"] = num_iter;
        dict["rms_history"]        = rms_hist;
    } else {
        dict["converged"] = false;
    }

    //if (ctx_.control().verification_ >= 1) {
    //    check_scf_density();
    //}

    // dict["volume"] = ctx.unit_cell().omega() * std::pow(bohr_radius, 3);
    // dict["volume_units"] = "angstrom^3";
    // dict["energy"] = dft.total_energy() * ha2ev;
    // dict["energy_units"] = "eV";

    return dict;
}

inline void DFT_ground_state::print_info()
{
    double evalsum1 = kset_.valence_eval_sum();
    double evalsum2 = core_eval_sum();
    double ekin     = energy_kin();
    double evxc     = energy_vxc();
    double eexc     = energy_exc();
    double ebxc     = energy_bxc();
    double evha     = energy_vha();
    double etot     = total_energy();
    double gap      = kset_.band_gap() * ha2ev;
    double ef       = kset_.energy_fermi();
    double enuc     = energy_enuc();

    double one_elec_en = evalsum1 - (evxc + evha);

    if (ctx_.electronic_structure_method() == electronic_structure_method_t::pseudopotential) {
        one_elec_en -= potential_.PAW_one_elec_energy();
    }

    std::vector<double> mt_charge;
    double it_charge;
    double total_charge = density_.rho().integrate(mt_charge, it_charge);

    double total_mag[3];
    std::vector<double> mt_mag[3];
    double it_mag[3];
    for (int j = 0; j < ctx_.num_mag_dims(); j++) {
        total_mag[j] = density_.magnetization(j).integrate(mt_mag[j], it_mag[j]);
    }

    if (ctx_.comm().rank() == 0 && ctx_.control().verbosity_ >= 1) {
        if (ctx_.full_potential()) {
            double total_core_leakage = 0.0;
            printf("\n");
            printf("Charges and magnetic moments\n");
            for (int i = 0; i < 80; i++) {
                printf("-");
            }
            printf("\n");
            printf("atom      charge    core leakage");
            if (ctx_.num_mag_dims()) {
                printf("              moment                |moment|");
            }
            printf("\n");
            for (int i = 0; i < 80; i++) {
                printf("-");
            }
            printf("\n");

            for (int ia = 0; ia < unit_cell_.num_atoms(); ia++) {
                double core_leakage = unit_cell_.atom(ia).symmetry_class().core_leakage();
                total_core_leakage += core_leakage;
                printf("%4i  %10.6f  %10.8e", ia, mt_charge[ia], core_leakage);
                if (ctx_.num_mag_dims()) {
                    vector3d<double> v;
                    v[2] = mt_mag[0][ia];
                    if (ctx_.num_mag_dims() == 3) {
                        v[0] = mt_mag[1][ia];
                        v[1] = mt_mag[2][ia];
                    }
                    printf("  [%8.4f, %8.4f, %8.4f]  %10.6f", v[0], v[1], v[2], v.length());
                }
                printf("\n");
            }

            printf("\n");
            printf("total core leakage    : %10.8e\n", total_core_leakage);
            printf("interstitial charge   : %10.6f\n", it_charge);
            if (ctx_.num_mag_dims()) {
                vector3d<double> v;
                v[2] = it_mag[0];
                if (ctx_.num_mag_dims() == 3) {
                    v[0] = it_mag[1];
                    v[1] = it_mag[2];
                }
                printf("interstitial moment   : [%8.4f, %8.4f, %8.4f], magnitude : %10.6f\n", v[0], v[1], v[2],
                       v.length());
            }
        }
        printf("total charge          : %10.6f\n", total_charge);

        if (ctx_.num_mag_dims()) {
            vector3d<double> v;
            v[2] = total_mag[0];
            if (ctx_.num_mag_dims() == 3) {
                v[0] = total_mag[1];
                v[1] = total_mag[2];
            }
            printf("total moment          : [%8.4f, %8.4f, %8.4f], magnitude : %10.6f\n", v[0], v[1], v[2], v.length());
        }

        printf("\n");
        printf("Energy\n");
        for (int i = 0; i < 80; i++) {
            printf("-");
        }
        printf("\n");

        printf("valence_eval_sum          : %18.8f\n", evalsum1);
        if (ctx_.full_potential()) {
            printf("core_eval_sum             : %18.8f\n", evalsum2);
            printf("kinetic energy            : %18.8f\n", ekin);
            printf("enuc                      : %18.8f\n", enuc);
        }
        printf("<rho|V^{XC}>              : %18.8f\n", evxc);
        printf("<rho|E^{XC}>              : %18.8f\n", eexc);
        printf("<mag|B^{XC}>              : %18.8f\n", ebxc);
        printf("<rho|V^{H}>               : %18.8f\n", evha);
        if (!ctx_.full_potential()) {
            printf("one-electron contribution : %18.8f (Ha), %18.8f (Ry)\n", one_elec_en,
                   one_elec_en * 2); // eband + deband in QE
            printf("hartree contribution      : %18.8f\n", 0.5 * evha);
            printf("xc contribution           : %18.8f\n", eexc);
            printf("ewald contribution        : %18.8f\n", ewald_energy_);
            printf("PAW contribution          : %18.8f\n", potential_.PAW_total_energy());
        }
        if (ctx_.hubbard_correction()) {
            printf("Hubbard energy            : %18.8f (Ha), %18.8f (Ry)\n", hamiltonian_.U().hubbard_energy(),
                   hamiltonian_.U().hubbard_energy() * 2.0);
        }

        printf("Total energy              : %18.8f (Ha), %18.8f (Ry)\n", etot, etot * 2);

        printf("\n");
        printf("band gap (eV) : %18.8f\n", gap);
        printf("Efermi        : %18.8f\n", ef);
        printf("\n");
        // if (ctx_.control().verbosity_ >= 3 && !ctx_.full_potential()) {
        //    for (int ia = 0; ia < unit_cell_.num_atoms(); ia++) {
        //        printf("atom: %i\n", ia);
        //        int nbf = unit_cell_.atom(ia).type().mt_basis_size();
        //        for (int j = 0; j < ctx_.num_mag_comp(); j++) {
        //            //printf("component of density matrix: %i\n", j);
        //            //for (int xi1 = 0; xi1 < nbf; xi1++) {
        //            //    for (int xi2 = 0; xi2 < nbf; xi2++) {
        //            //        auto z = density_.density_matrix()(xi1, xi2, j, ia);
        //            //        printf("(%f, %f) ", z.real(), z.imag());
        //            //    }
        //            //    printf("\n");
        //            //}
        //            printf("diagonal components of density matrix: %i\n", j);
        //            for (int xi2 = 0; xi2 < nbf; xi2++) {
        //                auto z = density_.density_matrix()(xi2, xi2, j, ia);
        //                printf("(%10.6f, %10.6f) ", z.real(), z.imag());
        //            }
        //            printf("\n");
        //        }
        //    }
        //}
    }
}

=======
    /// A quick check of self-constent density in case of pseudopotential.
    json check_scf_density();
};

>>>>>>> d4b5f4ec
} // namespace sirius

#endif // __DFT_GROUND_STATE_HPP__

/** \page dft Spin-polarized DFT
 *  \section section1 Preliminary notes
 *
 *  \note Here and below sybol \f$ {\boldsymbol \sigma} \f$ is reserved for the vector of Pauli matrices. Spin
 *        components are labeled with \f$ \alpha \f$ or \f$ \beta \f$.
 *
 *  Wave-function of spin-1/2 particle is a two-component spinor:
 *  \f[
 *    {\bf \Psi}({\bf r}) = \left( \begin{array}{c} \psi^{\uparrow}({\bf r}) \\
 *                                                  \psi^{\downarrow}({\bf r}) 
 *                                  \end{array}
 *                          \right)
 *  \f] 
 *  Operator of spin: 
 *  \f[
 *    {\bf \hat S}=\frac{\hbar}{2}{\boldsymbol \sigma},
 *  \f]
 *  Pauli matrices:
 *  \f[
 *      \sigma_x=\left( \begin{array}{cc}
 *         0 & 1 \\
 *         1 & 0 \\ \end{array} \right) \,
 *       \sigma_y=\left( \begin{array}{cc}
 *         0 & -i \\
 *         i & 0 \\ \end{array} \right) \,
 *       \sigma_z=\left( \begin{array}{cc}
 *         1 & 0 \\
 *         0 & -1 \\ \end{array} \right)
 *  \f]
 *
 *  Spin moment of an electron in quantum state \f$ | \Psi \rangle \f$:
 *  \f[
 *     {\bf S}=\langle \Psi | {\bf \hat S} | \Psi \rangle  = \frac{\hbar}{2} \langle \Psi | {\boldsymbol \sigma} | \Psi
 *     \rangle 
 *  \f]
 *
 *  Spin magnetic moment of electron:
 *  \f[
 *    {\bf \mu}_e=\gamma_e {\bf S},
 *  \f]
 *  where \f$ \gamma_e \f$ is the gyromagnetic ratio for the electron.
 *  \f[
 *   \gamma_e=-\frac{g_e \mu_B}{\hbar} \;\;\; \mu_B=\frac{e\hbar}{2m_ec}
 *  \f]
 *  Here \f$ g_e \f$ is a g-factor for electron which is ~2, and \f$ \mu_B \f$ - Bohr magneton (defined as positive
 * constant). Finally, magnetic moment of electron: \f[
 *    {\bf \mu}_e=-{\bf \mu}_B \langle \Psi | {\boldsymbol \sigma} | \Psi \rangle
 *  \f]
 *  Potential energy of magnetic dipole in magnetic field:
 *  \f[
 *    U=-{\bf B}{\bf \mu}={\bf \mu}_B {\bf B} \langle \Psi | {\boldsymbol \sigma} | \Psi \rangle
 *  \f]
 *
 *  \section section2 Density and magnetization
 *  In magnetic calculations we have charge density \f$ \rho({\bf r}) \f$ (scalar function) and magnetization density
 *  \f$ {\bf m}({\bf r}) \f$ (vector function). Density is defined as:
 *  \f[
 *      \rho({\bf r}) = \sum_{j}^{occ} \Psi_{j}^{*}({\bf r}){\bf I} \Psi_{j}({\bf r}) =
 *         \sum_{j}^{occ} \psi_{j}^{\uparrow *}({\bf r}) \psi_{j}^{\uparrow}({\bf r}) +
 *         \psi_{j}^{\downarrow *}({\bf r}) \psi_{j}^{\downarrow}({\bf r})
 *  \f]
 *  Magnetization is defined as:
 *  \f[
 *      {\bf m}({\bf r}) = \sum_{j}^{occ} \Psi_{j}^{*}({\bf r}) {\boldsymbol \sigma} \Psi_{j}({\bf r})
 *  \f]
 *  \f[
 *      m_x({\bf r}) = \sum_{j}^{occ} \psi_{j}^{\uparrow *}({\bf r}) \psi_{j}^{\downarrow}({\bf r}) +
 *        \psi_{j}^{\downarrow *}({\bf r}) \psi_{j}^{\uparrow}({\bf r})
 *  \f]
 *  \f[
 *      m_y({\bf r}) = \sum_{j}^{occ} -i \psi_{j}^{\uparrow *}({\bf r}) \psi_{j}^{\downarrow}({\bf r}) +
 *        i \psi_{j}^{\downarrow *}({\bf r}) \psi_{j}^{\uparrow}({\bf r})
 *  \f]
 *  \f[
 *      m_z({\bf r}) = \sum_{j}^{occ} \psi_{j}^{\uparrow *}({\bf r}) \psi_{j}^{\uparrow}({\bf r}) -
 *        \psi_{j}^{\downarrow *}({\bf r}) \psi_{j}^{\downarrow}({\bf r})
 *  \f]
 *  Density and magnetization can be grouped into a \f$ 2 \times 2 \f$ density matrix, which is defined as:
 *  \f[
 *      {\boldsymbol \rho}({\bf r}) = \frac{1}{2} \Big( {\bf I}\rho({\bf r}) + {\boldsymbol \sigma} {\bf m}({\bf
 * r})\Big) =
 *        \frac{1}{2} \left( \begin{array}{cc} \rho({\bf r}) + m_z({\bf r}) & m_x({\bf r}) - i m_y({\bf r}) \\
 *                                              m_x({\bf r}) + i m_y({\bf r}) & \rho({\bf r}) - m_z({\bf r}) \end{array}
 * \right) = \sum_{j}^{occ} \left( \begin{array}{cc} \psi_{j}^{\uparrow *}({\bf r}) \psi_{j}^{\uparrow}({\bf r}) &
 *                                                \psi_{j}^{\downarrow *}({\bf r}) \psi_{j}^{\uparrow}({\bf r}) \\
 *                                                \psi_{j}^{\uparrow *}({\bf r}) \psi_{j}^{\downarrow}({\bf r}) &
 *                                                \psi_{j}^{\downarrow *}({\bf r}) \psi_{j}^{\downarrow}({\bf r})
 * \end{array} \right) \f] or simply \f[ \rho_{\alpha \beta}({\bf r}) = \sum_{j}^{occ} \psi_{j}^{\beta *}({\bf
 * r})\psi_{j}^{\alpha}({\bf r}) \f] Pay attention to the order of spin indices in the \f$ 2 \times 2 \f$ density
 * matrix. External potential \f$ v^{ext}({\bf r}) \f$ and external magnetic field \f$ {\bf B}^{ext}({\bf r}) \f$ can
 *  also be grouped into a \f$ 2 \times 2 \f$ matrix:
 *  \f[
 *    V_{\alpha\beta}^{ext}({\bf r})=\Big({\bf I}v^{ext}({\bf r})+\mu_{B}{\boldsymbol \sigma}{\bf B}^{ext}({\bf r})
 * \Big) =
 *      \left( \begin{array}{cc} v^{ext}({\bf r})+\mu_{B}B_z^{ext}({\bf r}) & \mu_{B} \Big( B_x^{ext}({\bf
 * r})-iB_y^{exp}({\bf r}) \Big) \\ \mu_{B} \Big( B_x^{ext}({\bf r})+iB_y^{ext}({\bf r}) \Big) & v^{ext}({\bf
 * r})-\mu_{B}B_z^{ext}({\bf r}) \end{array} \right) \f] Let's check that potential energy in external fields can be
 * written in the following way: \f[ E^{ext}=\int Tr \Big( {\boldsymbol \rho}({\bf r}) {\bf V}^{ext}({\bf r}) \Big)
 * d{\bf r} = \sum_{\alpha\beta} \int \rho_{\alpha\beta}({\bf r})V_{\beta\alpha}^{ext}({\bf r}) d{\bf r} \f] (below \f$
 * {\bf r} \f$, \f$ ext \f$ and \f$ \int d{\bf r} \f$ are dropped for simplicity) \f[ \begin{eqnarray}
 *    \rho_{11}V_{11} &= \frac{1}{2}(\rho+m_z)(v+\mu_{B}B_z) = \frac{1}{2}(\rho v +\mu_{B} \rho B_z + m_z v +
 * \mu_{B}m_zB_z) \\
 *    \rho_{22}V_{22} &= \frac{1}{2}(\rho-m_z)(v-\mu_{B}B_z) = \frac{1}{2}(\rho v -\mu_{B} \rho B_z - m_z v +
 * \mu_{B}m_zB_z) \\
 *    \rho_{12}V_{21} &= \frac{1}{2}(m_x-im_y)\Big( \mu_{B}( B_x+iB_y) \Big) =
 * \frac{\mu_B}{2}(m_xB_x+im_xB_y-im_yB_x+m_yB_y) \\ \rho_{21}V_{12} &= \frac{1}{2}(m_x+im_y)\Big( \mu_{B}( B_x-iB_y)
 * \Big) = \frac{\mu_B}{2}(m_xB_x-im_xB_y+im_yB_x+m_yB_y) \end{eqnarray} \f] The sum of this four terms will give
 * exactly \f$ \int \rho({\bf r}) v^{ext}({\bf r}) + \mu_{B}{\bf m}({\bf r})
 *   {\bf B}^{ext}({\bf r}) d{\bf r}\f$
 *
 *  \section section3 Total energy variation
 *
 *  To derive Kohn-Sham equations we need to write total energy functional of density matrix \f$ \rho_{\alpha\beta}({\bf
 * r}) \f$: \f[ E^{tot}[\rho_{\alpha\beta}] = E^{kin}[\rho_{\alpha\beta}] + E^{H}[\rho_{\alpha\beta}] +
 * E^{ext}[\rho_{\alpha\beta}] + E^{XC}[\rho_{\alpha\beta}] \f] Kinetic energy of non-interacting electrons is written
 * in the following way: \f[ E^{kin}[\rho_{\alpha\beta}] \equiv E^{kin}[\Psi[\rho_{\alpha\beta}]] =
 *    -\frac{1}{2} \sum_{i}^{occ}\sum_{\alpha} \int \psi_{i}^{\alpha*}({\bf r}) \nabla^{2} \psi_{i}^{\alpha}({\bf
 * r})d^3{\bf r} \f] Hartree energy: \f[ E^{H}[\rho_{\alpha\beta}]= \frac{1}{2} \iint \frac{\rho({\bf r})\rho({\bf
 * r'})}{|{\bf r}-{\bf r'}|} d{\bf r} d{\bf r'} = \frac{1}{2} \iint \sum_{\alpha\beta}\delta_{\alpha\beta}
 * \frac{\rho_{\alpha\beta}({\bf r}) \rho({\bf r'})}{|{\bf r}-{\bf r'}|} d{\bf r} d{\bf r'} \f] where \f$ \rho({\bf r})
 * = Tr \rho_{\alpha\beta}({\bf r}) \f$.
 *
 *  Exchange-correlation energy:
 *  \f[
 *    E^{XC}[\rho_{\alpha\beta}({\bf r})] \equiv E^{XC}[\rho({\bf r}),|{\bf m}({\bf r})|] =
 *     \int \rho({\bf r}) \eta_{XC}(\rho({\bf r}), m({\bf r})) d{\bf r} =
 *     \int \rho({\bf r}) \eta_{XC}(\rho^{\uparrow}({\bf r}), \rho_{\downarrow}({\bf r})) d{\bf r}
 *  \f]
 *  Now we can write the total energy variation over auxiliary orbitals with constrain of orbital normalization:
 *  \f[
 *    \frac{\delta \Big( E^{tot}+\varepsilon_i \big( 1-\sum_{\alpha} \int \psi^{\alpha*}_{i}({\bf r})
 *       \psi^{\alpha}_{i}({\bf r})d{\bf r} \big) \Big)} {\delta \psi_{i}^{\gamma*}({\bf r})} = 0
 *  \f]
 *  We will use the following chain rule:
 *  \f[
 *    \frac{\delta F[\rho_{\alpha\beta}]}{\delta \psi_{i}^{\gamma *}({\bf r})} =
 *      \sum_{\alpha' \beta'} \frac{\delta F[\rho_{\alpha\beta}]}{\delta \rho_{\alpha'\beta'}({\bf r})}
 *      \frac{\delta \rho_{\alpha'\beta'}({\bf r})}{\delta \psi_{i}^{\gamma *}({\bf r})} =
 *      \sum_{\alpha'\beta'}\frac{\delta F[\rho_{\alpha\beta}]}{\delta \rho_{\alpha'\beta'}({\bf r})}
 *        \psi_{i}^{\alpha'}({\bf r}) \delta_{\beta'\gamma} =
 *        \sum_{\alpha'}\frac{\delta F[\rho_{\alpha\beta}]}{\delta \rho_{\alpha'\gamma}({\bf r})}\psi_{i}^{\alpha'}({\bf
 * r}) \f] Variation of the normalization integral: \f[ \frac{\delta \sum_{\alpha} \int \psi_{i}^{\alpha*}({\bf r})
 * \psi_{i}^{\alpha}({\bf r}) d {\bf r} }{\delta \psi_{i}^{\gamma *}({\bf r})} =  \psi_{i}^{\gamma}({\bf r}) \f]
 *  Variation of the kinetic energy functional:
 *  \f[
 *    \frac{\delta E^{kin}}{\delta \psi_{i}^{\gamma*}({\bf r})}  = -\frac{1}{2} \sum_{\alpha} \nabla^{2}
 * \psi_{i}^{\alpha}({\bf r}) \delta_{\alpha\gamma} = -\frac{1}{2}\nabla^{2}\psi_{i}^{\gamma}({\bf r}) \f] Variation of
 * the Hartree energy functional: \f[ \frac{\delta E^{H}[\rho_{\alpha\beta}]}{\delta \psi_{i}^{\gamma *}({\bf r})} =
 *    \sum_{\alpha'} \sum_{\alpha\beta} \delta_{\alpha\beta} \frac{1}{2} \int \frac{ \rho({\bf r'})}{|{\bf r}-{\bf r'}|}
 * d{\bf r'} \delta_{\alpha\alpha'}\delta_{\beta\gamma} \psi_{i}^{\alpha'}({\bf r}) = v^{H}({\bf r})
 * \psi_{i}^{\gamma}({\bf r}) \f] Variation of the external energy functional: \f[ \frac{\delta
 * E^{ext}[\rho_{\alpha\beta}]}{\delta \psi_{i}^{\gamma*}({\bf r}) } = \sum_{\alpha'} \sum_{\alpha\beta}
 * V_{\beta\alpha}^{ext}({\bf r}) \delta_{\alpha\alpha'} \delta_{\beta\gamma} \psi_{i}^{\alpha'}({\bf r})= \sum_{\alpha}
 * V_{\gamma\alpha}^{ext}({\bf r}) \psi_{i}^{\alpha}({\bf r}) \f]
 *
 *  Variation of the exchange-correlation functional:
 *  \f[
 *    \frac{\delta E^{XC}[\rho_{\alpha\beta}]}{ \delta \psi_{i}^{\gamma*}({\bf r}) } =
 *    \frac{\delta E^{XC}[\rho_{\alpha\beta}]}{ \delta \rho({\bf r})} \frac{\delta \rho({\bf r})}{\delta
 *    \psi_{i}^{\gamma*}({\bf r})} + \frac{\delta E^{XC}[\rho_{\alpha\beta}]}{ \delta m({\bf r})} \sum_{p=x,y,z}
 *    \frac{\delta m({\bf r})}{ \delta m_p({\bf r})}
 *    \frac{\delta m_p({\bf r})}{\delta \psi_{i}^{\gamma*}({\bf r})}
 *  \f]
 *  where \f$ m({\bf r}) = |{\bf  m}({\bf r})|\f$ is the length of magnetization vector.
 *
 *  First term:
 *  \f[
 *    \frac{\delta E^{XC}[\rho_{\alpha\beta}]}{ \delta \rho({\bf r})} \frac{\delta \rho({\bf r})}{\delta
 *     \psi_{i}^{\gamma*}({\bf r})} = v^{XC}({\bf r}) \psi_{i}^{\gamma}({\bf r})
 *  \f]
 *  Second term:
 *  \f[
 *    \frac{\delta E^{XC}[\rho_{\alpha\beta}]}{ \delta m({\bf r})} \sum_{p=x,y,z} \frac{\delta m({\bf r})}{ \delta
 * m_p({\bf r})} \frac{\delta m_p({\bf r})}{\delta \psi_{i}^{\gamma*}({\bf r})} = B^{XC}({\bf r}) \hat {\bf m}
 * \sum_{\beta} {\boldsymbol \sigma}_{\gamma \beta} \psi_{i}^{\beta}({\bf r}) \f] where \f$ B^{XC}({\bf r}) =
 * \frac{\delta E^{XC}[\rho_{\alpha\beta}]}{ \delta m({\bf r})} \f$, \f$ \hat {\bf m}({\bf r}) = \frac{\delta m({\bf
 * r})}{ \delta {\bf m}({\bf r})} \f$ is the unit vector, parallel to \f$ {\bf m}({\bf r}) \f$ and \f$ {\bf m}({\bf r})
 * = \sum_{i} \sum_{\alpha \beta} \psi_{i}^{\alpha*}({\bf r}) {\boldsymbol \sigma}_{\alpha \beta} \psi_i^{\beta}({\bf
 * r}) \f$
 *
 *  Similarly to external potential, exchange-correlation potential can be grouped into \f$ 2 \times 2 \f$ matrix::
 *  \f[
 *    \frac{\delta E^{XC}[\rho_{\alpha\beta}]}{\delta \rho_{\alpha'\beta'}({\bf r})} \equiv V^{XC}_{\beta'\alpha'}({\bf
 * r})  = \Big( {\bf I}v^{XC}({\bf r}) + {\bf B}^{XC}({\bf r}) {\boldsymbol \sigma} \Big)_{\beta'\alpha'} \f] where
 * \f${\bf B}^{XC}({\bf r}) = \hat {\bf m}({\bf r})B^{XC}({\bf r}) \f$ -- exchange-correlation magnetic field, parallel
 * to \f$ {\bf m}({\bf r}) \f$ at each point in space. We can now collect \f$ v^{H}({\bf r}) \f$, \f$
 * V_{\alpha\beta}^{ext}({\bf r}) \f$ and \f$V_{\alpha\beta}^{XC}({\bf r}) \f$ to one effective potential: \f[
 *    V^{eff}_{\alpha\beta}({\bf r}) = v^{H}({\bf r})\delta_{\alpha\beta} + V_{\alpha\beta}^{ext}({\bf r}) +
 *         V_{\alpha\beta}^{XC}({\bf r}) =
 *     \Big({\bf I}\big(v^{H}({\bf r})+v^{ext}({\bf r})+v^{XC}({\bf r})\big) +
 *     {\boldsymbol \sigma}\big( \mu_{B}{\bf B}^{ext}({\bf r}) + {\bf B}^{XC}({\bf r})\big)\Big)_{\alpha\beta}
 *  \f]
 *  and finally, we arrive to the following Kohn-Sham equation for each component \f$ \gamma \f$ of spinor
 * wave-functions: \f[
 *   -\frac{1}{2}\nabla^{2}\psi_{i}^{\gamma}({\bf r}) + \sum_{\alpha} V_{\gamma\alpha}^{eff}({\bf r})
 * \psi_{i}^{\alpha}({\bf r}) = \varepsilon_i \psi_{i}^{\gamma}({\bf r}) \f] or in matrix form \f[
 *  \left( \begin{array}{cc} -\frac{1}{2}\nabla^2+V^{eff}_{\uparrow \uparrow} & V^{eff}_{\uparrow \downarrow} \\
 *    V^{eff}_{\downarrow \uparrow} & -\frac{1}{2}\nabla^2+V^{eff}_{\downarrow \downarrow} \end{array}\right)
 *    \left(\begin{array}{c} \psi_{i}^{\uparrow}({\bf r}) \\ \psi_{i}^{\downarrow} ({\bf r}) \end{array} \right) =
 * \varepsilon_i \left(\begin{array}{c} \psi_{i}^{\uparrow}({\bf r}) \\ \psi_{i}^{\downarrow}({\bf r}) \end{array}
 * \right) \f]
 *
 *  \section section4 Second-variational approach
 *
 *  Suppose that we know first \f$ N_{fv} \f$ solutions of the following equation (so-called first variational
 * equation): \f[ \Big(-\frac{1}{2}\nabla^2+v^{H}({\bf r})+v^{ext}({\bf r})+v^{XC}({\bf r}) \Big)\phi_{i}({\bf r}) =
 * \epsilon_i \phi_{i}({\bf r}) \f] We can write expansion of the components of spinor wave-functions \f$
 * \psi^{\alpha}_j({\bf r}) \f$ in terms of first-variational states \f$ \phi_i({\bf r}) \f$: \f[ \psi_{j}^{\alpha}({\bf
 * r}) = \sum_{i}^{N_{fv}}C_{ij}^{\alpha}\phi_{i}({\bf r}) \f] Next, we switch to matrix equation: \f[
 *    \langle \Psi_{j'}| \hat H | \Psi_{j} \rangle = \varepsilon_j \delta_{j'j} \\
 *    \sum_{\alpha \alpha'} \sum_{ii'} C_{i'j'}^{\alpha'*} C_{ij}^{\alpha} \langle \phi_{i'} | \hat H_{\alpha' \alpha} |
 * \phi_{i} \rangle = \sum_{\alpha \alpha'} \sum_{ii'} C_{i'j'}^{\alpha'*} C_{ij}^{\alpha} H_{\alpha'i', \alpha i} =
 * \varepsilon_j \delta_{j'j} \f]
 *
 *  We can combine indices \f$ \{i,\alpha\} \f$ into one 'flat' index \f$ \nu \f$. If we also assume that the number of
 *  spinor wave-functions is equal to \f$ 2 N_{fv} \f$ then we arrive to the well-known eigen decomposition:
 *  \f[
 *    \sum_{\nu'\nu} C_{\nu' j'}^{*} H_{\nu'\nu} C_{\nu j} = \varepsilon_j \delta_{j'j}
 *  \f]
 *
 * The expression for second-variational Hamiltonian is simple:
 * \f[
 *   \langle \phi_{i'}|\hat H_{\alpha'\alpha} |\phi_{i} \rangle =
 *    \langle \phi_{i'} | \Big(-\frac{1}{2}\nabla^2 + v^{H}({\bf r}) + v^{ext}({\bf r}) + v^{XC}({\bf r}) \Big)
 *     \delta_{\alpha\alpha'}|\phi_{i}\rangle +
 *    \langle \phi_{i'} | {\boldsymbol \sigma}_{\alpha\alpha'} \Big( \mu_{B}{\bf B}^{ext}({\bf r})+
 *    {\bf B}^{XC}({\bf r})\Big) | \phi_{i}\rangle =\\
 *    \epsilon_{i}\delta_{i'i}\delta_{\alpha\alpha'} + {\boldsymbol \sigma}_{\alpha\alpha'} \langle \phi_{i'} |
 *    \Big( \mu_{B}{\bf B}^{ext}({\bf r}) +
 *    {\bf B}^{XC}({\bf r})\Big) | \phi_{i}\rangle
 *  \f]
 */<|MERGE_RESOLUTION|>--- conflicted
+++ resolved
@@ -388,475 +388,10 @@
 
     json serialize();
 
-<<<<<<< HEAD
-            case electronic_structure_method_t::pseudopotential: {
-                tot_en = (kset_.valence_eval_sum() - energy_vxc() - energy_bxc() - potential_.PAW_one_elec_energy()) -
-                         0.5 * energy_vha() + energy_exc() + potential_.PAW_total_energy() + ewald_energy_;
-                break;
-            }
-        }
-
-        if (ctx_.hubbard_correction()) {
-            tot_en += hamiltonian_.U().hubbard_energy();
-        }
-
-        return tot_en;
-    }
-
-    inline Density& density()
-    {
-        return density_;
-    }
-
-    inline Potential& potential()
-    {
-        return potential_;
-    }
-
-    inline K_point_set& k_point_set()
-    {
-        return kset_;
-    }
-
-    inline Hamiltonian& hamiltonian()
-    {
-        return hamiltonian_;
-    }
-
-    inline Force& forces()
-    {
-        return forces_;
-    }
-
-    inline Stress& stress()
-    {
-        return stress_;
-    }
-
-    json serialize()
-    {
-        json dict;
-
-        dict["mpi_grid"] = ctx_.mpi_grid_dims();
-
-        std::vector<int> fftgrid(3);
-        for (int i = 0; i < 3; i++) {
-            fftgrid[i] = ctx_.fft().size(i);
-        }
-        dict["fft_grid"] = fftgrid;
-        for (int i = 0; i < 3; i++) {
-            fftgrid[i] = ctx_.fft_coarse().size(i);
-        }
-        dict["fft_coarse_grid"]         = fftgrid;
-        dict["num_fv_states"]           = ctx_.num_fv_states();
-        dict["num_bands"]               = ctx_.num_bands();
-        dict["aw_cutoff"]               = ctx_.aw_cutoff();
-        dict["pw_cutoff"]               = ctx_.pw_cutoff();
-        dict["omega"]                   = ctx_.unit_cell().omega();
-        dict["chemical_formula"]        = ctx_.unit_cell().chemical_formula();
-        dict["num_atoms"]               = ctx_.unit_cell().num_atoms();
-        dict["energy"]                  = json::object();
-        dict["energy"]["total"]         = total_energy();
-        dict["energy"]["enuc"]          = energy_enuc();
-        dict["energy"]["core_eval_sum"] = core_eval_sum();
-        dict["energy"]["vha"]           = energy_vha();
-        dict["energy"]["vxc"]           = energy_vxc();
-        dict["energy"]["exc"]           = energy_exc();
-        dict["energy"]["bxc"]           = energy_bxc();
-        dict["energy"]["veff"]          = energy_veff();
-        dict["energy"]["eval_sum"]      = eval_sum();
-        dict["energy"]["kin"]           = energy_kin();
-        dict["energy"]["ewald"]         = energy_ewald();
-        if (!ctx_.full_potential()) {
-            dict["energy"]["vloc"]      = energy_vloc();
-        }
-        dict["efermi"]                  = kset_.energy_fermi();
-        dict["band_gap"]                = kset_.band_gap();
-        dict["core_leakage"]            = density_.core_leakage();
-
-        return dict;
-    }
-
-    /// A quick check of self-constent density in case of pseudopotential.
-    json check_scf_density()
-    {
-        if (ctx_.full_potential()) {
-            return json();
-        }
-        std::vector<double_complex> rho_pw(ctx_.gvec().count());
-        for (int ig = 0; ig < ctx_.gvec().count(); ig++) {
-            rho_pw[ig] = density_.rho().f_pw_local(ig);
-        }
-
-        double etot = total_energy();
-
-        /* create new potential */
-        Potential pot(ctx_);
-        /* generate potential from existing density */
-        pot.generate(density_);
-        /* create new Hamiltonian */
-        Hamiltonian H(ctx_, pot);
-        /* set the high tolerance */
-        ctx_.iterative_solver_tolerance(ctx_.settings().itsol_tol_min_);
-        /* initialize the subspace */
-        Band(ctx_).initialize_subspace(kset_, H);
-        /* find new wave-functions */
-        Band(ctx_).solve(kset_, H, true);
-        /* find band occupancies */
-        kset_.find_band_occupancies();
-        /* generate new density from the occupied wave-functions */
-        density_.generate(kset_, true, false);
-        /* symmetrize density and magnetization */
-        if (ctx_.use_symmetry()) {
-            density_.symmetrize();
-            if (ctx_.electronic_structure_method() == electronic_structure_method_t::pseudopotential) {
-                density_.symmetrize_density_matrix();
-            }
-        }
-        density_.fft_transform(1);
-        double rms{0};
-        for (int ig = 0; ig < ctx_.gvec().count(); ig++) {
-            rms += std::pow(std::abs(density_.rho().f_pw_local(ig) - rho_pw[ig]), 2);
-        }
-        ctx_.comm().allreduce(&rms, 1);
-        json dict;
-        dict["rss"]   = rms;
-        dict["rms"]   = std::sqrt(rms / ctx_.gvec().num_gvec());
-        dict["detot"] = total_energy() - etot;
-
-        if (ctx_.comm().rank() == 0 && ctx_.control().verbosity_ >= 1) {
-            printf("[check_scf_density] RSS: %18.12E\n", dict["rss"].get<double>());
-            printf("[check_scf_density] RMS: %18.12E\n", dict["rms"].get<double>());
-            printf("[check_scf_density] dEtot: %18.12E\n", dict["detot"].get<double>());
-            printf("[check_scf_density] Eold: %18.12E  Enew: %18.12E\n", etot, total_energy());
-        }
-
-        return dict;
-    }
-};
-
-inline json DFT_ground_state::find(double rms_tol, double energy_tol, double initial_tolerance, int num_dft_iter, bool write_state)
-{
-    PROFILE("sirius::DFT_ground_state::scf_loop");
-
-    double eold{0}, rms{0};
-
-    bool mix_density_and_potential{false};
-
-    if (ctx_.full_potential()) {
-        potential_.mixer_init(ctx_.mixer_input());
-        if (mix_density_and_potential) {
-            Mixer_input i1 = ctx_.mixer_input();
-            i1.type_ = "linear";
-            i1.beta_ = 0.1;
-            density_.mixer_init(i1);
-        }
-    } else {
-        density_.mixer_init(ctx_.mixer_input());
-    }
-
-    int num_iter{-1};
-    std::vector<double> rms_hist;
-
-    if (ctx_.hubbard_correction()) {
-        hamiltonian_.U().hubbard_compute_occupation_numbers(kset_);
-        hamiltonian_.U().calculate_hubbard_potential_and_energy();
-    }
-
-    ctx_.iterative_solver_tolerance(initial_tolerance);
-
-    for (int iter = 0; iter < num_dft_iter; iter++) {
-        utils::timer t1("sirius::DFT_ground_state::scf_loop|iteration");
-
-        if (ctx_.comm().rank() == 0 && ctx_.control().verbosity_ >= 1) {
-            printf("\n");
-            printf("+------------------------------+\n");
-            printf("| SCF iteration %3i out of %3i |\n", iter, num_dft_iter);
-            printf("+------------------------------+\n");
-        }
-
-        /* find new wave-functions */
-        Band(ctx_).solve(kset_, hamiltonian_, true);
-        /* find band occupancies */
-        kset_.find_band_occupancies();
-        /* generate new density from the occupied wave-functions */
-        density_.generate(kset_, true, false);
-        /* symmetrize density and magnetization */
-        if (ctx_.use_symmetry()) {
-            density_.symmetrize();
-            if (ctx_.electronic_structure_method() == electronic_structure_method_t::pseudopotential) {
-                density_.symmetrize_density_matrix();
-            }
-        }
-
-        if (!ctx_.full_potential()) {
-            /* mix density */
-            rms = density_.mix();
-            /* estimate new tolerance of iterative solver */
-            //double tol = std::max(1e-12, 0.1 * density_.dr2() / ctx_.unit_cell().num_valence_electrons());
-            double tol = std::max(ctx_.settings().itsol_tol_min_, 0.0001 * rms);
-            /* print dr2 of mixer and current iterative solver tolerance */
-            //if (ctx_.comm().rank() == 0 && ctx_.control().verbosity_ >= 1) {
-            //    printf("dr2: %18.12E, tol: %18.12E\n", density_.dr2(), tol);
-            //}
-            /* set new tolerance of iterative solver */
-            ctx_.iterative_solver_tolerance(std::min(ctx_.iterative_solver_tolerance(), tol));
-            // TODO: this is horrible when PAW density is generated from the mixed
-            //       density matrix here; better solution: generate in Density and
-            //       then mix
-            /* generate PAW density from density matrix */
-            density_.generate_paw_loc_density();
-        }
-
-        /* transform density to real space after mixing and symmetrization */
-        density_.fft_transform(1);
-
-        /* check number of elctrons */
-        density_.check_num_electrons();
-
-        if (ctx_.full_potential() && mix_density_and_potential) {
-            density_.mix();
-        }
-
-        /* compute new potential */
-        potential_.generate(density_);
-
-        /* symmetrize potential and effective magnetic field */
-        if (ctx_.use_symmetry()) {
-            potential_.symmetrize();
-        }
-
-        /* transform potential to real space after symmetrization */
-        potential_.fft_transform(1);
-
-        /* compute new total energy for a new density */
-        double etot = total_energy();
-
-        if (ctx_.full_potential()) {
-            rms        = potential_.mix(ctx_.settings().mixer_rss_min_);
-            double tol = std::max(ctx_.settings().itsol_tol_min_, 0.001 * rms);
-            ctx_.iterative_solver_tolerance(std::min(ctx_.iterative_solver_tolerance(), tol));
-        }
-        rms_hist.push_back(rms);
-
-        /* write some information */
-        print_info();
-        if (ctx_.comm().rank() == 0 && ctx_.control().verbosity_ >= 1) {
-            printf("iteration : %3i, RMS %18.12E, energy difference : %18.12E\n", iter, rms, etot - eold);
-        }
-        /* check if the calculation has converged */
-        if (std::abs(eold - etot) < energy_tol && rms < rms_tol) {
-            if (ctx_.comm().rank() == 0 && ctx_.control().verbosity_ >= 1) {
-                printf("\n");
-                printf("converged after %i SCF iterations!\n", iter + 1);
-            }
-            num_iter = iter;
-            break;
-        }
-
-        /* Compute the hubbard correction */
-        if (ctx_.hubbard_correction()) {
-            hamiltonian_.U().hubbard_compute_occupation_numbers(kset_);
-            // hamiltonian_.U().mix();
-            hamiltonian_.U().calculate_hubbard_potential_and_energy();
-        }
-
-        eold = etot;
-    }
-
-    if (write_state) {
-        ctx_.create_storage_file();
-        if (ctx_.full_potential()) { // TODO: why this is necessary?
-            density_.rho().fft_transform(-1);
-            for (int j = 0; j < ctx_.num_mag_dims(); j++) {
-                density_.magnetization(j).fft_transform(-1);
-            }
-        }
-        potential_.save();
-        density_.save();
-        //kset_.save(storage_file_name);
-    }
-
-    json dict = serialize();
-    if (num_iter >= 0) {
-        dict["converged"]          = true;
-        dict["num_scf_iterations"] = num_iter;
-        dict["rms_history"]        = rms_hist;
-    } else {
-        dict["converged"] = false;
-    }
-
-    //if (ctx_.control().verification_ >= 1) {
-    //    check_scf_density();
-    //}
-
-    // dict["volume"] = ctx.unit_cell().omega() * std::pow(bohr_radius, 3);
-    // dict["volume_units"] = "angstrom^3";
-    // dict["energy"] = dft.total_energy() * ha2ev;
-    // dict["energy_units"] = "eV";
-
-    return dict;
-}
-
-inline void DFT_ground_state::print_info()
-{
-    double evalsum1 = kset_.valence_eval_sum();
-    double evalsum2 = core_eval_sum();
-    double ekin     = energy_kin();
-    double evxc     = energy_vxc();
-    double eexc     = energy_exc();
-    double ebxc     = energy_bxc();
-    double evha     = energy_vha();
-    double etot     = total_energy();
-    double gap      = kset_.band_gap() * ha2ev;
-    double ef       = kset_.energy_fermi();
-    double enuc     = energy_enuc();
-
-    double one_elec_en = evalsum1 - (evxc + evha);
-
-    if (ctx_.electronic_structure_method() == electronic_structure_method_t::pseudopotential) {
-        one_elec_en -= potential_.PAW_one_elec_energy();
-    }
-
-    std::vector<double> mt_charge;
-    double it_charge;
-    double total_charge = density_.rho().integrate(mt_charge, it_charge);
-
-    double total_mag[3];
-    std::vector<double> mt_mag[3];
-    double it_mag[3];
-    for (int j = 0; j < ctx_.num_mag_dims(); j++) {
-        total_mag[j] = density_.magnetization(j).integrate(mt_mag[j], it_mag[j]);
-    }
-
-    if (ctx_.comm().rank() == 0 && ctx_.control().verbosity_ >= 1) {
-        if (ctx_.full_potential()) {
-            double total_core_leakage = 0.0;
-            printf("\n");
-            printf("Charges and magnetic moments\n");
-            for (int i = 0; i < 80; i++) {
-                printf("-");
-            }
-            printf("\n");
-            printf("atom      charge    core leakage");
-            if (ctx_.num_mag_dims()) {
-                printf("              moment                |moment|");
-            }
-            printf("\n");
-            for (int i = 0; i < 80; i++) {
-                printf("-");
-            }
-            printf("\n");
-
-            for (int ia = 0; ia < unit_cell_.num_atoms(); ia++) {
-                double core_leakage = unit_cell_.atom(ia).symmetry_class().core_leakage();
-                total_core_leakage += core_leakage;
-                printf("%4i  %10.6f  %10.8e", ia, mt_charge[ia], core_leakage);
-                if (ctx_.num_mag_dims()) {
-                    vector3d<double> v;
-                    v[2] = mt_mag[0][ia];
-                    if (ctx_.num_mag_dims() == 3) {
-                        v[0] = mt_mag[1][ia];
-                        v[1] = mt_mag[2][ia];
-                    }
-                    printf("  [%8.4f, %8.4f, %8.4f]  %10.6f", v[0], v[1], v[2], v.length());
-                }
-                printf("\n");
-            }
-
-            printf("\n");
-            printf("total core leakage    : %10.8e\n", total_core_leakage);
-            printf("interstitial charge   : %10.6f\n", it_charge);
-            if (ctx_.num_mag_dims()) {
-                vector3d<double> v;
-                v[2] = it_mag[0];
-                if (ctx_.num_mag_dims() == 3) {
-                    v[0] = it_mag[1];
-                    v[1] = it_mag[2];
-                }
-                printf("interstitial moment   : [%8.4f, %8.4f, %8.4f], magnitude : %10.6f\n", v[0], v[1], v[2],
-                       v.length());
-            }
-        }
-        printf("total charge          : %10.6f\n", total_charge);
-
-        if (ctx_.num_mag_dims()) {
-            vector3d<double> v;
-            v[2] = total_mag[0];
-            if (ctx_.num_mag_dims() == 3) {
-                v[0] = total_mag[1];
-                v[1] = total_mag[2];
-            }
-            printf("total moment          : [%8.4f, %8.4f, %8.4f], magnitude : %10.6f\n", v[0], v[1], v[2], v.length());
-        }
-
-        printf("\n");
-        printf("Energy\n");
-        for (int i = 0; i < 80; i++) {
-            printf("-");
-        }
-        printf("\n");
-
-        printf("valence_eval_sum          : %18.8f\n", evalsum1);
-        if (ctx_.full_potential()) {
-            printf("core_eval_sum             : %18.8f\n", evalsum2);
-            printf("kinetic energy            : %18.8f\n", ekin);
-            printf("enuc                      : %18.8f\n", enuc);
-        }
-        printf("<rho|V^{XC}>              : %18.8f\n", evxc);
-        printf("<rho|E^{XC}>              : %18.8f\n", eexc);
-        printf("<mag|B^{XC}>              : %18.8f\n", ebxc);
-        printf("<rho|V^{H}>               : %18.8f\n", evha);
-        if (!ctx_.full_potential()) {
-            printf("one-electron contribution : %18.8f (Ha), %18.8f (Ry)\n", one_elec_en,
-                   one_elec_en * 2); // eband + deband in QE
-            printf("hartree contribution      : %18.8f\n", 0.5 * evha);
-            printf("xc contribution           : %18.8f\n", eexc);
-            printf("ewald contribution        : %18.8f\n", ewald_energy_);
-            printf("PAW contribution          : %18.8f\n", potential_.PAW_total_energy());
-        }
-        if (ctx_.hubbard_correction()) {
-            printf("Hubbard energy            : %18.8f (Ha), %18.8f (Ry)\n", hamiltonian_.U().hubbard_energy(),
-                   hamiltonian_.U().hubbard_energy() * 2.0);
-        }
-
-        printf("Total energy              : %18.8f (Ha), %18.8f (Ry)\n", etot, etot * 2);
-
-        printf("\n");
-        printf("band gap (eV) : %18.8f\n", gap);
-        printf("Efermi        : %18.8f\n", ef);
-        printf("\n");
-        // if (ctx_.control().verbosity_ >= 3 && !ctx_.full_potential()) {
-        //    for (int ia = 0; ia < unit_cell_.num_atoms(); ia++) {
-        //        printf("atom: %i\n", ia);
-        //        int nbf = unit_cell_.atom(ia).type().mt_basis_size();
-        //        for (int j = 0; j < ctx_.num_mag_comp(); j++) {
-        //            //printf("component of density matrix: %i\n", j);
-        //            //for (int xi1 = 0; xi1 < nbf; xi1++) {
-        //            //    for (int xi2 = 0; xi2 < nbf; xi2++) {
-        //            //        auto z = density_.density_matrix()(xi1, xi2, j, ia);
-        //            //        printf("(%f, %f) ", z.real(), z.imag());
-        //            //    }
-        //            //    printf("\n");
-        //            //}
-        //            printf("diagonal components of density matrix: %i\n", j);
-        //            for (int xi2 = 0; xi2 < nbf; xi2++) {
-        //                auto z = density_.density_matrix()(xi2, xi2, j, ia);
-        //                printf("(%10.6f, %10.6f) ", z.real(), z.imag());
-        //            }
-        //            printf("\n");
-        //        }
-        //    }
-        //}
-    }
-}
-
-=======
     /// A quick check of self-constent density in case of pseudopotential.
     json check_scf_density();
 };
 
->>>>>>> d4b5f4ec
 } // namespace sirius
 
 #endif // __DFT_GROUND_STATE_HPP__
