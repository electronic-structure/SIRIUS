--- conflicted
+++ resolved
@@ -436,16 +436,12 @@
                      "type" : "boolean",
                      "default" : false,
                      "title" : "Orthogonalize LAPW radial functions."
-<<<<<<< HEAD
-                 }
-=======
                  },
                  "output" : {
                      "type" : "string",
                      "default" : "stdout:",
                      "title" : "Type of the output stream (stdout:, file:name)"
                 }
->>>>>>> 69c0e855
             }
         },
         "parameters" : {
