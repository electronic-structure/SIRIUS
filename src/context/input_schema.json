{
    "$schema": "http://json-schema.org/draft-07/schema#",
    "type": "object",
    "properties": {
        "mixer": {
            "type": "object",
            "title": "Parameters of the mixer",
            "description": "Control type and parameters of the mixer",
            "properties": {
                "type": {
                    "type": "string",
                    "enum": [
                        "linear",
                        "anderson",
                        "anderson_stable",
                        "broyden2"
                    ],
                    "default": "anderson",
                    "title": "Type of the mixer."
                },
                "beta": {
                    "type": "number",
                    "default": 0.7,
                    "title": "Mixing parameter"
                },
                "beta0": {
                    "type": "number",
                    "default": 0.15,
                    "title": "Mixing ratio in case of initial linear mixing"
                },
                "linear_mix_rms_tol": {
                    "type": "number",
                    "default": 1E+6,
                    "title": "RMS tolerance above which the linear mixing is triggered"
                },
                "max_history": {
                    "type": "integer",
                    "default": 8,
                    "title": "Number of history steps for Broyden-type mixers"
                },
                "beta_scaling_factor": {
                    "type": "number",
                    "default": 1.0,
                    "title": "Scaling factor for mixing parameter"
                },
                "use_hartree": {
                    "type": "boolean",
                    "default": false,
                    "title": "Use Hartree potential in the inner() product for residuals"
                }
            }
        },
        "settings": {
            "type": "object",
            "title": "Settings control the internal parameters related to the numerical implementation.",
            "description": "Changing of setting parameters will have a small impact on the final result.",
            "properties": {
                "nprii_vloc": {
                    "type": "integer",
                    "default": 200,
                    "title": "Point density (in a.u.^-1) for interpolating radial integrals of the local part of pseudopotential"
                },
                "nprii_beta": {
                    "type": "integer",
                    "default": 20,
                    "title": "Point density (in a.u.^-1) for interpolating radial integrals of the beta projectors"
                },
                "nprii_aug": {
                    "type": "integer",
                    "default": 20,
                    "title": "Point density (in a.u.^-1) for interpolating radial integrals of the augmentation operator"
                },
                "nprii_rho_core": {
                    "type": "integer",
                    "default": 20,
                    "title": "Point density (in a.u.^-1) for interpolating radial integrals of the core charge density"
                },
                "always_update_wf": {
                    "type": "boolean",
                    "default": true,
                    "title": "Update wave-functions in the Davdison solver even if they immediately satisfy the convergence criterion",
                    "$comment": "move to iterative solver section"
                },
                "mixer_rms_min": {
                    "type": "number",
                    "default": 1E-16,
                    "title": "Minimum value of allowed RMS for the mixer.",
                    "description": "Mixer will not mix functions if the RMS between previous and current functions is below this tolerance."
                },
                "itsol_tol_min": {
                    "type": "number",
                    "default": 1E-13,
                    "title": "Minimum tolerance of the iterative solver."
                },
                "min_occupancy": {
                    "type": "number",
                    "default": 1E-14,
                    "title": "Minimum occupancy below which the band is treated as being 'empty'"
                },
                "itsol_tol_ratio": {
                    "type": "number",
                    "default": 0,
                    "title": "Fine control of the empty states tolerance.",
                    "description": "This is the ratio between the tolerance of empty and occupied states. Used in the code like this:\n\\code{.cpp}\n// tolerance of occupied bands\ndouble tol = ctx_.iterative_solver().energy_tolerance();\n// final tolerance of empty bands\ndouble empy_tol = std::max(tol * ctx_.settings().itsol_tol_ratio_, itso.empty_states_tolerance_);\n\\endcode"
                },
                "itsol_tol_scale": {
                    "type": "array",
                    "items": {
                        "type": "number"
                    },
                    "minItems": 2,
                    "maxItems": 2,
                    "default": [
                        0.1,
                        0.5
                    ],
                    "title": "Scaling parameters of the iterative  solver tolerance.",
                    "description": "First number is the scaling of density RMS, that gives the estimate of the new \ntolerance. Second number is the scaling of the old tolerance. New tolerance is then the minimum \nbetween the two. This is how it is done in the code: \n\\code{.cpp}\ndouble old_tol = ctx_.iterative_solver_tolerance();\n// estimate new tolerance of iterative solver\ndouble tol = std::min(ctx_.settings().itsol_tol_scale_[0] * rms, ctx_.settings().itsol_tol_scale_[1] * old_tol);\ntol = std::max(ctx_.settings().itsol_tol_min_, tol);\n// set new tolerance of iterative solver\nctx_.iterative_solver().energy_tolerance(tol);\\endcode"
                },
                "auto_enu_tol": {
                    "type": "number",
                    "default": 0,
                    "title": "Tolerance to recompute the LAPW linearisation energies."
                },
                "fft_grid_size": {
                    "type": "array",
                    "items": {
                        "type": "integer"
                    },
                    "minItems": 3,
                    "maxItems": 3,
                    "default": [
                        0,
                        0,
                        0
                    ],
                    "title": "Initial dimenstions for the fine-grain FFT grid"
                },
                "radial_grid": {
                    "type": "string",
                    "default": "exponential, 1.0",
                    "title": "Default radial grid for LAPW species."
                },
                "sht_coverage": {
                    "type": "integer",
                    "default": 0,
                    "title": "Coverage of sphere in case of spherical harmonics transformation",
                    "description": "0 is Lebedev-Laikov coverage, 1 is unifrom coverage"
                },
                "fp32_to_fp64_rms": {
                    "type": "number",
                    "default": 0,
                    "title": "Density RMS tolerance to switch to FP64 implementation. If zero, estimation of iterative solver tolerance is used."
                }
            }
        },
        "unit_cell": {
            "type": "object",
            "title": "Unit cell representation",
            "properties": {
                "lattice_vectors": {
                    "type": "array",
                    "title": "Three non-collinear vectors of the primitive unit cell.",
                    "minItems": 3,
                    "maxItems": 3,
                    "items": {
                        "type": "array",
                        "items": {
                            "type": "number"
                        },
                        "minItems": 3,
                        "maxItems": 3
                    },
                    "default": [
                        [
                            1,
                            0,
                            0
                        ],
                        [
                            0,
                            1,
                            0
                        ],
                        [
                            0,
                            0,
                            1
                        ]
                    ]
                },
                "lattice_vectors_scale": {
                    "type": "number",
                    "default": 1,
                    "title": "Scaling factor for the lattice vectors",
                    "description": "Lattice vectors are multiplied by this constant."
                },
                "atom_coordinate_units": {
                    "type": "string",
                    "default": "lattice",
                    "enum": [
                        "lattice",
                        "au",
                        "A"
                    ],
                    "title": "Type of atomic coordinates: lattice, atomic units or Angstroms"
                },
                "atom_types": {
                    "type": "array",
                    "title": "List of atom type labels",
                    "default": [],
                    "items": {
                        "type": "string"
                    }
                },
                "atom_files": {
                    "type": "object",
                    "title": "Mapping between atom type labels and atomic files",
                    "default": {},
                    "patternProperties": {
                        ".*": {
                            "type": "string"
                        }
                    },
                    "additionalProperties": false
                },
                "atoms": {
                    "type": "object",
                    "title": "Atomic coordinates",
                    "default": {},
                    "patternProperties": {
                        ".*": {
                            "type": "array",
                            "items": {
                                "type": "array",
                                "items": {
                                    "type": "number"
                                },
                                "minItems": 3,
                                "maxItems": 6
                            }
                        }
                    },
                    "additionalProperties": false
                }
            }
        },
        "iterative_solver": {
            "type": "object",
            "title": "Parameters of the iterative solver.",
            "properties": {
                "type": {
                    "type": "string",
                    "default": "auto",
                    "enum": [
                        "auto",
                        "exact",
                        "davidson"
                    ],
                    "title": "Type of the iterative solver."
                },
                "num_steps": {
                    "type": "integer",
                    "default": 20,
                    "title": "Number of steps (iterations) of the solver."
                },
                "subspace_size": {
                    "type": "integer",
                    "default": 2,
                    "title": "Size of the variational subspace is this number times the number of bands."
                },
                "locking": {
                    "type": "boolean",
                    "default": true,
                    "title": "Lock eigenvectors of the smallest eigenvalues when they have converged at restart."
                },
                "early_restart": {
                    "type": "number",
                    "default": 0.5,
                    "title": "Restart early when the ratio unconverged vs lockable vectors drops below this threshold.",
                    "description": "When there's just a few vectors left unconverged, it can be more efficient to lock the converged ones,\nsuch that the dense eigenproblem solved in each Davidson iteration has lower dimension.\nRestarting has some overhead in that it requires updating wave functions."
                },
                "energy_tolerance": {
                    "type": "number",
                    "default": 0.01,
                    "title": "Tolerance for the eigen-energy difference \\f$ |\\epsilon_i^{old} - \\epsilon_i^{new} | \\f$",
                    "description": "This parameter is reduced during the SCF cycle to reach the high accuracy of the wave-functions."
                },
                "residual_tolerance": {
                    "type": "number",
                    "default": 0.000001,
                    "title": "Tolerance for the residual L2 norm."
                },
                "relative_tolerance": {
                    "type": "number",
                    "default": 0,
                    "title": "Relative tolerance for the residual L2 norm. (0 means this criterion is effectively not used."
                },
                "empty_states_tolerance": {
                    "type": "number",
                    "default": 0,
                    "title": "Additional tolerance for empty states.",
                    "description": "Setting this variable to 0 will treat empty states with the same tolerance as occupied states."
                },
                "converge_by_energy": {
                    "type": "integer",
                    "default": 1,
                    "title": "Defines the flavour of the iterative solver.",
                    "description": "If converge_by_energy is set to 0, then the residuals are estimated by their norm. If converge_by_energy\nis set to 1 then the residuals are estimated by the eigen-energy difference. This allows to estimate the\nunconverged residuals and then compute only the unconverged ones.",
                    "$comment": "rename, this is meaningless; or remove completely and always converge by energy"
                },
                "min_num_res": {
                    "type": "integer",
                    "default": 0,
                    "title": "Minimum number of residuals to continue iterative diagonalization process."
                },
                "num_singular": {
                    "type": "integer",
                    "default": -1,
                    "title": "Number of singular components for the LAPW Davidson solver.",
                    "description": "Singular components are the eigen-vectors of the APW-APW block of overlap matrix"
                },
                "init_eval_old": {
                    "type": "boolean",
                    "default": true,
                    "title": "Initialize eigen-values with previous (old) values."
                },
                "init_subspace": {
                    "type": "string",
                    "default": "lcao",
                    "enum": [
                        "lcao",
                        "random"
                    ],
                    "title": "Tell how to initialize the subspace.",
                    "description": "It can be either 'lcao', i.e. start from the linear combination of atomic orbitals or\n'random'- start from the randomized wave functions."
                },
                "extra_ortho": {
                    "type": "boolean",
                    "default": false,
                    "title": "Orthogonalize the new subspace basis functions one more time in order to improve the numerical stability."
                }
            }
        },
        "control": {
            "type": "object",
            "title": "Control parameters",
            "description": "Parameters of the control input sections do not in general change the numerics,\nbut instead control how the results are obtained. Changing parameters in control section should\nnot change the significant digits in final results.",
            "properties": {
                "mpi_grid_dims": {
                    "type": "array",
                    "items": {
                        "type": "integer"
                    },
                    "title": "the mpi grid is setting the parameters for blacs grid / band parallelisation, the rest going to k-point parallelization.",
                    "default": [
                        1,
                        1
                    ]
                },
                "cyclic_block_size": {
                    "type": "integer",
                    "default": -1,
                    "title": "Block size for ScaLAPACK, ELPA, and DLA-Future."
                },
                "reduce_gvec": {
                    "type": "boolean",
                    "default": true,
                    "title": "Reduce G-vectors by inversion symmetry.",
                    "description": "For real-valued functions like density and potential it is sufficient to store only\nhalf of the G-vectors and use the relation f(G) = f^{*}(-G) to recover second half\nof the plane-wave expansion coefficients."
                },
                "std_evp_solver_name": {
                    "type": "string",
                    "default": "auto",
                    "enum": [
                        "auto",
                        "lapack",
                        "scalapack",
                        "elpa1",
                        "elpa2",
                        "dlaf",
                        "magma",
                        "magma_gpu",
                        "cusolver"
                    ],
                    "title": "Standard eigen-value solver to use."
                },
                "gen_evp_solver_name": {
                    "type": "string",
                    "default": "auto",
                    "enum": [
                        "auto",
                        "lapack",
                        "scalapack",
                        "elpa1",
                        "elpa2",
                        "dlaf",
                        "magma",
                        "magma_gpu",
                        "cusolver"
                    ],
                    "title": "Generalized eigen-value solver to use."
                },
                "fft_mode": {
                    "type": "string",
                    "default": "serial",
                    "enum": [
                        "serial",
                        "parallel"
                    ],
                    "title": "Coarse grid FFT mode (`serial` or `parallel`).",
                    "description": "Coarse FFT grid is used in application of the Hamiltonian to the wave-functions\nand also in the construction of the charge density from the wave-functions squared."
                },
                "processing_unit": {
                    "type": "string",
                    "default": "auto",
                    "enum": [
                        "auto",
                        "cpu",
                        "gpu"
                    ],
                    "title": "Main processing unit to use during the execution."
                },
                "rmt_max": {
                    "type": "number",
                    "default": 2.2,
                    "title": "Maximum allowed muffin-tin radius in case of LAPW."
                },
                "spglib_tolerance": {
                    "type": "number",
                    "default": 0.000001,
                    "title": "Tolerance of the spglib in finding crystal symmetries"
                },
                "verbosity": {
                    "type": "integer",
                    "default": 0,
                    "title": "Level of verbosity.",
                    "description": "The following convention in proposed:\n  - 0: silent mode (no output is printed)\n  - 1: basic output (low level of output)\n  - 2: extended output (medium level of output)\n  - 3: extensive output (high level of output)"
                },
                "verification": {
                    "type": "integer",
                    "default": 0,
                    "title": "Level of internal verification.",
                    "description": "Depending on the level, more expensive self-checks will be performed."
                },
                "num_bands_to_print": {
                    "type": "integer",
                    "default": 10,
                    "title": "Number of eigen-values that are printed to the standard output."
                },
                "print_stress": {
                    "type": "boolean",
                    "default": false,
                    "title": "If true then the stress tensor components are printed at the end of SCF run."
                },
                "print_forces": {
                    "type": "boolean",
                    "default": false,
                    "title": "If true then the atomic forces are printed at the end of SCF run."
                },
                "print_neighbors": {
                    "type": "boolean",
                    "default": false,
                    "title": "If true then the list of nearest neighbours for each atom is printed to the standard output."
                },
                "use_second_variation": {
                    "type": "boolean",
                    "default": true,
                    "title": "True if second-variational diagonalization is used in LAPW method."
                },
                "beta_chunk_size": {
                    "type": "integer",
                    "default": 256,
                    "title": "Number of atoms in a chunk of beta-projectors."
                },
                "beta_on_device": {
                    "type": "boolean",
                    "default": false,
                    "title": "True if whole set of beta-projectors can be allocated on device for the entire run."
                },
                "ortho_rf": {
                    "type": "boolean",
                    "default": false,
                    "title": "Orthogonalize LAPW radial functions."
                },
                "output": {
                    "type": "string",
                    "default": "stdout:",
                    "title": "Type of the output stream (stdout:, file:name)"
                },
                "gvec_chunk_size": {
                    "type": "integer",
                    "default": 500000,
                    "title": "Split local G-vectors in chunks to reduce the GPU memory consumption of augmentation operator."
                }
            }
        },
        "parameters": {
            "type": "object",
            "title": "Parameters of the simulation.",
            "description": "Most of this parameters control the behavior of high-level classes\nlike sirius::DFT_ground_state.",
            "properties": {
                "electronic_structure_method": {
                    "type": "string",
                    "default": "pseudopotential",
                    "enum": [
                        "full_potential_lapwlo",
                        "pseudopotential"
                    ],
                    "title": "Type of electronic structure method."
                },
                "xc_functionals": {
                    "type": "array",
                    "items": {
                        "type": "string"
                    },
                    "default": [],
                    "title": "List of XC functionals (typically contains exchange term and correlation term).",
                    "description": "Naming convention of LibXC is used, names should be provided in capital letters.",
                    "example": [
                        "XC_LDA_X",
                        "XC_LDA_C_PZ"
                    ]
                },
                "core_relativity": {
                    "type": "string",
                    "default": "dirac",
                    "enum": [
                        "none",
                        "dirac"
                    ],
                    "title": "Type of core-states relativity in full-potential LAPW case."
                },
                "valence_relativity": {
                    "type": "string",
                    "default": "zora",
                    "enum": [
                        "none",
                        "koelling_harmon",
                        "zora",
                        "iora"
                    ],
                    "title": "Type of valence states relativity in full-potential LAPW case."
                },
                "num_bands": {
                    "type": "integer",
                    "default": -1,
                    "title": "Number of bands.",
                    "description": "In spin-collinear case this is the number of bands for each spin channel."
                },
                "num_fv_states": {
                    "type": "integer",
                    "default": -1,
                    "title": "Number of first-variational states."
                },
                "smearing_width": {
                    "type": "number",
                    "default": 0.01,
                    "title": "Width of the smearing delta-function in the units of [Ha]."
                },
                "smearing": {
                    "type": "string",
                    "default": "gaussian",
                    "enum": [
                        "gaussian",
                        "cold",
                        "fermi_dirac",
                        "gaussian_spline",
                        "methfesel_paxton"
                    ],
                    "title": "Type of occupancy smearing."
                },
                "pw_cutoff": {
                    "type": "number",
                    "default": 0.0,
                    "title": "Cutoff for plane-waves (for density and potential expansion) in the units of [a.u.^-1]"
                },
                "aw_cutoff": {
                    "type": "number",
                    "default": 0.0,
                    "title": "Cutoff for augmented-wave functions.",
                    "description": "This value is equal to R_{MT} * |G+k|_{max}"
                },
                "gk_cutoff": {
                    "type": "number",
                    "default": 0.0,
                    "title": "Cutoff for |G+k| plane-waves in the units of [a.u.^-1]."
                },
                "lmax_apw": {
                    "type": "integer",
                    "default": 8,
                    "title": "Maximum l for APW functions."
                },
                "lmax_rho": {
                    "type": "integer",
                    "default": 8,
                    "title": "Maximum l for density expansion in real spherical harmonics."
                },
                "lmax_pot": {
                    "type": "integer",
                    "default": 8,
                    "title": "Maximum l for potential expansion in real spherical harmonics."
                },
                "num_mag_dims": {
                    "type": "integer",
                    "default": 0,
                    "enum": [
                        0,
                        1,
                        3
                    ],
                    "title": "Number of dimensions of the magnetization and effective magnetic field vector."
                },
                "auto_rmt": {
                    "type": "integer",
                    "default": 1,
                    "title": "A choice of scaleing muffin-tin radii automatically."
                },
                "ngridk": {
                    "type": "array",
                    "items": {
                        "type": "integer"
                    },
                    "minItems": 3,
                    "maxItems": 3,
                    "default": [
                        1,
                        1,
                        1
                    ],
                    "title": "Regular k-point grid for the SCF ground state."
                },
                "shiftk": {
                    "type": "array",
                    "items": {
                        "type": "integer"
                    },
                    "minItems": 3,
                    "maxItems": 3,
                    "default": [
                        0,
                        0,
                        0
                    ],
                    "title": "Shift in the k-point grid."
                },
                "vk": {
                    "type": "array",
                    "items": {
                        "type": "array",
                        "items": {
                            "type": "number"
                        },
                        "minItems": 3,
                        "maxItems": 3
                    },
                    "default": [],
                    "title": "Specific list of k-point coordinates."
                },
                "num_dft_iter": {
                    "type": "integer",
                    "default": 100,
                    "title": "Number of SCF iterations."
                },
                "energy_tol": {
                    "type": "number",
                    "default": 0.000001,
                    "title": "Tolerance in total energy change (in units of [Ha])."
                },
                "density_tol": {
                    "type": "number",
                    "default": 0.000001,
                    "title": "Tolerance for the density mixing."
                },
                "molecule": {
                    "type": "boolean",
                    "default": false,
                    "title": " True if this is a molecule calculation."
                },
                "gamma_point": {
                    "type": "boolean",
                    "default": false,
                    "title": "True if gamma-point (real) version of the PW code is used."
                },
                "so_correction": {
                    "type": "boolean",
                    "default": false,
                    "title": "True if spin-orbit correction is applied."
                },
                "hubbard_correction": {
                    "type": "boolean",
                    "default": false,
                    "title": "True if Hubbard U correction is applied."
                },
                "use_symmetry": {
                    "type": "boolean",
                    "default": true,
                    "title": "True if symmetry is used."
                },
                "use_ibz": {
                    "type": "boolean",
                    "default": true,
                    "title": "Use irreducible Brillouin zone."
                },
                "nn_radius": {
                    "type": "number",
                    "default": -1,
                    "title": "Radius of atom nearest-neighbour cluster."
                },
                "reduce_aux_bf": {
                    "type": "number",
                    "default": 0,
                    "title": "Reduction of the auxiliary magnetic field at each SCF step."
                },
                "extra_charge": {
                    "type": "number",
                    "default": 0,
                    "title": "Introduce extra charge to the system. Positive charge means extra holes, negative charge - extra electrons."
                },
                "xc_dens_tre": {
                    "type": "number",
                    "default": -1,
                    "title": "XC density threshold (debug purposes).",
<<<<<<< HEAD
                    "$comment" : "subject to removal or moving to `settings` section."
                },
                "use_scf_correction" : {
                    "type" : "boolean",
                    "default" : true,
                    "title" : "True if SCF correction to total energy should be computed."
                },
                "precision_wf" : {
                    "type" : "string",
                    "default" : "fp64",
                    "enum" : ["fp64", "fp32"],
                    "title" : "The floating point precision of the Kohn-Sham wave-functions."
                },
                "precision_hs" : {
                    "type" : "string",
                    "default" : "fp64",
                    "enum" : ["fp64", "fp32"],
                    "title" : "The floating point precision of the Hamiltonian subspace matrices."
                },
                "precision_gs" : {
                    "type" : "string",
                    "default" : "auto",
                    "enum" : ["auto", "fp32", "fp64"],
                    "title" : "The final floating point precision of the ground state DFT calculation (dev options)."
                },
                "wannier" : {
                    "type" : "boolean",
                    "default" : false,
                    "title" : "True if Wannier functions have to be computed."
=======
                    "$comment": "subject to removal or moving to `settings` section."
                },
                "use_scf_correction": {
                    "type": "boolean",
                    "default": true,
                    "title": "True if SCF correction to total energy should be computed."
                },
                "precision_wf": {
                    "type": "string",
                    "default": "fp64",
                    "enum": [
                        "fp64",
                        "fp32"
                    ],
                    "title": "The floating point precision of the Kohn-Sham wave-functions."
                },
                "precision_hs": {
                    "type": "string",
                    "default": "fp64",
                    "enum": [
                        "fp64",
                        "fp32"
                    ],
                    "title": "The floating point precision of the Hamiltonian subspace matrices."
                },
                "precision_gs": {
                    "type": "string",
                    "default": "auto",
                    "enum": [
                        "auto",
                        "fp32",
                        "fp64"
                    ],
                    "title": "The final floating point precision of the ground state DFT calculation (dev options)."
>>>>>>> cfcf2251
                }
            }
        },
        "nlcg": {
            "type": "object",
            "title": "Non-linear conjugate gradient minimisation",
            "properties": {
                "maxiter": {
                    "type": "integer",
                    "default": 300,
                    "title": "Maximum number of CG iterations"
                },
                "restart": {
                    "type": "integer",
                    "default": 10,
                    "title": "CG restart"
                },
                "tau": {
                    "type": "number",
                    "default": 0.1,
                    "title": "Backtracking search, step parameter"
                },
                "T": {
                    "type": "number",
                    "default": 300.0,
                    "title": "Temperature in Kelvin"
                },
                "kappa": {
                    "type": "number",
                    "default": 0.3,
                    "title": "Scalar preconditioning of pseudo Hamiltonian"
                },
                "tol": {
                    "type": "number",
                    "default": 1E-9,
                    "title": "CG tolerance"
                },
                "processing_unit": {
                    "type": "string",
                    "default": "",
                    "enum": [
                        "",
                        "cpu",
                        "gpu"
                    ],
                    "title": "NLCG processing unit"
                }
            }
        },
        "vcsqnm": {
            "type": "object",
            "title": "Variable cell shape stabilized quasi Newton method (VC-SQNM)",
            "properties": {
                "initial_step_size": {
                    "type": "number",
                    "default": -0.1,
                    "title": "Initial step size"
                },
                "nhist_max": {
                    "type": "integer",
                    "default": 10,
                    "title": "Maximal number of steps that will be stored in the history list"
                },
                "lattice_weight": {
                    "type": "number",
                    "default": 2.0,
                    "title": "Weight / size of the supercell that is used to transform lattice derivatives. Use a value between 1 and 2."
                },
                "alpha0": {
                    "type": "number",
                    "default": 0.01,
                    "title": "Lower limit on the step size"
                },
                "eps_subsp": {
                    "type": "number",
                    "default": 0.001,
                    "title": "Lower limit on linear dependencies of basis vectors in history list"
                },
                "forces_tol": {
                    "type": "number",
                    "default": 0.0001,
                    "title": "Total error tolerance on the atomic forces"
                },
                "stress_tol": {
                    "type": "number",
                    "default": 0.00001,
                    "title": "Total error tolerance on the lattice stress"
                },
                "num_steps": {
                    "type": "integer",
                    "default": 300,
                    "title": "Number of lattice relaxation steps"
                }
            }
        },
        "hubbard": {
            "type": "object",
            "title": "Hubbard U correction",
            "properties": {
                "orthogonalize": {
                    "type": "boolean",
                    "default": false,
                    "title": "If true, orthogonalization is applied to Hubbard orbitals."
                },
                "full_orthogonalization": {
                    "type": "boolean",
                    "default": false,
                    "title": "If true, all atomic orbitals from all atoms are used to orthogonalize the hubbard subspace"
                },
                "normalize": {
                    "type": "boolean",
                    "default": false,
                    "title": "If true, normalization is applied to Hubbard orbitals."
                },
                "simplified": {
                    "type": "boolean",
                    "default": false,
                    "title": "If true, simplified version of Hubbard correction is used."
                },
                "constrained_calculation": {
                    "type": "boolean",
                    "default": false,
                    "title": "Use constrained hubbard occupations number. Occupation matrices should be given"
                },
                "constraint_error": {
                    "type": "number",
                    "default": 0.000001,
                    "title": "Error between the actual and requested occupation numbers"
                },
                "constraint_max_iteration": {
                    "type": "integer",
                    "default": 10,
                    "title": "Maximum number of constrained iterations before returning to the normal Hubbard scheme"
                },
                "constraint_beta_mixing": {
                    "type": "number",
                    "default": 0.4,
                    "title": "Mixing parameters for the constrained hubbard"
                },
                "constraint_strength": {
                    "type": "number",
                    "default": 1.0,
                    "title": "Amplitude of the constrained potential"
                },
                "constraint_method": {
                    "type": "string",
                    "default": "energy",
                    "enum": [
                        "energy",
                        "occupation"
                    ],
                    "title": "criteria used during the constraining process"
                },
                "local_constraint": {
                    "type": "array",
                    "items": {
                        "type": "object",
                        "properties": {
                            "atom_index": {
                                "type": "integer",
                                "default": -1
                            },
                            "n": {
                                "type": "integer",
                                "default": -1,
                                "title": "principal quantum number"
                            },
                            "l": {
                                "type": "integer",
                                "default": -1,
                                "title": "angular momentum"
                            },
                            "lm_order" : {
                                "type": "array",
                                "default": [],
                                "items": {
                                    "type": "integer"
                                },
                                "title": "Ordering of the Ylm (0,-1,1,-2,2). By default it will consider the (-1,0,1) order (example l = 1)"
                            },
                            "occupancy": {
                                "type": "array",
                                "items": {
                                    "type": "array",
                                    "items": {
                                        "type": "array",
                                        "items": {
                                            "type": "number"
                                        }
                                    }
                                },
                                "default": []
                            }
                        }
                    },
                    "default": [],
                    "title": "set of matrices containing the occupation numbers a given atomic level"
                },
                "local": {
                    "type": "array",
                    "items": {
                        "type": "object",
                        "properties": {
                            "atom_type": {
                                "type": "string"
                            },
                            "n": {
                                "type": "integer"
                            },
                            "l": {
                                "type": "integer"
                            },
                            "U": {
                                "type": "number",
                                "default": 0
                            },
                            "J": {
                                "type": "number",
                                "default": 0
                            },
                            "BE2": {
                                "type": "number",
                                "default": 0
                            },
                            "E3": {
                                "type": "number",
                                "default": 0
                            },
                            "alpha": {
                                "type": "number",
                                "default": 0
                            },
                            "beta": {
                                "type": "number",
                                "default": 0
                            },
                            "initial_occupancy": {
                                "type": "array",
                                "items": {
                                    "type": "number"
                                }
                            },
                            "total_initial_occupancy": {
                                "type": "number",
                                "default": 0
                            }
                        }
                    },
                    "default": [],
                    "title": "Description of the on-site (local) Hubbard interaction"
                },
                "nonlocal": {
                    "type": "array",
                    "default": [],
                    "title": "Description of the off-site (nonlocal) Hubbard interaction",
                    "items": {
                        "type": "object",
                        "properties": {
                            "atom_pair": {
                                "type": "array",
                                "items": {
                                    "type": "integer"
                                },
                                "minItems": 2,
                                "maxItems": 2
                            },
                            "T": {
                                "type": "array",
                                "items": {
                                    "type": "integer"
                                },
                                "minItems": 3,
                                "maxItems": 3
                            },
                            "n": {
                                "type": "array",
                                "items": {
                                    "type": "integer"
                                },
                                "minItems": 2,
                                "maxItems": 2
                            },
                            "l": {
                                "type": "array",
                                "items": {
                                    "type": "integer"
                                },
                                "minItems": 2,
                                "maxItems": 2
                            },
                            "V": {
                                "type": "number",
                                "default": 0
                            }
                        }
                    }
                }
            }
        }
    }
}<|MERGE_RESOLUTION|>--- conflicted
+++ resolved
@@ -721,7 +721,6 @@
                     "type": "number",
                     "default": -1,
                     "title": "XC density threshold (debug purposes).",
-<<<<<<< HEAD
                     "$comment" : "subject to removal or moving to `settings` section."
                 },
                 "use_scf_correction" : {
@@ -751,42 +750,6 @@
                     "type" : "boolean",
                     "default" : false,
                     "title" : "True if Wannier functions have to be computed."
-=======
-                    "$comment": "subject to removal or moving to `settings` section."
-                },
-                "use_scf_correction": {
-                    "type": "boolean",
-                    "default": true,
-                    "title": "True if SCF correction to total energy should be computed."
-                },
-                "precision_wf": {
-                    "type": "string",
-                    "default": "fp64",
-                    "enum": [
-                        "fp64",
-                        "fp32"
-                    ],
-                    "title": "The floating point precision of the Kohn-Sham wave-functions."
-                },
-                "precision_hs": {
-                    "type": "string",
-                    "default": "fp64",
-                    "enum": [
-                        "fp64",
-                        "fp32"
-                    ],
-                    "title": "The floating point precision of the Hamiltonian subspace matrices."
-                },
-                "precision_gs": {
-                    "type": "string",
-                    "default": "auto",
-                    "enum": [
-                        "auto",
-                        "fp32",
-                        "fp64"
-                    ],
-                    "title": "The final floating point precision of the ground state DFT calculation (dev options)."
->>>>>>> cfcf2251
                 }
             }
         },
