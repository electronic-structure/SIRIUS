{
    "$schema": "http://json-schema.org/draft-07/schema#",
    "type" : "object",
    "properties": {
        "mixer" : {
            "type" : "object",
            "title": "Parameters of the mixer",
            "properties" : {
                "type" : {
                    "type" : "string",
                    "enum" : ["linear", "anderson", "anderson_stable", "broyden2"],
                    "default" : "anderson",
                    "title" : "Type of the mixer."
                },
                "beta" : {
                    "type" : "number",
                    "default" : 0.7,
                    "title": "Mixing parameter"
                },
                "beta0" : {
                    "type" : "number",
                    "default" : 0.15,
                    "title": "Mixing ratio in case of initial linear mixing"
                },
                "linear_mix_rms_tol" : {
                    "type" : "number",
                    "default" : 1e6,
                    "title": "RMS tolerance above which the linear mixing is triggered"
                },
                "max_history" : {
                    "type" : "integer",
                    "default" : 8,
                    "title": "Number of history steps for Broyden-type mixers"
                },
                "beta_scaling_factor" : {
                    "type" : "number",
                     "default" : 1.0,
                    "title": "Scaling factor for mixing parameter"
                },
                "use_hartree" : {
                    "type" : "boolean",
                    "default" : false,
                    "title": "Use Hartree potential in the inner() product for residuals"
                }
            }
        },
        "settings" : {
            "type" : "object",
            "title": "Settings control the internal parameters related to the numerical implementation.",
            "description": "Changing of setting parameters will have a small impact on the final result.",
            "properties": {
                "nprii_vloc" : {
                    "type" : "integer",
                    "default" : 200,
                    "title" : "Point density (in a.u.^-1) for interpolating radial integrals of the local part of pseudopotential"
                },
                "nprii_beta" : {
                    "type" : "integer",
                    "default" : 20,
                    "title" : "Point density (in a.u.^-1) for interpolating radial integrals of the beta projectors"
                },
                "nprii_aug" : {
                    "type" : "integer",
                    "default" : 20,
                    "title" : "Point density (in a.u.^-1) for interpolating radial integrals of the augmentation operator"
                },
                "nprii_rho_core" : {
                    "type" : "integer",
                    "default" : 20,
                    "title" : "Point density (in a.u.^-1) for interpolating radial integrals of the core charge density"
                },
                "always_update_wf" : {
                    "type" : "boolean",
                    "default" : true,
                    "title" : "Update wave-functions in the Davdison solver even if they immediately satisfy the convergence criterion",
                    "$comment" : "move to iterative solver section"
                },
                "mixer_rms_min" : {
                    "type" : "number",
                    "default" : 1e-16,
                    "title" : "Minimum value of allowed RMS for the mixer.",
                    "description" : "Mixer will not mix functions if the RMS between previous and current functions is below this tolerance."
                },
                "itsol_tol_min" : {
                    "type" : "number",
                    "default" : 1e-13,
                    "title" : "Minimum tolerance of the iterative solver."
                },
                "min_occupancy" : {
                    "type" : "number",
                    "default" : 1e-14,
                    "title" : "Minimum occupancy below which the band is treated as being 'empty'"
                },
                "itsol_tol_ratio" : {
                    "type" : "number",
                    "default" : 0,
                    "title" : "Fine control of the empty states tolerance.",
                    "description" : "This is the ratio between the tolerance of empty and occupied states. Used in the code like this:\n\\code{.cpp}\n// tolerance of occupied bands\ndouble tol = ctx_.iterative_solver().energy_tolerance();\n// final tolerance of empty bands\ndouble empy_tol = std::max(tol * ctx_.settings().itsol_tol_ratio_, itso.empty_states_tolerance_);\n\\endcode"
                },
                "itsol_tol_scale" : {
                    "type" : "array",
                    "items" : {
                        "type" : "number"
                    },
                    "minItems" : 2,
                    "maxItems" : 2,
                    "default" : [0.1, 0.5],
                    "title" : "Scaling parameters of the iterative  solver tolerance.",
                    "description" : "First number is the scaling of density RMS, that gives the estimate of the new \ntolerance. Second number is the scaling of the old tolerance. New tolerance is then the minimum \nbetween the two. This is how it is done in the code: \n\\code{.cpp}\ndouble old_tol = ctx_.iterative_solver_tolerance();\n// estimate new tolerance of iterative solver\ndouble tol = std::min(ctx_.settings().itsol_tol_scale_[0] * rms, ctx_.settings().itsol_tol_scale_[1] * old_tol);\ntol = std::max(ctx_.settings().itsol_tol_min_, tol);\n// set new tolerance of iterative solver\nctx_.iterative_solver().energy_tolerance(tol);\\endcode"
                },
                "auto_enu_tol" : {
                    "type" : "number",
                    "default" : 0,
                    "title" : "Tolerance to recompute the LAPW linearisation energies."
                },
                "fft_grid_size" : {
                    "type" : "array",
                    "items" : {
                        "type" : "integer"
                    },
                    "minItems" : 3,
                    "maxItems" : 3,
                    "default" : [0, 0, 0],
                    "title" : "Initial dimenstions for the fine-grain FFT grid"
                },
                "radial_grid" : {
                    "type" : "string",
                    "default" : "exponential, 1.0",
                    "title" : "Default radial grid for LAPW species."
                },
                "sht_coverage" : {
                    "type" : "integer",
                    "default" : 0,
                    "title" : "Coverage of sphere in case of spherical harmonics transformation",
                    "description" : "0 is Lebedev-Laikov coverage, 1 is unifrom coverage"
                },
                "fp32_to_fp64_rms" : {
                    "type" : "number",
                    "default" : 0,
                    "title" : "Density RMS tolerance to switch to FP64 implementation. If zero, estimation of iterative solver tolerance is used."
                }
            }
        },
        "unit_cell" : {
            "type" : "object",
            "title" : "Unit cell representation",
            "properties": {
                "lattice_vectors" : {
                    "type" : "array",
                    "title": "Three non-collinear vectors of the primitive unit cell.",
                    "minItems" : 3,
                    "maxItems" : 3,
                    "items" : {
                        "type" : "array",
                        "items" : {
                            "type" : "number"
                        },
                        "minItems" : 3,
                        "maxItems" : 3
                    },
                    "default" : [
                        [1,0,0],
                        [0,1,0],
                        [0,0,1]
                    ]
                },
                "lattice_vectors_scale" : {
                    "type" : "number",
                    "default" : 1,
                    "title": "Scaling factor for the lattice vectors",
                    "description": "Lattice vectors are multiplied by this constant."
                },
                "atom_coordinate_units" : {
                    "type" : "string",
                    "default" : "lattice",
                    "enum" : ["lattice", "au", "A"],
                    "title" : "Type of atomic coordinates: lattice, atomic units or Angstroms"
                },
                "atom_types" : {
                    "type" : "array",
                    "title" : "List of atom type labels",
                    "default" : [],
                    "items" : {
                        "type" : "string"
                    }
                },
                "atom_files" : {
                    "type" : "object",
                    "title": "Mapping between atom type labels and atomic files",
                    "default" : {},
                    "patternProperties" : {
                        ".*" : {
                            "type" : "string"
                        }
                    },
                    "additionalProperties" : false
                },
                "atoms" : {
                    "type" : "object",
                    "title" : "Atomic coordinates",
                    "default" : {},
                    "patternProperties" : {
                        ".*" : {
                            "type" : "array",
                            "items" : {
                                "type" : "array",
                                "items" : {
                                    "type" : "number"
                                },
                                "minItems" : 3,
                                "maxItems" : 6
                            }
                        }
                    },
                    "additionalProperties":false
                }
            }
        },
        "iterative_solver" : {
            "type" : "object",
            "title": "Parameters of the iterative solver.",
            "properties": {
                "type" : {
                    "type" : "string",
                    "default" : "auto",
                    "enum" : ["auto", "exact", "davidson"],
                    "title" : "Type of the iterative solver."
                },
                "num_steps" : {
                    "type" : "integer",
                    "default" : 20,
                    "title" : "Number of steps (iterations) of the solver."
                },
                "subspace_size" : {
                    "type" : "integer",
                    "default" : 2,
                    "title" : "Size of the variational subspace is this number times the number of bands."
                },
                "locking" : {
                    "type" : "boolean",
                    "default" : true,
                    "title" : "Lock eigenvectors of the smallest eigenvalues when they have converged at restart."
                },
                "early_restart" : {
                    "type" : "number",
                    "default" : 0.5,
                    "title" : "Restart early when the ratio unconverged vs lockable vectors drops below this threshold.",
                    "description" : "When there's just a few vectors left unconverged, it can be more efficient to lock the converged ones,\nsuch that the dense eigenproblem solved in each Davidson iteration has lower dimension.\nRestarting has some overhead in that it requires updating wave functions."
                },
                "energy_tolerance" : {
                    "type" : "number",
                    "default" : 1e-2,
                    "title" : "Tolerance for the eigen-energy difference \\f$ |\\epsilon_i^{old} - \\epsilon_i^{new} | \\f$",
                    "description" : "This parameter is reduced during the SCF cycle to reach the high accuracy of the wave-functions."
                },
                "residual_tolerance" : {
                    "type" : "number",
                    "default" : 1e-6,
                    "title" : "Tolerance for the residual L2 norm."
                },
                "relative_tolerance" : {
                    "type" : "number",
                    "default" : 0,
                    "title" : "Relative tolerance for the residual L2 norm. (0 means this criterion is effectively not used."
                },
                "empty_states_tolerance" : {
                    "type" : "number",
                    "default" : 0,
                    "title" : "Additional tolerance for empty states.",
                    "description" : "Setting this variable to 0 will treat empty states with the same tolerance as occupied states."
                },
                "converge_by_energy" : {
                    "type" : "integer",
                    "default" : 1,
                    "title" : "Defines the flavour of the iterative solver.",
                    "description" : "If converge_by_energy is set to 0, then the residuals are estimated by their norm. If converge_by_energy\nis set to 1 then the residuals are estimated by the eigen-energy difference. This allows to estimate the\nunconverged residuals and then compute only the unconverged ones.",
                    "$comment" : "rename, this is meaningless; or remove completely and always converge by energy"
                },
                "min_num_res" : {
                    "type" : "integer",
                    "default" : 0,
                    "title" : "Minimum number of residuals to continue iterative diagonalization process."
                },
                "num_singular" : {
                    "type" : "integer",
                    "default" : -1,
                    "title" : "Number of singular components for the LAPW Davidson solver.",
                    "description" : "Singular components are the eigen-vectors of the APW-APW block of overlap matrix"
                },
                "init_eval_old" : {
                    "type" : "boolean",
                    "default" : true,
                    "title" : "Initialize eigen-values with previous (old) values."
                },
                "init_subspace" : {
                    "type" : "string",
                    "default" : "lcao",
                    "enum" : ["lcao", "random"],
                    "title" : "Tell how to initialize the subspace.",
                    "description" : "It can be either 'lcao', i.e. start from the linear combination of atomic orbitals or\n'random'- start from the randomized wave functions."
                },
                "extra_ortho" : {
                    "type" : "boolean",
                    "default" : false,
                    "title" : "Orthogonalize the new subspace basis functions one more time in order to improve the numerical stability."
                }
            }
        },
        "control" : {
            "type" : "object",
            "title" : "Control parameters",
            "description" : "Parameters of the control input sections do not in general change the numerics,\nbut instead control how the results are obtained. Changing parameters in control section should\nnot change the significant digits in final results.",
            "properties" : {
                "mpi_grid_dims" : {
                    "type" : "array",
                    "items" : {
                        "type" : "integer"
                    },
                    "title" : "the mpi grid is setting the parameters for blacs grid / band parallelisation, the rest going to k-point parallelization.",
                    "default" : [1, 1]
                },
                "cyclic_block_size" : {
                    "type" : "integer",
                    "default" : -1,
                    "title" : "Block size for ScaLAPACK, ELPA, and DLA-Future."
                },
                "reduce_gvec" : {
                    "type" : "boolean",
                    "default" : true,
                    "title" : "Reduce G-vectors by inversion symmetry.",
                    "description" : "For real-valued functions like density and potential it is sufficient to store only\nhalf of the G-vectors and use the relation f(G) = f^{*}(-G) to recover second half\nof the plane-wave expansion coefficients."
                },
                "std_evp_solver_name" : {
                    "type" : "string",
                    "default" : "auto",
<<<<<<< HEAD
                    "enum" : ["auto", "lapack", "scalapack", "elpa1", "elpa2", "dlaf", "magma", "magma_gpu", "plasma", "cusolver"],
=======
                    "enum" : ["auto", "lapack", "scalapack", "elpa1", "elpa2", "magma", "magma_gpu", "cusolver"],
>>>>>>> 7671a0a2
                    "title" : "Standard eigen-value solver to use."
                },
                "gen_evp_solver_name" : {
                    "type" : "string",
                    "default" : "auto",
<<<<<<< HEAD
                    "enum" : ["auto", "lapack", "scalapack", "elpa1", "elpa2", "dlaf", "magma", "magma_gpu", "plasma", "cusolver"],
=======
                    "enum" : ["auto", "lapack", "scalapack", "elpa1", "elpa2", "magma", "magma_gpu", "cusolver"],
>>>>>>> 7671a0a2
                    "title" : "Generalized eigen-value solver to use."
                },
                "fft_mode" : {
                    "type" : "string",
                    "default" : "serial",
                    "enum" : ["serial", "parallel"],
                    "title" : "Coarse grid FFT mode (`serial` or `parallel`).",
                    "description": "Coarse FFT grid is used in application of the Hamiltonian to the wave-functions\nand also in the construction of the charge density from the wave-functions squared."
                },
                "processing_unit" : {
                    "type" : "string",
                    "default" : "auto",
                    "enum" : ["auto", "cpu", "gpu"],
                    "title" : "Main processing unit to use during the execution."
                },
                "rmt_max" : {
                    "type" : "number",
                    "default" : 2.2,
                    "title" : "Maximum allowed muffin-tin radius in case of LAPW."
                },
                "spglib_tolerance" : {
                    "type" : "number",
                    "default" : 1e-6,
                    "title" : "Tolerance of the spglib in finding crystal symmetries"
                },
                "verbosity" : {
                    "type" : "integer",
                    "default" : 0,
                    "title" : "Level of verbosity.",
                    "description" : "The following convention in proposed:\n  - 0: silent mode (no output is printed)\n  - 1: basic output (low level of output)\n  - 2: extended output (medium level of output)\n  - 3: extensive output (high level of output)"
                },
                "verification" : {
                    "type" : "integer",
                    "default" : 0,
                    "title" : "Level of internal verification.",
                    "description" : "Depending on the level, more expensive self-checks will be performed."
                },
                "num_bands_to_print" : {
                    "type" : "integer",
                    "default" : 10,
                    "title" : "Number of eigen-values that are printed to the standard output."
                },
                "print_stress" : {
                    "type" : "boolean",
                    "default" : false,
                    "title" : "If true then the stress tensor components are printed at the end of SCF run."
                },
                "print_forces" : {
                    "type" : "boolean",
                    "default" : false,
                    "title" : "If true then the atomic forces are printed at the end of SCF run."
                },
                "print_neighbors" : {
                    "type" : "boolean",
                    "default" : false,
                    "title" : "If true then the list of nearest neighbours for each atom is printed to the standard output."
                },
                "use_second_variation" : {
                    "type" : "boolean",
                    "default" : true,
                    "title" : "True if second-variational diagonalization is used in LAPW method."
                },
                "beta_chunk_size" : {
                    "type" : "integer",
                    "default" : 256,
                    "title" : "Number of atoms in a chunk of beta-projectors."
                },
                "ortho_rf" : {
                    "type" : "boolean",
                    "default" : false,
                    "title" : "Orthogonalize LAPW radial functions."
                },
                "output" : {
                    "type" : "string",
                    "default" : "stdout:",
                    "title" : "Type of the output stream (stdout:, file:name)"
                },
                "gvec_chunk_size" : {
                    "type" : "integer",
                    "default" : 500000,
                    "title" : "Split local G-vectors in chunks to reduce the GPU memory consumption of augmentation operator."
                }
            }
        },
        "parameters" : {
            "type" : "object",
            "title" : "Parameters of the simulation.",
            "description" : "Most of this parameters control the behavior of high-level classes\nlike sirius::DFT_ground_state.",
            "properties" : {
                "electronic_structure_method" : {
                    "type" : "string",
                    "default" : "pseudopotential",
                    "enum" : ["full_potential_lapwlo", "pseudopotential"],
                    "title" : "Type of electronic structure method."
                },
                "xc_functionals" : {
                    "type" : "array",
                    "items" : {
                        "type" : "string"
                    },
                    "default" : [],
                    "title" : "List of XC functionals (typically contains exchange term and correlation term).",
                    "description" : "Naming convention of LibXC is used, names should be provided in capital letters.",
                    "example" : ["XC_LDA_X", "XC_LDA_C_PZ"]
                },
                "core_relativity" : {
                    "type" : "string",
                    "default" : "dirac",
                    "enum" : ["none", "dirac"],
                    "title" : "Type of core-states relativity in full-potential LAPW case."
                },
                "valence_relativity" : {
                    "type" : "string",
                    "default" : "zora",
                    "enum" : ["none", "koelling_harmon", "zora", "iora"],
                    "title" : "Type of valence states relativity in full-potential LAPW case."
                },
                "num_bands" : {
                    "type" : "integer",
                    "default" : -1,
                    "title" : "Number of bands.",
                    "description" : "In spin-collinear case this is the number of bands for each spin channel."
                },
                "num_fv_states" : {
                    "type" : "integer",
                    "default" : -1,
                    "title" : "Number of first-variational states."
                },
                "smearing_width" : {
                    "type" : "number",
                    "default" : 0.01,
                    "title": "Width of the smearing delta-function in the units of [Ha]."
                },
                "smearing" : {
                    "type" : "string",
                    "default" : "gaussian",
                    "enum" : ["gaussian", "cold", "fermi_dirac", "gaussian_spline", "methfesel_paxton"],
                    "title" : "Type of occupancy smearing."
                },
                "pw_cutoff" : {
                    "type" : "number",
                    "default" : 0.0,
                    "title" : "Cutoff for plane-waves (for density and potential expansion) in the units of [a.u.^-1]"
                },
                "aw_cutoff" : {
                    "type" : "number",
                    "default" : 0.0,
                    "title" : "Cutoff for augmented-wave functions.",
                    "description" : "This value is equal to R_{MT} * |G+k|_{max}"
                },
                "gk_cutoff" : {
                    "type" : "number",
                    "default" : 0.0,
                    "title" : "Cutoff for |G+k| plane-waves in the units of [a.u.^-1]."
                },
                "lmax_apw" : {
                    "type" : "integer",
                    "default" : 8,
                    "title" : "Maximum l for APW functions."
                },
                "lmax_rho" : {
                    "type" : "integer",
                    "default" : 8,
                    "title": "Maximum l for density expansion in real spherical harmonics."
                },
                "lmax_pot" : {
                    "type" : "integer",
                    "default" : 8,
                    "title": "Maximum l for potential expansion in real spherical harmonics."
                },
                "num_mag_dims" : {
                    "type" : "integer",
                    "default" : 0,
                    "enum" : [0, 1, 3],
                    "title" : "Number of dimensions of the magnetization and effective magnetic field vector."
                },
                "auto_rmt" : {
                    "type" : "integer",
                    "default" : 1,
                    "title" : "A choice of scaleing muffin-tin radii automatically."
                },
                "ngridk" : {
                    "type" : "array",
                    "items" : {
                        "type" : "integer"
                    },
                    "minItems" : 3,
                    "maxItems" : 3,
                    "default" : [1, 1, 1],
                    "title" : "Regular k-point grid for the SCF ground state."
                },
                "shiftk" : {
                    "type" : "array",
                    "items" : {
                        "type" : "integer"
                    },
                    "minItems" : 3,
                    "maxItems" : 3,
                    "default" : [0, 0, 0],
                    "title" : "Shift in the k-point grid."
                },
                "vk" : {
                    "type" : "array",
                    "items" : {
                        "type" : "array",
                        "items" : {
                            "type" : "number"
                        },
                        "minItems" : 3,
                        "maxItems" : 3
                    },
                    "default" : [],
                    "title" : "Specific list of k-point coordinates."
                },
                "num_dft_iter" : {
                    "type" : "integer",
                    "default" : 100,
                    "title" : "Number of SCF iterations."
                },
                "energy_tol" : {
                    "type" : "number",
                    "default" : 1e-6,
                    "title" : "Tolerance in total energy change (in units of [Ha])."
                },
                "density_tol" : {
                    "type" : "number",
                    "default" : 1e-6,
                    "title" : "Tolerance for the density mixing."
                },
                "molecule" : {
                    "type" : "boolean",
                    "default" : false,
                    "title" : " True if this is a molecule calculation."
                },
                "gamma_point" : {
                    "type" : "boolean",
                    "default" : false,
                    "title" : "True if gamma-point (real) version of the PW code is used."
                },
                "so_correction" : {
                    "type" : "boolean",
                    "default" : false,
                    "title" : "True if spin-orbit correction is applied."
                },
                "hubbard_correction" : {
                    "type" : "boolean",
                    "default" : false,
                    "title" : "True if Hubbard U correction is applied."
                },
                "use_symmetry" : {
                    "type" : "boolean",
                    "default" : true,
                    "title" : "True if symmetry is used."
                },
                "use_ibz" : {
                    "type" : "boolean",
                    "default" : true,
                    "title" : "Use irreducible Brillouin zone."
                },
                "nn_radius" : {
                    "type" : "number",
                    "default" : -1,
                    "title" : "Radius of atom nearest-neighbour cluster."
                },
                "reduce_aux_bf" : {
                    "type" : "number",
                    "default" : 0,
                    "title" : "Reduction of the auxiliary magnetic field at each SCF step."
                },
                "extra_charge" : {
                    "type" : "number",
                    "default" : 0,
                    "title" : "Introduce extra charge to the system. Positive charge means extra holes, negative charge - extra electrons."
                },
                "xc_dens_tre" : {
                    "type" : "number",
                    "default" : -1,
                    "title": "XC density threshold (debug purposes).",
                    "$comment" : "subject to removal or moving to `settings` section."
                },
                "use_scf_correction" : {
                    "type" : "boolean",
                    "default" : true,
                    "title" : "True if SCF correction to total energy should be computed."
                },
                "precision_wf" : {
                    "type" : "string",
                    "default" : "fp64",
                    "enum" : ["fp64", "fp32"],
                    "title" : "The floating point precision of the Kohn-Sham wave-functions."
                },
                "precision_hs" : {
                    "type" : "string",
                    "default" : "fp64",
                    "enum" : ["fp64", "fp32"],
                    "title" : "The floating point precision of the Hamiltonian subspace matrices."
                },
                "precision_gs" : {
                    "type" : "string",
                    "default" : "auto",
                    "enum" : ["auto", "fp32", "fp64"],
                    "title" : "The final floating point precision of the ground state DFT calculation (dev options)."
                }
            }
        },
        "nlcg" : {
            "type" : "object",
            "title" : "Non-linear conjugate gradient minimisation",
            "properties": {
                "maxiter" : {
                    "type" : "integer",
                    "default" : 300,
                    "title" : "Maximum number of CG iterations"
                },
                "restart" : {
                    "type" : "integer",
                    "default" : 10,
                    "title" : "CG restart"
                },
                "tau" : {
                    "type" : "number",
                    "default" : 0.1,
                    "title" : "Backtracking search, step parameter"
                },
                "T" : {
                    "type" : "number",
                    "default" : 300.0,
                    "title" : "Temperature in Kelvin"
                },
                "kappa" : {
                    "type" : "number",
                    "default" : 0.3,
                    "title" : "Scalar preconditioning of pseudo Hamiltonian"
                },
                "tol" : {
                    "type" : "number",
                    "default" : 1e-9,
                    "title" : "CG tolerance"
                },
                "processing_unit": {
                    "type": "string",
                    "default": "",
                    "enum": [
                        "",
                        "cpu",
                        "gpu"
                    ],
                    "title": "NLCG processing unit"
                }
            }
        },
        "vcsqnm" : {
            "type" : "object",
            "title" : "Variable cell shape stabilized quasi Newton method (VC-SQNM)",
            "properties": {
                "initial_step_size" : {
                    "type" : "number",
                    "default" : -0.1,
                    "title" : "Initial step size"
                },
                "nhist_max" : {
                    "type" : "integer",
                    "default" : 10,
                    "title" : "Maximal number of steps that will be stored in the history list"
                },
                "lattice_weight" : {
                    "type" : "number",
                    "default" : 2.0,
                    "title" : "Weight / size of the supercell that is used to transform lattice derivatives. Use a value between 1 and 2."
                },
                "alpha0": {
                    "type" : "number",
                    "default" : 1e-2,
                    "title" : "Lower limit on the step size"
                },
                "eps_subsp" : {
                    "type" : "number",
                    "default" : 1e-3,
                    "title" : "Lower limit on linear dependencies of basis vectors in history list"
                },
                "forces_tol" : {
                    "type" : "number",
                    "default" : 1e-4,
                    "title" : "Total error tolerance on the atomic forces"
                },
                "stress_tol" : {
                    "type" : "number",
                    "default" : 1e-5,
                    "title" : "Total error tolerance on the lattice stress"
                },
                "num_steps" : {
                    "type" : "integer",
                    "default" : 300,
                    "title" : "Number of lattice relaxation steps"
                }
            }
        },
        "hubbard" : {
            "type" : "object",
            "title" : "Hubbard U correction",
            "properties": {
                "orthogonalize" : {
                    "type" : "boolean",
                    "default" : false,
                    "title" : "If true, orthogonalization is applied to Hubbard orbitals."
                },
                "full_orthogonalization" : {
                    "type" : "boolean",
                    "default" : false,
                    "title" : "If true, all atomic orbitals from all atoms are used to orthogonalize the hubbard subspace"
                },
                "normalize" : {
                    "type" : "boolean",
                    "default" : false,
                    "title" : "If true, normalization is applied to Hubbard orbitals."
                },
                "simplified" : {
                    "type" : "boolean",
                    "default" : false,
                    "title" : "If true, simplified version of Hubbard correction is used."
                },
                "local" : {
                    "type" : "array",
                    "items": {
                        "type" : "object",
                        "properties": {
                            "atom_type" : {
                                "type" : "string"
                            },
                            "n" : {
                                "type" : "integer"
                            },
                            "l" : {
                                "type" : "integer"
                            },
                            "U" : {
                                "type" : "number",
                                "default" : 0
                            },
                            "J" : {
                                "type" : "number",
                                "default" : 0
                            },
                            "BE2" : {
                                "type" : "number",
                                "default" : 0
                            },
                            "E3" : {
                                "type" : "number",
                                "default" : 0
                            },
                            "alpha" : {
                                "type" : "number",
                                "default" : 0
                            },
                            "beta" : {
                                "type" : "number",
                                "default" : 0
                            },
                            "initial_occupancy" : {
                                "type" : "array",
                                "items" : {
                                    "type" : "number"
                                }
                            },
                            "total_initial_occupancy" : {
                                "type" : "number",
                                "default" : 0
                            }
                        }
                    },
                    "default" : [],
                    "title" : "Description of the on-site (local) Hubbard interaction"
                },
                "nonlocal" : {
                    "type" : "array",
                    "default" : [],
                    "title" : "Description of the off-site (nonlocal) Hubbard interaction",
                    "items" : {
                        "type" : "object",
                        "properties": {
                            "atom_pair" : {
                                "type" : "array",
                                "items" : {
                                    "type" : "integer"
                                },
                                "minItems" : 2,
                                "maxItems" : 2
                            },
                            "T" : {
                                "type" : "array",
                                "items" : {
                                    "type" : "integer"
                                },
                                "minItems" : 3,
                                "maxItems" : 3
                            },
                            "n" : {
                                "type" : "array",
                                "items" : {
                                    "type" : "integer"
                                },
                                "minItems" : 2,
                                "maxItems" : 2
                            },
                            "l" : {
                                "type" : "array",
                                "items" : {
                                    "type" : "integer"
                                },
                                "minItems" : 2,
                                "maxItems" : 2
                            },
                            "V" : {
                                "type" : "number",
                                "default" : 0
                            }
                        }
                    }
                }
            }
        }
    }
}<|MERGE_RESOLUTION|>--- conflicted
+++ resolved
@@ -333,21 +333,13 @@
                 "std_evp_solver_name" : {
                     "type" : "string",
                     "default" : "auto",
-<<<<<<< HEAD
-                    "enum" : ["auto", "lapack", "scalapack", "elpa1", "elpa2", "dlaf", "magma", "magma_gpu", "plasma", "cusolver"],
-=======
-                    "enum" : ["auto", "lapack", "scalapack", "elpa1", "elpa2", "magma", "magma_gpu", "cusolver"],
->>>>>>> 7671a0a2
+                    "enum" : ["auto", "lapack", "scalapack", "elpa1", "elpa2", "dlaf", "magma", "magma_gpu", "cusolver"],
                     "title" : "Standard eigen-value solver to use."
                 },
                 "gen_evp_solver_name" : {
                     "type" : "string",
                     "default" : "auto",
-<<<<<<< HEAD
-                    "enum" : ["auto", "lapack", "scalapack", "elpa1", "elpa2", "dlaf", "magma", "magma_gpu", "plasma", "cusolver"],
-=======
-                    "enum" : ["auto", "lapack", "scalapack", "elpa1", "elpa2", "magma", "magma_gpu", "cusolver"],
->>>>>>> 7671a0a2
+                    "enum" : ["auto", "lapack", "scalapack", "elpa1", "elpa2", "dlaf", "magma", "magma_gpu", "cusolver"],
                     "title" : "Generalized eigen-value solver to use."
                 },
                 "fft_mode" : {
