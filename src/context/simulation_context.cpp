// Copyright (c) 2013-2019 Anton Kozhevnikov, Thomas Schulthess
// All rights reserved.
//
// Redistribution and use in source and binary forms, with or without modification, are permitted provided that
// the following conditions are met:
//
// 1. Redistributions of source code must retain the above copyright notice, this list of conditions and the
//    following disclaimer.
// 2. Redistributions in binary form must reproduce the above copyright notice, this list of conditions
//    and the following disclaimer in the documentation and/or other materials provided with the distribution.
//
// THIS SOFTWARE IS PROVIDED BY THE COPYRIGHT HOLDERS AND CONTRIBUTORS "AS IS" AND ANY EXPRESS OR IMPLIED
// WARRANTIES, INCLUDING, BUT NOT LIMITED TO, THE IMPLIED WARRANTIES OF MERCHANTABILITY AND FITNESS FOR A
// PARTICULAR PURPOSE ARE DISCLAIMED. IN NO EVENT SHALL THE COPYRIGHT HOLDER OR CONTRIBUTORS BE LIABLE FOR
// ANY DIRECT, INDIRECT, INCIDENTAL, SPECIAL, EXEMPLARY, OR CONSEQUENTIAL DAMAGES (INCLUDING, BUT NOT LIMITED TO,
// PROCUREMENT OF SUBSTITUTE GOODS OR SERVICES; LOSS OF USE, DATA, OR PROFITS; OR BUSINESS INTERRUPTION) HOWEVER
// CAUSED AND ON ANY THEORY OF LIABILITY, WHETHER IN CONTRACT, STRICT LIABILITY, OR TORT (INCLUDING NEGLIGENCE OR
// OTHERWISE) ARISING IN ANY WAY OUT OF THE USE OF THIS SOFTWARE, EVEN IF ADVISED OF THE POSSIBILITY OF SUCH DAMAGE.

/** \file simulation_context.cpp
 *
 *  \brief Implementation of Simulation_context class.
 */

#include <gsl/gsl_sf_bessel.h>
#include "sirius_version.hpp"
#include "simulation_context.hpp"
#include "symmetry/lattice.hpp"
#include "symmetry/crystal_symmetry.hpp"
#include "symmetry/check_gvec.hpp"
#include "utils/profiler.hpp"
#include "utils/env.hpp"
#include "SDDK/omp.hpp"
#include "potential/xc_functional.hpp"
#include "linalg/linalg_spla.hpp"

namespace sirius {

double
unit_step_function_form_factors(double R__, double g__)
{
    if (g__ < 1e-12) {
        return std::pow(R__, 3) / 3.0;
    } else {
        return (std::sin(g__ * R__) - g__ * R__ * std::cos(g__ * R__)) / std::pow(g__, 3);
    }
}

template <>
spfft::Transform& Simulation_context::spfft<double>()
{
    return *spfft_transform_;
}

template <>
spfft::Transform const& Simulation_context::spfft<double>() const
{
    return *spfft_transform_;
}

template <>
spfft::Transform& Simulation_context::spfft_coarse<double>()
{
    return *spfft_transform_coarse_;
}

template <>
spfft::Transform const& Simulation_context::spfft_coarse<double>() const
{
    return *spfft_transform_coarse_;
}

template <>
spfft::Grid& Simulation_context::spfft_grid_coarse<double>()
{
    return *spfft_grid_coarse_;
}

#if defined(USE_FP32)
template <>
spfft::TransformFloat& Simulation_context::spfft<float>()
{
    return *spfft_transform_float_;
}

template <>
spfft::TransformFloat const& Simulation_context::spfft<float>() const
{
    return *spfft_transform_float_;
}

template <>
spfft::TransformFloat& Simulation_context::spfft_coarse<float>()
{
    return *spfft_transform_coarse_float_;
}

template <>
spfft::TransformFloat const& Simulation_context::spfft_coarse<float>() const
{
    return *spfft_transform_coarse_float_;
}

template <>
spfft::GridFloat& Simulation_context::spfft_grid_coarse<float>()
{
    return *spfft_grid_coarse_float_;
}
#endif

void
Simulation_context::init_fft_grid()
{
    if (!(cfg().control().fft_mode() == "serial" || cfg().control().fft_mode() == "parallel")) {
        RTE_THROW("wrong FFT mode");
    }

    auto rlv = unit_cell().reciprocal_lattice_vectors();

    /* create FFT driver for dense mesh (density and potential) */
    auto fft_grid = cfg().settings().fft_grid_size();
    if (fft_grid[0] * fft_grid[1] * fft_grid[2] == 0) {
        fft_grid_ = fft::get_min_grid(pw_cutoff(), rlv);
        cfg().settings().fft_grid_size(fft_grid_);
    } else {
        /* else create a grid with user-specified dimensions */
        fft_grid_ = fft::Grid(fft_grid);
    }

    /* create FFT grid for coarse mesh */
    fft_coarse_grid_ = fft::get_min_grid(2 * gk_cutoff(), rlv);
}

sddk::mdarray<double, 3>
Simulation_context::generate_sbessel_mt(int lmax__) const
{
    PROFILE("sirius::Simulation_context::generate_sbessel_mt");

    sddk::mdarray<double, 3> sbessel_mt(lmax__ + 1, gvec().count(), unit_cell().num_atom_types());
    for (int iat = 0; iat < unit_cell().num_atom_types(); iat++) {
        #pragma omp parallel for schedule(static)
        for (int igloc = 0; igloc < gvec().count(); igloc++) {
            auto gv = gvec().gvec_cart<sddk::index_domain_t::local>(igloc);
            gsl_sf_bessel_jl_array(lmax__, gv.length() * unit_cell().atom_type(iat).mt_radius(),
                                   &sbessel_mt(0, igloc, iat));
        }
    }
    return sbessel_mt;
}

sddk::matrix<std::complex<double>>
Simulation_context::generate_gvec_ylm(int lmax__)
{
    PROFILE("sirius::Simulation_context::generate_gvec_ylm");

    sddk::matrix<std::complex<double>> gvec_ylm(utils::lmmax(lmax__), gvec().count(), sddk::memory_t::host, "gvec_ylm");
    #pragma omp parallel for schedule(static)
    for (int igloc = 0; igloc < gvec().count(); igloc++) {
        auto rtp = SHT::spherical_coordinates(gvec().gvec_cart<sddk::index_domain_t::local>(igloc));
        sf::spherical_harmonics(lmax__, rtp[1], rtp[2], &gvec_ylm(0, igloc));
    }
    return gvec_ylm;
}

sddk::mdarray<std::complex<double>, 2>
Simulation_context::sum_fg_fl_yg(int lmax__, std::complex<double> const* fpw__, sddk::mdarray<double, 3>& fl__,
                                 sddk::matrix<std::complex<double>>& gvec_ylm__)
{
    PROFILE("sirius::Simulation_context::sum_fg_fl_yg");

    int ngv_loc = gvec().count();

    int na_max{0};
    for (int iat = 0; iat < unit_cell().num_atom_types(); iat++) {
        na_max = std::max(na_max, unit_cell().atom_type(iat).num_atoms());
    }

    int lmmax = utils::lmmax(lmax__);
    /* resuling matrix */
    sddk::mdarray<std::complex<double>, 2> flm(lmmax, unit_cell().num_atoms());

    sddk::matrix<std::complex<double>> phase_factors;
    sddk::matrix<std::complex<double>> zm;
    sddk::matrix<std::complex<double>> tmp;

    switch (processing_unit()) {
        case sddk::device_t::CPU: {
            auto& mp      = get_memory_pool(sddk::memory_t::host);
            phase_factors = sddk::matrix<std::complex<double>>(ngv_loc, na_max, mp);
            zm            = sddk::matrix<std::complex<double>>(lmmax, ngv_loc, mp);
            tmp           = sddk::matrix<std::complex<double>>(lmmax, na_max, mp);
            break;
        }
        case sddk::device_t::GPU: {
            auto& mp      = get_memory_pool(sddk::memory_t::host);
            auto& mpd     = get_memory_pool(sddk::memory_t::device);
            phase_factors = sddk::matrix<std::complex<double>>(nullptr, ngv_loc, na_max);
            phase_factors.allocate(mpd);
            zm = sddk::matrix<std::complex<double>>(lmmax, ngv_loc, mp);
            zm.allocate(mpd);
            tmp = sddk::matrix<std::complex<double>>(lmmax, na_max, mp);
            tmp.allocate(mpd);
            break;
        }
    }

    std::vector<std::complex<double>> zil(lmax__ + 1);
    for (int l = 0; l <= lmax__; l++) {
        zil[l] = std::pow(std::complex<double>(0, 1), l);
    }

    for (int iat = 0; iat < unit_cell().num_atom_types(); iat++) {
        int na = unit_cell().atom_type(iat).num_atoms();
        generate_phase_factors(iat, phase_factors);
        PROFILE_START("sirius::Simulation_context::sum_fg_fl_yg|zm");
        #pragma omp parallel for schedule(static)
        for (int igloc = 0; igloc < ngv_loc; igloc++) {
            for (int l = 0, lm = 0; l <= lmax__; l++) {
                std::complex<double> z = fourpi * fl__(l, igloc, iat) * zil[l] * fpw__[igloc];
                for (int m = -l; m <= l; m++, lm++) {
                    zm(lm, igloc) = z * std::conj(gvec_ylm__(lm, igloc));
                }
            }
        }
        PROFILE_STOP("sirius::Simulation_context::sum_fg_fl_yg|zm");
        PROFILE_START("sirius::Simulation_context::sum_fg_fl_yg|mul");
        switch (processing_unit()) {
            case sddk::device_t::CPU: {
<<<<<<< HEAD
                sddk::linalg(sddk::linalg_t::blas)
                    .gemm('N', 'N', lmmax, na, ngv_loc, &sddk::linalg_const<std::complex<double>>::one(), zm.at(sddk::memory_t::host),
                          zm.ld(), phase_factors.at(sddk::memory_t::host), phase_factors.ld(),
                          &sddk::linalg_const<std::complex<double>>::zero(), tmp.at(sddk::memory_t::host), tmp.ld());
=======
                la::wrap(la::lib_t::blas)
                    .gemm('N', 'N', lmmax, na, ngv_loc, &la::constant<std::complex<double>>::one(), zm.at(sddk::memory_t::host),
                          zm.ld(), phase_factors.at(sddk::memory_t::host), phase_factors.ld(),
                          &la::constant<std::complex<double>>::zero(), tmp.at(sddk::memory_t::host), tmp.ld());
>>>>>>> a30ef91d
                break;
            }
            case sddk::device_t::GPU: {
                zm.copy_to(sddk::memory_t::device);
<<<<<<< HEAD
                sddk::linalg(sddk::linalg_t::gpublas)
                    .gemm('N', 'N', lmmax, na, ngv_loc, &sddk::linalg_const<std::complex<double>>::one(), zm.at(sddk::memory_t::device),
                          zm.ld(), phase_factors.at(sddk::memory_t::device), phase_factors.ld(),
                          &sddk::linalg_const<std::complex<double>>::zero(), tmp.at(sddk::memory_t::device), tmp.ld());
=======
                la::wrap(la::lib_t::gpublas)
                    .gemm('N', 'N', lmmax, na, ngv_loc, &la::constant<std::complex<double>>::one(), zm.at(sddk::memory_t::device),
                          zm.ld(), phase_factors.at(sddk::memory_t::device), phase_factors.ld(),
                          &la::constant<std::complex<double>>::zero(), tmp.at(sddk::memory_t::device), tmp.ld());
>>>>>>> a30ef91d
                tmp.copy_to(sddk::memory_t::host);
                break;
            }
        }
        PROFILE_STOP("sirius::Simulation_context::sum_fg_fl_yg|mul");

        for (int i = 0; i < na; i++) {
            int ia = unit_cell().atom_type(iat).atom_id(i);
            std::copy(&tmp(0, i), &tmp(0, i) + lmmax, &flm(0, ia));
        }
    }

    comm().allreduce(&flm(0, 0), (int)flm.size());

    return flm;
}

double
Simulation_context::ewald_lambda() const
{
    /* alpha = 1 / (2*sigma^2), selecting alpha here for better convergence */
    double lambda{1};
    double gmax = pw_cutoff();
    double upper_bound{0};
    double charge = unit_cell().num_electrons();

    /* iterate to find lambda */
    do {
        lambda += 0.1;
        upper_bound =
            charge * charge * std::sqrt(2.0 * lambda / twopi) * std::erfc(gmax * std::sqrt(1.0 / (4.0 * lambda)));
    } while (upper_bound < 1e-8);

    if (lambda < 1.5 && comm().rank() == 0) {
        std::stringstream s;
        s << "ewald_lambda(): pw_cutoff is too small";
        WARNING(s);
    }
    return lambda;
}

sddk::splindex<sddk::splindex_t::block>
Simulation_context::split_gvec_local() const
{
    /* local number of G-vectors for this MPI rank */
    int ngv_loc = gvec().count();
    /* estimate number of G-vectors in a block */
    int ld{-1};
    for (int iat = 0; iat < unit_cell().num_atom_types(); iat++) {
        int nat = unit_cell().atom_type(iat).num_atoms();
        int nbf = unit_cell().atom_type(iat).mt_basis_size();

        ld = std::max(ld, std::max(nbf * (nbf + 1) / 2, nat));
    }
    /* limit the size of relevant array to ~1Gb */
    int ngv_b = (1 << 30) / sizeof(std::complex<double>) / ld;
    ngv_b     = std::max(1, std::min(ngv_loc, ngv_b));
    /* number of blocks of G-vectors */
    int nb = ngv_loc / ngv_b;
    /* split local number of G-vectors between blocks */
    return sddk::splindex<sddk::splindex_t::block>(ngv_loc, nb, 0);
}

void
Simulation_context::initialize()
{
    PROFILE("sirius::Simulation_context::initialize");

    /* can't initialize twice */
    if (initialized_) {
        RTE_THROW("Simulation parameters are already initialized.");
    }

    auto verb_lvl = env::get_value_ptr<int>("SIRIUS_VERBOSITY");
    if (verb_lvl) {
        this->verbosity(*verb_lvl);
    }

    /* setup the output stream */
    if (this->comm().rank() == 0 && this->verbosity() >= 1) {
        auto out_str = utils::split(cfg().control().output(), ':');
        if (out_str.size() != 2) {
            RTE_THROW("wrong output stream parameter");
        }
        if (out_str[0] == "stdout") {
            output_stream_ = &std::cout;
        } else if (out_str[0] == "file") {
            output_file_stream_ = std::ofstream(out_str[1]);
            output_stream_ = &output_file_stream_;
        } else {
            RTE_THROW("unknown output stream type");
        }
    } else {
        output_stream_ = &utils::null_stream();
    }

    electronic_structure_method(cfg().parameters().electronic_structure_method());
    core_relativity(cfg().parameters().core_relativity());
    valence_relativity(cfg().parameters().valence_relativity());

    /* can't run fp-lapw with Gamma point trick */
    if (full_potential()) {
        gamma_point(false);
    }

    /* Gamma-point calculation and non-collinear magnetism are not compatible */
    if (num_mag_dims() == 3) {
        gamma_point(false);
    }

    /* set processing unit type */
    processing_unit(cfg().control().processing_unit());

    /* check if we can use a GPU device */
    if (processing_unit() == sddk::device_t::GPU) {
#if !defined(SIRIUS_GPU)
        RTE_THROW("not compiled with GPU support!");
#endif
    }

    /* initialize MPI communicators */
    init_comm();

    auto print_mpi_layout = env::print_mpi_layout();

    if (verbosity() >= 3 || print_mpi_layout) {
        mpi::pstdout pout(comm());
        if (comm().rank() == 0) {
            pout << "MPI rank placement" << std::endl;
            pout << "------------------" << std::endl;
        }
        pout << "rank: " << comm().rank()
             << ", comm_band_rank: " << comm_band().rank()
             << ", comm_k_rank: " << comm_k().rank()
             << ", hostname: " << utils::hostname()
             << ", mpi processor name: " << mpi::Communicator::processor_name() << std::endl;
        rte::ostream(this->out(), "info") << pout.flush(0);
    }

    switch (processing_unit()) {
        case sddk::device_t::CPU: {
            host_memory_t_ = sddk::memory_t::host;
            break;
        }
        case sddk::device_t::GPU: {
            host_memory_t_ = sddk::memory_t::host_pinned;
            break;
        }
    }

    if (processing_unit() == sddk::device_t::GPU) {
        spla_ctx_.reset(new spla::Context{SPLA_PU_GPU});
        spla_ctx_->set_tile_size_gpu(1688); // limit GPU memory usage to around 500MB
    }
    // share context for blas operations to reduce memory consumption
    splablas::get_handle_ptr() = spla_ctx_;

    /* can't use reduced G-vectors in LAPW code */
    if (full_potential()) {
        cfg().control().reduce_gvec(false);
    }

    if (!cfg().iterative_solver().type().size() || (cfg().iterative_solver().type() == "auto")) {
        if (full_potential()) {
            cfg().iterative_solver().type("exact");
        } else {
            cfg().iterative_solver().type("davidson");
        }
    }
    /* set default values for the G-vector cutoff */
    if (pw_cutoff() <= 0) {
        pw_cutoff(full_potential() ? 12 : 20);
    }

    /* initialize variables related to the unit cell */
    unit_cell().initialize();
    /* save the volume of the initial unit cell */
    omega0_ = unit_cell().omega();
    /* save initial lattice vectors */
    lattice_vectors0_ = unit_cell().lattice_vectors();

    /* check the lattice symmetries */
    if (use_symmetry()) {
        auto lv = r3::matrix<double>(unit_cell().lattice_vectors());

        auto lat_sym = find_lat_sym(lv, cfg().control().spglib_tolerance());

        #pragma omp parallel for
        for (int i = 0; i < unit_cell().symmetry().size(); i++) {
            auto& spgR = unit_cell().symmetry()[i].spg_op.R;
            bool found{false};
            for (size_t i = 0; i < lat_sym.size(); i++) {
                auto latR = lat_sym[i];
                found     = true;
                for (int x : {0, 1, 2}) {
                    for (int y : {0, 1, 2}) {
                        found = found && (spgR(x, y) == latR(x, y));
                    }
                }
                if (found) {
                    break;
                }
            }
            if (!found) {
                RTE_THROW("spglib lattice symmetry was not found in the list of SIRIUS generated symmetries");
            }
        }
    }

    /* force global spin-orbit correction flag if one of the species has spin-orbit */
    for (int iat = 0; iat < unit_cell().num_atom_types(); iat++) {
        if (unit_cell().atom_type(iat).spin_orbit_coupling()) {
            this->so_correction(true);
        }
    }

    /* set default values for the G+k-vector cutoff */
    if (full_potential()) {
        /* find the cutoff for G+k vectors (derived from rgkmax (aw_cutoff here) and minimum MT radius) */
        if (aw_cutoff() > 0) {
            gk_cutoff(aw_cutoff() / unit_cell().min_mt_radius());
        }
        if (gk_cutoff() <= 0) {
            gk_cutoff(3);
        }
    } else {
        /* in pseudopotential case */
        if (gk_cutoff() <= 0) {
            gk_cutoff(7);
        }
    }

    /* check the G+k cutoff */
    if (gk_cutoff() * 2 > pw_cutoff()) {
        std::stringstream s;
        s << "G+k cutoff is too large for a given plane-wave cutoff" << std::endl
          << "  pw cutoff : " << pw_cutoff() << std::endl
          << "  doubled G+k cutoff : " << gk_cutoff() * 2;
        RTE_THROW(s);
    }

    if (!full_potential()) {
        lmax_rho(unit_cell().lmax() * 2);
        lmax_pot(unit_cell().lmax() * 2);
        lmax_apw(-1);
    }

    /* initialize FFT grid dimensions */
    init_fft_grid();

    int nbnd = static_cast<int>(unit_cell().num_valence_electrons() / 2.0) +
               std::max(10, static_cast<int>(0.1 * unit_cell().num_valence_electrons()));
    if (full_potential()) {
        /* take 10% of empty non-magnetic states */
        if (num_fv_states() < 0) {
            num_fv_states(nbnd);
        }
        if (num_fv_states() < static_cast<int>(unit_cell().num_valence_electrons() / 2.0)) {
            std::stringstream s;
            s << "not enough first-variational states : " << num_fv_states();
            RTE_THROW(s);
        }
    } else {
        if (num_mag_dims() == 3) {
            nbnd *= 2;
        }
        /* if number of bands was not set by the host code, set it here */
        if (num_bands() < 0) {
            num_bands(nbnd);
        }
    }

    std::string evsn[] = {std_evp_solver_name(), gen_evp_solver_name()};
#if defined(SIRIUS_CUDA)
    bool is_cuda{true};
#else
    bool is_cuda{false};
#endif
#if defined(SIRIUS_MAGMA)
    bool is_magma{true};
#else
    bool is_magma{false};
#endif
#if defined(SIRIUS_SCALAPACK)
    bool is_scalapack{true};
#else
    bool is_scalapack{false};
#endif
#if defined(SIRIUS_ELPA)
    bool is_elpa{true};
#else
    bool is_elpa{false};
#endif

    if (processing_unit() == sddk::device_t::CPU || acc::num_devices() == 0) {
        is_cuda  = false;
        is_magma = false;
    }

    int npr = cfg().control().mpi_grid_dims()[0];
    int npc = cfg().control().mpi_grid_dims()[1];

    /* deduce the default eigen-value solver */
    for (int i : {0, 1}) {
        if (evsn[i] == "auto") {
            /* conditions for sequential diagonalization */
            if (comm_band().size() == 1 || npc == 1 || npr == 1 || !is_scalapack) {
                if (full_potential()) {
                    if (is_magma) {
                        evsn[i] = "magma";
                    } else if (is_cuda) {
                        evsn[i] = "cusolver";
                    } else {
                        evsn[i] = "lapack";
                    }
                } else {
                    if (is_cuda) {
                        evsn[i] = "cusolver";
                    } else if (is_magma && num_bands() > 200) {
                        evsn[i] = "magma";
                    } else {
                        evsn[i] = "lapack";
                    }
                }
            } else {
                if (is_scalapack) {
                    evsn[i] = "scalapack";
                }
                if (is_elpa) {
                    evsn[i] = "elpa1";
                }
            }
        }
    }

    auto ev_str = env::get_ev_solver();
    if (ev_str.size()) {
        evsn[0] = ev_str;
        evsn[1] = ev_str;
    }

    std_evp_solver_name(evsn[0]);
    gen_evp_solver_name(evsn[1]);

    std_evp_solver_ = la::Eigensolver_factory(std_evp_solver_name());
    gen_evp_solver_ = la::Eigensolver_factory(gen_evp_solver_name());

    auto& std_solver = std_evp_solver();
    auto& gen_solver = gen_evp_solver();

    if (std_solver.is_parallel() != gen_solver.is_parallel()) {
        RTE_THROW("both solvers must be sequential or parallel");
    }

    /* setup BLACS grid */
    if (std_solver.is_parallel()) {
        blacs_grid_ = std::make_unique<la::BLACS_grid>(comm_band(), npr, npc);
    } else {
        blacs_grid_ = std::make_unique<la::BLACS_grid>(mpi::Communicator::self(), 1, 1);
    }

    /* setup the cyclic block size */
    if (cyclic_block_size() < 0) {
        double a = std::min(std::log2(double(num_bands()) / blacs_grid_->num_ranks_col()),
                            std::log2(double(num_bands()) / blacs_grid_->num_ranks_row()));
        if (a < 1) {
            cfg().control().cyclic_block_size(2);
        } else {
            cfg().control().cyclic_block_size(
                static_cast<int>(std::min(128.0, std::pow(2.0, static_cast<int>(a))) + 1e-12));
        }
    }

    /* placeholder for augmentation operator for each atom type */
    augmentation_op_.resize(unit_cell().num_atom_types());

    if (this->hubbard_correction()) {
        /* if spin orbit coupling or non collinear magnetisms are activated, then
           we consider the full spherical hubbard correction */
        if (this->so_correction() || this->num_mag_dims() == 3) {
            this->cfg().hubbard().simplified(false);
        }
    }

    if (cfg().parameters().precision_wf() == "fp32" && cfg().parameters().precision_gs() == "fp64") {
        double t = std::numeric_limits<float>::epsilon() * 10;
        auto tol = std::max(cfg().settings().itsol_tol_min(), t);
        cfg().settings().itsol_tol_min(tol);
    }


    /* set the smearing */
    smearing(cfg().parameters().smearing());

    /* create G-vectors on the first call to update() */
    update();

    ::sirius::print_memory_usage(this->out(), FILE_LINE);

    if (verbosity() >= 1 && comm().rank() == 0) {
        print_info(this->out());
    }

    auto pcs = env::print_checksum();
    if (pcs) {
        this->cfg().control().print_checksum(true);
    }

    initialized_ = true;
    cfg().lock();
}

void
Simulation_context::print_info(std::ostream& out__) const
{
    {
        rte::ostream os(out__, "info");
        tm const* ptm = localtime(&start_time_.tv_sec);
        char buf[100];
        strftime(buf, sizeof(buf), "%a, %e %b %Y %H:%M:%S", ptm);

        os << "SIRIUS version : " << sirius::major_version() << "." << sirius::minor_version()
           << "." << sirius::revision() << std::endl
           << "git hash       : " << sirius::git_hash() << std::endl
           << "git branch     : " << sirius::git_branchname() << std::endl
           << "build time     : " << sirius::build_date() << std::endl
           << "start time     : " << std::string(buf) << std::endl
           << std::endl
           << "number of MPI ranks           : " << this->comm().size() << std::endl;
        if (mpi_grid_) {
            os << "MPI grid                      :";
            for (int i : {0, 1}) {
                os << " " << mpi_grid_->communicator(1 << i).size();
            }
            os << std::endl;
        }
        os << "maximum number of OMP threads : " << omp_get_max_threads() << std::endl
           << "number of MPI ranks per node  : " << mpi::num_ranks_per_node() << std::endl
           << "page size (Kb)                : " << (utils::get_page_size() >> 10) << std::endl
           << "number of pages               : " << utils::get_num_pages() << std::endl
           << "available memory (GB)         : " << (utils::get_total_memory() >> 30) << std::endl;
        os << std::endl;
    }
    {
        rte::ostream os(out__, "fft");
        std::string headers[]       = {"FFT context for density and potential", "FFT context for coarse grid"};
        double cutoffs[]            = {pw_cutoff(), 2 * gk_cutoff()};
        mpi::Communicator const* comms[] = {&comm_fft(), &comm_fft_coarse()};
        fft::Grid fft_grids[]      = {this->fft_grid_, this->fft_coarse_grid_};
        fft::Gvec const* gvecs[]         = {&gvec(), &gvec_coarse()};

        for (int i = 0; i < 2; i++) {
            os << headers[i] << std::endl
               << utils::hbar(37, '=') << std::endl
               << "  comm size                             : " << comms[i]->size() << std::endl
               << "  plane wave cutoff                     : " << cutoffs[i] << std::endl
               << "  grid size                             : " << fft_grids[i][0] << " "
                                                               << fft_grids[i][1] << " "
                                                               << fft_grids[i][2] << "   total : "
                                                               << fft_grids[i].num_points() << std::endl
               << "  grid limits                           : " << fft_grids[i].limits(0).first << " "
                                                               << fft_grids[i].limits(0).second << "   "
                                                               << fft_grids[i].limits(1).first << " "
                                                               << fft_grids[i].limits(1).second << "   "
                                                               << fft_grids[i].limits(2).first << " "
                                                               << fft_grids[i].limits(2).second << std::endl
               << "  number of G-vectors within the cutoff : " << gvecs[i]->num_gvec() << std::endl
               << "  local number of G-vectors             : " << gvecs[i]->count() << std::endl
               << "  number of G-shells                    : " << gvecs[i]->num_shells() << std::endl
               << std::endl;
        }
        os << "number of local G-vector blocks: " << split_gvec_local().num_ranks() << std::endl;
        os << std::endl;
    }
    {
        rte::ostream os(out__, "unit cell");
        unit_cell().print_info(os, verbosity());
    }
    {
        rte::ostream os(out__, "sym");
        unit_cell().symmetry().print_info(os, verbosity());
    }
    {
        rte::ostream os(out__, "atom type");
        for (int i = 0; i < unit_cell().num_atom_types(); i++) {
            unit_cell().atom_type(i).print_info(os);
        }
    }
    if (this->cfg().control().print_neighbors()) {
        rte::ostream os(out__, "nghbr");
        unit_cell().print_nearest_neighbours(os);
    }

    {
        rte::ostream os(out__, "info");
        os << "total nuclear charge               : " << unit_cell().total_nuclear_charge() << std::endl
           << "number of core electrons           : " << unit_cell().num_core_electrons() << std::endl
           << "number of valence electrons        : " << unit_cell().num_valence_electrons() << std::endl
           << "total number of electrons          : " << unit_cell().num_electrons() << std::endl
           << "extra charge                       : " << cfg().parameters().extra_charge() << std::endl
           << "total number of aw basis functions : " << unit_cell().mt_aw_basis_size() << std::endl
           << "total number of lo basis functions : " << unit_cell().mt_lo_basis_size() << std::endl
           << "number of first-variational states : " << num_fv_states() << std::endl
           << "number of bands                    : " << num_bands() << std::endl
           << "number of spins                    : " << num_spins() << std::endl
           << "number of magnetic dimensions      : " << num_mag_dims() << std::endl
           << "number of spinor components        : " << num_spinor_comp() << std::endl
           << "number of spinors per band index   : " << num_spinors() << std::endl
           << "lmax_apw                           : " << unit_cell().lmax_apw() << std::endl
           << "lmax_rho                           : " << lmax_rho() << std::endl
           << "lmax_pot                           : " << lmax_pot() << std::endl
           << "lmax_rf                            : " << unit_cell().lmax() << std::endl
           << "smearing type                      : " << cfg().parameters().smearing().c_str() << std::endl
           << "smearing width                     : " << smearing_width() << std::endl
           << "cyclic block size                  : " << cyclic_block_size() << std::endl
           << "|G+k| cutoff                       : " << gk_cutoff() << std::endl
           << "symmetry                           : " << std::boolalpha << use_symmetry() << std::endl
           << "so_correction                      : " << std::boolalpha << so_correction() << std::endl;

        std::string reln[] = {"valence relativity                 : ", "core relativity                    : "};
        relativity_t relt[] = {valence_relativity_, core_relativity_};
        std::map<relativity_t, std::string> const relm = {
            {relativity_t::none, "none"},
            {relativity_t::koelling_harmon, "Koelling-Harmon"},
            {relativity_t::zora, "zora"},
            {relativity_t::iora, "iora"},
            {relativity_t::dirac, "Dirac"}
        };
        for (int i = 0; i < 2; i++) {
            os << reln[i] << relm.at(relt[i]) << std::endl;
        }

        std::string evsn[] = {"standard eigen-value solver        : ", "generalized eigen-value solver     : "};
        la::ev_solver_t evst[] = {std_evp_solver().type(), gen_evp_solver().type()};
        std::map<la::ev_solver_t, std::string> const evsm = {
            {la::ev_solver_t::lapack, "LAPACK"},
            {la::ev_solver_t::scalapack, "ScaLAPACK"},
            {la::ev_solver_t::elpa, "ELPA"},
            {la::ev_solver_t::magma, "MAGMA"},
            {la::ev_solver_t::magma_gpu, "MAGMA with GPU pointers"},
            {la::ev_solver_t::cusolver, "cuSOLVER"}
        };
        for (int i = 0; i < 2; i++) {
            os << evsn[i] << evsm.at(evst[i]) << std::endl;
        }
        os << "processing unit                    : ";
        switch (processing_unit()) {
            case sddk::device_t::CPU: {
                os << "CPU" << std::endl;
                break;
            }
            case sddk::device_t::GPU: {
                os << "GPU" << std::endl;
                os << "number of devices                  : " << acc::num_devices() << std::endl;
                acc::print_device_info(0, os);
                break;
            }
        }
        os << std::endl
           << "iterative solver                   : " << cfg().iterative_solver().type() << std::endl
           << "number of steps                    : " << cfg().iterative_solver().num_steps() << std::endl
           << "subspace size                      : " << cfg().iterative_solver().subspace_size() << std::endl
           << "early restart ratio                : " << cfg().iterative_solver().early_restart() << std::endl
           << "precision_wf                       : " << cfg().parameters().precision_wf() << std::endl
           << "precision_hs                       : " << cfg().parameters().precision_hs() << std::endl
           << "mixer                              : " << cfg().mixer().type() << std::endl
           << "mixing beta                        : " << cfg().mixer().beta() << std::endl
           << "max_history                        : " << cfg().mixer().max_history() << std::endl
           << "use_hartree                        : " << std::boolalpha << cfg().mixer().use_hartree() << std::endl
           << std::endl
           << "spglib version: " << spg_get_major_version() << "." << spg_get_minor_version() << "."
           << spg_get_micro_version() << std::endl;
    }
    {
        rte::ostream os(out__, "info");
        unsigned int vmajor, vminor, vmicro;
        H5get_libversion(&vmajor, &vminor, &vmicro);
        os << "HDF5 version: " << vmajor << "." << vminor << "." << vmicro << std::endl;
    }
    {
        rte::ostream os(out__, "info");
        int vmajor, vminor, vmicro;
        xc_version(&vmajor, &vminor, &vmicro);
        os << "Libxc version: " << vmajor << "." << vminor << "." << vmicro << std::endl;
    }
    {
        rte::ostream os(out__, "info");
        int i{1};
        os << std::endl << "XC functionals" << std::endl
           << utils::hbar(14, '=') << std::endl;
        for (auto& xc_label : xc_functionals()) {
            XC_functional xc(spfft<double>(), unit_cell().lattice_vectors(), xc_label, num_spins());
#if defined(SIRIUS_USE_VDWXC)
            if (xc.is_vdw()) {
                os << "Van der Walls functional" << std::endl
                   << xc.refs() << std::endl;
                continue;
            }
#endif
            os << i << ") " << xc_label << " : " << xc.name() << std::endl
               << xc.refs() << std::endl;
            i++;
        }
    }

    if (!full_potential()) {
        rte::ostream os(out__, "info");
        os << std::endl
           << "memory consumption" << std::endl
           << utils::hbar(18, '=') << std::endl;
        /* volume of the Brillouin zone */
        double v0 = std::pow(twopi, 3) / unit_cell().omega();
        /* volume of the cutoff sphere for wave-functions */
        double v1 = fourpi * std::pow(gk_cutoff(), 3) / 3;
        /* volume of the cutoff sphere for density and potential */
        double v2 = fourpi * std::pow(pw_cutoff(), 3) / 3;
        /* volume of the cutoff sphere for coarse FFT grid */
        double v3 = fourpi * std::pow(2 * gk_cutoff(), 3) / 3;
        /* approximate number of G+k vectors */
        auto ngk = static_cast<size_t>(v1 / v0);
        if (gamma_point()) {
            ngk /= 2;
        }
        /* approximate number of G vectors */
        auto ng = static_cast<size_t>(v2 / v0);
        if (cfg().control().reduce_gvec()) {
            ng /= 2;
        }
        /* approximate number of coarse G vectors */
        auto ngc = static_cast<size_t>(v3 / v0);
        if (cfg().control().reduce_gvec()) {
            ngc /= 2;
        }
        os << "approximate number of G+k vectors        : " << ngk << std::endl
           << "approximate number of G vectors          : " << ng << std::endl
           << "approximate number of coarse G vectors   : " << ngc << std::endl;
        size_t wf_size = ngk * num_bands() * num_spins() * 16;
        os << "approximate size of wave-functions for each k-point: " << static_cast<int>(wf_size >> 20) << " Mb,  "
           << static_cast<int>((wf_size / comm_band().size()) >> 20) << " Mb/rank" << std::endl;

        /* number of simultaneously treated spin components */
        int num_sc = (num_mag_dims() == 3) ? 2 : 1;
        /* number of auxiliary basis functions */
        int num_phi = cfg().iterative_solver().subspace_size() * num_bands();
        /* memory consumption for Davidson:
           - wave-functions psi (num_bands x num_spin)
           - Hpsi and Spsi (num_bands * num_sc)
           - auxiliary basis phi (num_bands x num_sc) and also Hphi and Sphi of the same size
           - residuals (num_bands * num_sc)
           - beta-projectors (estimated as num_bands)

           Each wave-function is of size ngk

           TODO: add estimation of subspace matrix size (H_{ij} and S_{ij})
        */
        size_t tot_size = (num_bands() * num_spins() + 2 * num_bands() * num_sc + 3 * num_phi * num_sc +
                           num_bands() * num_sc + num_bands()) *
                          ngk * sizeof(std::complex<double>);
        os << "approximate memory consumption of Davidson solver: "
           << static_cast<int>((tot_size / comm_band().size()) >> 20) << " Mb/rank" << std::endl;

        if (unit_cell().augment()) {
            /* approximate size of local fraction of G vectors */
            size_t ngloc = std::max(static_cast<size_t>(1), ng / comm().size());
            /* upper limit of packed {xi,xi'} bete-projectors index */
            int nb = unit_cell().max_mt_basis_size() * (unit_cell().max_mt_basis_size() + 1) / 2;
            /* size of augmentation operator;
               factor 2 is needed for the estimation of GPU memory, as augmentation operator for two atom types
               will be stored on GPU and computation will be overlapped with transfer of the  next augmentation
               operator */
            // TODO: optimize generated_rho_aug() for less memory consumption
            size_t size_aug = nb * ngloc * sizeof(std::complex<double>);
            if (unit_cell().num_atom_types() > 1) {
                size_aug *= 2;
            }

            /* and two more arrays will be allocated in generate_rho_aug() with 1Gb maximum size each */
            size_t size1 = nb * ngloc * sizeof(std::complex<double>);
            size1        = std::min(size1, static_cast<size_t>(1 << 30));

            int max_atoms{0};
            for (int iat = 0; iat < unit_cell().num_atom_types(); iat++) {
                max_atoms = std::max(max_atoms, unit_cell().atom_type(iat).num_atoms());
            }
            size_t size2 = max_atoms * ngloc * sizeof(std::complex<double>);
            size2        = std::min(size2, static_cast<size_t>(1 << 30));

            size_aug += (size1 + size2);
            os << "approximate memory consumption of charge density augmentation: "
               <<  static_cast<int>(size_aug >> 20) << " Mb/rank" << std::endl;
        }
        /* FFT buffers of fine and coarse meshes */
        size_t size_fft = spfft<double>().local_slice_size() + spfft_coarse<double>().local_slice_size();
        size_fft *= sizeof(double);
        if (!gamma_point()) {
            size_fft *= 2;
        }
        os << "approximate memory consumption of FFT transforms: "
           << static_cast<int>(size_fft >> 20) << " Mb/rank" << std::endl;
    }
}

/** The update of the lattice vectors or atomic positions has an impact on many quantities which have to be
    recomputed in the correct order. First, the unit cell is updated and the new reciprocal lattice vectors
    are obtained. Then the G-vectors are computed (if this is the first call to update()) or recomputed with a
    new reciprocal lattice, but without rebuilding a new list. On the first call the spfft objects are created
    after G-vectors. */
void
Simulation_context::update()
{
    PROFILE("sirius::Simulation_context::update");

    /* update unit cell (reciprocal lattice, etc.) */
    unit_cell().update();

    /* get new reciprocal vector */
    auto rlv = unit_cell().reciprocal_lattice_vectors();

    auto spfft_pu = this->processing_unit() == sddk::device_t::CPU ? SPFFT_PU_HOST : SPFFT_PU_GPU;

    /* create a list of G-vectors for corase FFT grid; this is done only once,
       the next time only reciprocal lattice of the G-vectors is updated */
    if (!gvec_coarse_) {
        /* create list of coarse G-vectors */
        gvec_coarse_ = std::make_unique<fft::Gvec>(rlv, 2 * gk_cutoff(), comm(), cfg().control().reduce_gvec());
        /* create FFT friendly partiton */
        gvec_coarse_fft_ = std::make_shared<fft::Gvec_fft>(*gvec_coarse_, comm_fft_coarse(),
                comm_ortho_fft_coarse());

        auto spl_z = fft::split_z_dimension(fft_coarse_grid_[2], comm_fft_coarse());

        /* create spfft buffer for coarse transform */
        spfft_grid_coarse_ = std::make_unique<spfft::Grid>(fft_coarse_grid_[0], fft_coarse_grid_[1],
                fft_coarse_grid_[2], gvec_coarse_fft_->zcol_count(),
                spl_z.local_size(), spfft_pu, -1, comm_fft_coarse().native(), SPFFT_EXCH_DEFAULT);
#ifdef USE_FP32
        spfft_grid_coarse_float_ = std::make_unique<spfft::GridFloat>(fft_coarse_grid_[0], fft_coarse_grid_[1],
                fft_coarse_grid_[2], gvec_coarse_fft_->zcol_count(), spl_z.local_size(), spfft_pu, -1,
                comm_fft_coarse().native(), SPFFT_EXCH_DEFAULT);
#endif
        /* create spfft transformations */
        const auto fft_type_coarse = gvec_coarse().reduced() ? SPFFT_TRANS_R2C : SPFFT_TRANS_C2C;

        auto const& gv = gvec_coarse_fft_->gvec_array();

        /* create actual transform object */
        spfft_transform_coarse_.reset(new spfft::Transform(spfft_grid_coarse_->create_transform(
            spfft_pu, fft_type_coarse, fft_coarse_grid_[0], fft_coarse_grid_[1], fft_coarse_grid_[2],
            spl_z.local_size(), gvec_coarse_fft_->count(), SPFFT_INDEX_TRIPLETS,
            gv.at(sddk::memory_t::host))));
#ifdef USE_FP32
        spfft_transform_coarse_float_.reset(new spfft::TransformFloat(spfft_grid_coarse_float_->create_transform(
            spfft_pu, fft_type_coarse, fft_coarse_grid_[0], fft_coarse_grid_[1], fft_coarse_grid_[2],
            spl_z.local_size(), gvec_coarse_fft_->count(), SPFFT_INDEX_TRIPLETS,
            gv.at(sddk::memory_t::host))));
#endif
    } else {
        gvec_coarse_->lattice_vectors(rlv);
    }

    /* create a list of G-vectors for dense FFT grid; G-vectors are divided between all available MPI ranks.*/
    if (!gvec_) {
        gvec_     = std::make_shared<fft::Gvec>(pw_cutoff(), *gvec_coarse_);
        gvec_fft_ = std::make_shared<fft::Gvec_fft>(*gvec_, comm_fft(), comm_ortho_fft());

        auto spl_z = fft::split_z_dimension(fft_grid_[2], comm_fft());

        /* create spfft buffer for fine-grained transform */
        spfft_grid_ = std::unique_ptr<spfft::Grid>(
            new spfft::Grid(fft_grid_[0], fft_grid_[1], fft_grid_[2],
                            gvec_fft_->zcol_count(), spl_z.local_size(), spfft_pu, -1,
                            comm_fft().native(), SPFFT_EXCH_DEFAULT));
#if defined(USE_FP32)
        spfft_grid_float_ = std::unique_ptr<spfft::GridFloat>(
            new spfft::GridFloat(fft_grid_[0], fft_grid_[1], fft_grid_[2], gvec_fft_->zcol_count(),
                                 spl_z.local_size(), spfft_pu, -1, comm_fft().native(), SPFFT_EXCH_DEFAULT));
#endif
        const auto fft_type = gvec().reduced() ? SPFFT_TRANS_R2C : SPFFT_TRANS_C2C;

        auto const& gv = gvec_fft_->gvec_array();

        spfft_transform_.reset(new spfft::Transform(spfft_grid_->create_transform(
            spfft_pu, fft_type, fft_grid_[0], fft_grid_[1], fft_grid_[2],
            spl_z.local_size(), gvec_fft_->count(), SPFFT_INDEX_TRIPLETS, gv.at(sddk::memory_t::host))));
#if defined(USE_FP32)
        spfft_transform_float_.reset(new spfft::TransformFloat(spfft_grid_float_->create_transform(
            spfft_pu, fft_type, fft_grid_[0], fft_grid_[1], fft_grid_[2], spl_z.local_size(),
            gvec_fft_->count(), SPFFT_INDEX_TRIPLETS, gv.at(sddk::memory_t::host))));
#endif

        /* copy G-vectors to GPU; this is done once because Miller indices of G-vectors
           do not change during the execution */
        switch (this->processing_unit()) {
            case sddk::device_t::CPU: {
                break;
            }
            case sddk::device_t::GPU: {
                gvec_coord_ = sddk::mdarray<int, 2>(gvec().count(), 3, sddk::memory_t::host, "gvec_coord_");
                #pragma omp parallel for schedule(static)
                for (int igloc = 0; igloc < gvec().count(); igloc++) {
                    auto G = gvec().gvec<sddk::index_domain_t::local>(igloc);
                    for (int x : {0, 1, 2}) {
                        gvec_coord_(igloc, x) = G[x];
                    }
                }
                gvec_coord_.allocate(sddk::memory_t::device).copy_to(sddk::memory_t::device);
                break;
            }
        }
    } else {
        gvec_->lattice_vectors(rlv);
    }

    /* After each update of the lattice vectors we might get a different set of G-vector shells.
     * Always update the mapping between the canonical FFT distribution and "local G-shells"
     * distribution which is used in symmetriezation of lattice periodic functions. */
    remap_gvec_ = std::make_unique<fft::Gvec_shells>(gvec());

    /* check symmetry of G-vectors */
    if (unit_cell().num_atoms() != 0 && use_symmetry() && cfg().control().verification() >= 1) {
        check_gvec(gvec(), unit_cell().symmetry());
        if (!full_potential()) {
            check_gvec(gvec_coarse(), unit_cell().symmetry());
        }
        check_gvec(*remap_gvec_, unit_cell().symmetry());
    }

    /* check if FFT grid is OK; this check is especially needed if the grid is set as external parameter */
    if (cfg().control().verification() >= 0) {
        #pragma omp parallel for
        for (int igloc = 0; igloc < gvec().count(); igloc++) {
            int ig = gvec().offset() + igloc;

            auto gv = gvec().gvec<sddk::index_domain_t::local>(igloc);
            /* check limits */
            for (int x : {0, 1, 2}) {
                auto limits = fft_grid().limits(x);
                /* check boundaries */
                if (gv[x] < limits.first || gv[x] > limits.second) {
                    std::stringstream s;
                    s << "G-vector is outside of grid limits\n"
                      << "  G: " << gv << ", length: " << gvec().gvec_cart<sddk::index_domain_t::global>(ig).length() << "\n"
                      << "  FFT grid limits: " << fft_grid().limits(0).first << " " << fft_grid().limits(0).second
                      << " " << fft_grid().limits(1).first << " " << fft_grid().limits(1).second << " "
                      << fft_grid().limits(2).first << " " << fft_grid().limits(2).second << "\n"
                      << "  FFT grid is not compatible with G-vector cutoff (" << this->pw_cutoff() << ")";
                    RTE_THROW(s);
                }
            }
        }
    }

    if (unit_cell().num_atoms()) {
        init_atoms_to_grid_idx(cfg().control().rmt_max());
    }

    std::pair<int, int> limits(0, 0);
    for (int x : {0, 1, 2}) {
        limits.first  = std::min(limits.first, fft_grid().limits(x).first);
        limits.second = std::max(limits.second, fft_grid().limits(x).second);
    }

    /* recompute phase factors for atoms */
    phase_factors_ = sddk::mdarray<std::complex<double>, 3>(3, limits, unit_cell().num_atoms(), sddk::memory_t::host, "phase_factors_");
    #pragma omp parallel for
    for (int i = limits.first; i <= limits.second; i++) {
        for (int ia = 0; ia < unit_cell().num_atoms(); ia++) {
            auto pos = unit_cell().atom(ia).position();
            for (int x : {0, 1, 2}) {
                phase_factors_(x, i, ia) = std::exp(std::complex<double>(0.0, twopi * (i * pos[x])));
            }
        }
    }

    /* recompute phase factors for atom types */
    phase_factors_t_ = sddk::mdarray<std::complex<double>, 2>(gvec().count(), unit_cell().num_atom_types());
    #pragma omp parallel for schedule(static)
    for (int igloc = 0; igloc < gvec().count(); igloc++) {
        /* global index of G-vector */
        int ig = gvec().offset() + igloc;
        for (int iat = 0; iat < unit_cell().num_atom_types(); iat++) {
            std::complex<double> z(0, 0);
            for (int ia = 0; ia < unit_cell().atom_type(iat).num_atoms(); ia++) {
                z += gvec_phase_factor(ig, unit_cell().atom_type(iat).atom_id(ia));
            }
            phase_factors_t_(igloc, iat) = z;
        }
    }

    if (use_symmetry()) {
        sym_phase_factors_ = sddk::mdarray<std::complex<double>, 3>(3, limits, unit_cell().symmetry().size());

        #pragma omp parallel for
        for (int i = limits.first; i <= limits.second; i++) {
            for (int isym = 0; isym < unit_cell().symmetry().size(); isym++) {
                auto t = unit_cell().symmetry()[isym].spg_op.t;
                for (int x : {0, 1, 2}) {
                    sym_phase_factors_(x, i, isym) = std::exp(std::complex<double>(0.0, twopi * (i * t[x])));
                }
            }
        }
    }

    /* precompute some G-vector related arrays */
    gvec_tp_ = sddk::mdarray<double, 2>(gvec().count(), 2, sddk::memory_t::host, "gvec_tp_");
    #pragma omp parallel for schedule(static)
    for (int igloc = 0; igloc < gvec().count(); igloc++) {
        auto rtp           = SHT::spherical_coordinates(gvec().gvec_cart<sddk::index_domain_t::local>(igloc));
        gvec_tp_(igloc, 0) = rtp[1];
        gvec_tp_(igloc, 1) = rtp[2];
    }

    switch (this->processing_unit()) {
        case sddk::device_t::CPU: {
            break;
        }
        case sddk::device_t::GPU: {
            gvec_tp_.allocate(sddk::memory_t::device).copy_to(sddk::memory_t::device);
            break;
        }
    }

    /* create or update radial integrals */
    if (!full_potential()) {
        /* find the new maximum length of G-vectors */
        double new_pw_cutoff{this->pw_cutoff()};
        for (int igloc = 0; igloc < gvec().count(); igloc++) {
            new_pw_cutoff = std::max(new_pw_cutoff, gvec().gvec_len<sddk::index_domain_t::local>(igloc));
        }
        gvec().comm().allreduce<double, mpi::op_t::max>(&new_pw_cutoff, 1);
        /* estimate new G+k-vectors cutoff */
        double new_gk_cutoff = this->gk_cutoff();
        if (new_pw_cutoff > this->pw_cutoff()) {
            new_gk_cutoff += (new_pw_cutoff - this->pw_cutoff());
        }

        /* radial integrals with pw_cutoff */
        if (!aug_ri_ || aug_ri_->qmax() < new_pw_cutoff) {
            aug_ri_ = std::unique_ptr<Radial_integrals_aug<false>>(new Radial_integrals_aug<false>(
                unit_cell(), new_pw_cutoff, cfg().settings().nprii_aug(), aug_ri_callback_));
        }

        if (!aug_ri_djl_ || aug_ri_djl_->qmax() < new_pw_cutoff) {
            aug_ri_djl_ = std::unique_ptr<Radial_integrals_aug<true>>(new Radial_integrals_aug<true>(
                unit_cell(), new_pw_cutoff, cfg().settings().nprii_aug(), aug_ri_djl_callback_));
        }

        if (!ps_core_ri_ || ps_core_ri_->qmax() < new_pw_cutoff) {
            ps_core_ri_ =
                std::unique_ptr<Radial_integrals_rho_core_pseudo<false>>(new Radial_integrals_rho_core_pseudo<false>(
                    unit_cell(), new_pw_cutoff, cfg().settings().nprii_rho_core(), rhoc_ri_callback_));
        }

        if (!ps_core_ri_djl_ || ps_core_ri_djl_->qmax() < new_pw_cutoff) {
            ps_core_ri_djl_ =
                std::unique_ptr<Radial_integrals_rho_core_pseudo<true>>(new Radial_integrals_rho_core_pseudo<true>(
                    unit_cell(), new_pw_cutoff, cfg().settings().nprii_rho_core(), rhoc_ri_djl_callback_));
        }

        if (!ps_rho_ri_ || ps_rho_ri_->qmax() < new_pw_cutoff) {
            ps_rho_ri_ = std::unique_ptr<Radial_integrals_rho_pseudo>(
                new Radial_integrals_rho_pseudo(unit_cell(), new_pw_cutoff, 20, ps_rho_ri_callback_));
        }

        if (!vloc_ri_ || vloc_ri_->qmax() < new_pw_cutoff) {
            vloc_ri_ = std::unique_ptr<Radial_integrals_vloc<false>>(new Radial_integrals_vloc<false>(
                unit_cell(), new_pw_cutoff, cfg().settings().nprii_vloc(), vloc_ri_callback_));
        }

        if (!vloc_ri_djl_ || vloc_ri_djl_->qmax() < new_pw_cutoff) {
            vloc_ri_djl_ = std::unique_ptr<Radial_integrals_vloc<true>>(new Radial_integrals_vloc<true>(
                unit_cell(), new_pw_cutoff, cfg().settings().nprii_vloc(), vloc_ri_djl_callback_));
        }

        /* radial integrals with pw_cutoff */
        if (!beta_ri_ || beta_ri_->qmax() < new_gk_cutoff) {
            beta_ri_ = std::unique_ptr<Radial_integrals_beta<false>>(new Radial_integrals_beta<false>(
                unit_cell(), new_gk_cutoff, cfg().settings().nprii_beta(), beta_ri_callback_));
        }

        if (!beta_ri_djl_ || beta_ri_djl_->qmax() < new_gk_cutoff) {
            beta_ri_djl_ = std::unique_ptr<Radial_integrals_beta<true>>(new Radial_integrals_beta<true>(
                unit_cell(), new_gk_cutoff, cfg().settings().nprii_beta(), beta_ri_djl_callback_));
        }

        auto idxr_wf = [&](int iat) -> sirius::experimental::radial_functions_index const& {
            return unit_cell().atom_type(iat).indexr_wfs();
        };

        auto ps_wf = [&](int iat, int i) -> Spline<double> const& {
            return unit_cell().atom_type(iat).ps_atomic_wf(i).f;
        };

        if (!ps_atomic_wf_ri_ || ps_atomic_wf_ri_->qmax() < new_gk_cutoff) {
            ps_atomic_wf_ri_ = std::unique_ptr<Radial_integrals_atomic_wf<false>>(new Radial_integrals_atomic_wf<false>(
                unit_cell(), new_gk_cutoff, 20, idxr_wf, ps_wf, ps_atomic_wf_ri_callback_));
        }

        if (!ps_atomic_wf_ri_djl_ || ps_atomic_wf_ri_djl_->qmax() < new_gk_cutoff) {
            ps_atomic_wf_ri_djl_ = std::unique_ptr<Radial_integrals_atomic_wf<true>>(
                new Radial_integrals_atomic_wf<true>(unit_cell(), new_gk_cutoff, 20, idxr_wf, ps_wf, ps_atomic_wf_ri_djl_callback_));
        }

        /* update augmentation operator */
        sddk::memory_pool* mp{nullptr};
        sddk::memory_pool* mpd{nullptr};
        switch (this->processing_unit()) {
            case sddk::device_t::CPU: {
                mp = &get_memory_pool(sddk::memory_t::host);
                break;
            }
            case sddk::device_t::GPU: {
                mp  = &get_memory_pool(sddk::memory_t::host_pinned);
                mpd = &get_memory_pool(sddk::memory_t::device);
                break;
            }
        }
        for (int iat = 0; iat < unit_cell().num_atom_types(); iat++) {
            if (unit_cell().atom_type(iat).augment() && unit_cell().atom_type(iat).num_atoms() > 0) {
                augmentation_op_[iat] = std::make_unique<Augmentation_operator>(unit_cell().atom_type(iat), gvec());
                augmentation_op_[iat]->generate_pw_coeffs(aug_ri(), gvec_tp_, *mp, mpd);
            } else {
                augmentation_op_[iat] = nullptr;
            }
        }
    }

    if (full_potential()) { // TODO: add corresponging radial integarls of Theta
        init_step_function();
    }

    auto save_config = env::save_config();
    if (save_config.size() && this->comm().rank() == 0) {
        std::string name;
        if (save_config == "all") {
            static int count{0};
            std::stringstream s;
            s << "sirius" << std::setfill('0') << std::setw(6) << count << ".json";
            name = s.str();
            count++;
        } else {
            name = save_config;
        }
        std::ofstream fi(name, std::ofstream::out | std::ofstream::trunc);
        auto conf_dict = this->serialize();
        fi << conf_dict.dump(4);
    }
}

void
Simulation_context::create_storage_file() const
{
    if (comm_.rank() == 0) {
        /* create new hdf5 file */
        sddk::HDF5_tree fout(storage_file_name, sddk::hdf5_access_t::truncate);
        fout.create_node("parameters");
        fout.create_node("effective_potential");
        fout.create_node("effective_magnetic_field");
        fout.create_node("density");
        fout.create_node("magnetization");

        for (int j = 0; j < num_mag_dims(); j++) {
            fout["magnetization"].create_node(j);
            fout["effective_magnetic_field"].create_node(j);
        }

        fout["parameters"].write("num_spins", num_spins());
        fout["parameters"].write("num_mag_dims", num_mag_dims());
        fout["parameters"].write("num_bands", num_bands());

        sddk::mdarray<int, 2> gv(3, gvec().num_gvec());
        for (int ig = 0; ig < gvec().num_gvec(); ig++) {
            auto G = gvec().gvec<sddk::index_domain_t::global>(ig);
            for (int x : {0, 1, 2}) {
                gv(x, ig) = G[x];
            }
        }
        fout["parameters"].write("num_gvec", gvec().num_gvec());
        fout["parameters"].write("gvec", gv);

        fout.create_node("unit_cell");
        fout["unit_cell"].create_node("atoms");
        for (int j = 0; j < unit_cell().num_atoms(); j++) {
            fout["unit_cell"]["atoms"].create_node(j);
            fout["unit_cell"]["atoms"][j].write("mt_basis_size", unit_cell().atom(j).mt_basis_size());
        }
    }
    comm_.barrier();
}

void
Simulation_context::generate_phase_factors(int iat__, sddk::mdarray<std::complex<double>, 2>& phase_factors__) const
{
    PROFILE("sirius::Simulation_context::generate_phase_factors");
    int na = unit_cell().atom_type(iat__).num_atoms();
    switch (processing_unit_) {
        case sddk::device_t::CPU: {
            #pragma omp parallel for
            for (int igloc = 0; igloc < gvec().count(); igloc++) {
                int ig = gvec().offset() + igloc;
                for (int i = 0; i < na; i++) {
                    int ia                    = unit_cell().atom_type(iat__).atom_id(i);
                    phase_factors__(igloc, i) = gvec_phase_factor(ig, ia);
                }
            }
            break;
        }
        case sddk::device_t::GPU: {
#if defined(SIRIUS_GPU)
            generate_phase_factors_gpu(gvec().count(), na, gvec_coord().at(sddk::memory_t::device),
                                       unit_cell().atom_coord(iat__).at(sddk::memory_t::device),
                                       phase_factors__.at(sddk::memory_t::device));
#endif
            break;
        }
    }
}

void
Simulation_context::init_atoms_to_grid_idx(double R__)
{
    PROFILE("sirius::Simulation_context::init_atoms_to_grid_idx");

    auto Rmt = unit_cell().find_mt_radii(1, true);

    double R{0};
    for (auto e : Rmt) {
        R = std::max(e, R);
    }

    //double R = R__;

    atoms_to_grid_idx_.resize(unit_cell().num_atoms());

    r3::vector<double> delta(1.0 / spfft<double>().dim_x(), 1.0 / spfft<double>().dim_y(), 1.0 / spfft<double>().dim_z());

    int z_off = spfft<double>().local_z_offset();
    r3::vector<int> grid_beg(0, 0, z_off);
    r3::vector<int> grid_end(spfft<double>().dim_x(), spfft<double>().dim_y(), z_off + spfft<double>().local_z_length());
    std::vector<r3::vector<double>> verts_cart{{-R, -R, -R}, {R, -R, -R}, {-R, R, -R}, {R, R, -R},
                                             {-R, -R, R},  {R, -R, R},  {-R, R, R},  {R, R, R}};

    auto bounds_box = [&](r3::vector<double> pos) {
        std::vector<r3::vector<double>> verts;

        /* pos is a position of atom */
        for (auto v : verts_cart) {
            verts.push_back(pos + unit_cell().get_fractional_coordinates(v));
        }

        std::pair<r3::vector<int>, r3::vector<int>> bounds_ind;

        for (int x : {0, 1, 2}) {
            std::sort(verts.begin(), verts.end(),
                      [x](r3::vector<double>& a, r3::vector<double>& b) { return a[x] < b[x]; });
            bounds_ind.first[x]  = std::max(static_cast<int>(verts[0][x] / delta[x]) - 1, grid_beg[x]);
            bounds_ind.second[x] = std::min(static_cast<int>(verts[5][x] / delta[x]) + 1, grid_end[x]);
        }

        return bounds_ind;
    };

    #pragma omp parallel for
    for (int ia = 0; ia < unit_cell().num_atoms(); ia++) {

        std::vector<std::pair<int, double>> atom_to_ind_map;

        for (int t0 = -1; t0 <= 1; t0++) {
            for (int t1 = -1; t1 <= 1; t1++) {
                for (int t2 = -1; t2 <= 1; t2++) {
                    auto pos = unit_cell().atom(ia).position() + r3::vector<double>(t0, t1, t2);

                    /* find the small box around this atom */
                    auto box = bounds_box(pos);

                    for (int j0 = box.first[0]; j0 < box.second[0]; j0++) {
                        for (int j1 = box.first[1]; j1 < box.second[1]; j1++) {
                            for (int j2 = box.first[2]; j2 < box.second[2]; j2++) {
                                auto v = pos - r3::vector<double>(delta[0] * j0, delta[1] * j1, delta[2] * j2);
                                auto r = unit_cell().get_cartesian_coordinates(v).length();
                                if (r < Rmt[unit_cell().atom(ia).type_id()]) {
                                    auto ir = fft_grid_.index_by_coord(j0, j1, j2 - z_off);
                                    atom_to_ind_map.push_back({ir, r});
                                }
                            }
                        }
                    }
                }
            }
        }

        atoms_to_grid_idx_[ia] = std::move(atom_to_ind_map);
    }
}

void
Simulation_context::init_step_function()
{
    auto v = make_periodic_function<sddk::index_domain_t::global>([&](int iat, double g) {
        auto R = unit_cell().atom_type(iat).mt_radius();
        return unit_step_function_form_factors(R, g);
    });

    theta_    = sddk::mdarray<double, 1>(spfft<double>().local_slice_size());
    theta_pw_ = sddk::mdarray<std::complex<double>, 1>(gvec().num_gvec());

    try {
        for (int ig = 0; ig < gvec().num_gvec(); ig++) {
            theta_pw_[ig] = -v[ig];
        }
        theta_pw_[0] += 1.0;

<<<<<<< HEAD
        std::vector<std::complex<double>> ftmp(gvec_fft().gvec_count_fft());
=======
        std::vector<std::complex<double>> ftmp(gvec_fft().count());
>>>>>>> a30ef91d
        this->gvec_fft().scatter_pw_global(&theta_pw_[0], &ftmp[0]);
        spfft<double>().backward(reinterpret_cast<double const*>(ftmp.data()), SPFFT_PU_HOST);
        double* theta_ptr = spfft<double>().local_slice_size() == 0 ? nullptr : &theta_[0];
        fft::spfft_output(spfft<double>(), theta_ptr);
    } catch (...) {
        std::stringstream s;
        s << "fft_grid = " << fft_grid_[0] << " " << fft_grid_[1] << " " << fft_grid_[2] << std::endl
          << "spfft<double>().local_slice_size() = " << spfft<double>().local_slice_size() << std::endl
          << "gvec_fft().count() = " << gvec_fft().count();
        RTE_THROW(s);
    }

    double vit{0};
    for (int i = 0; i < spfft<double>().local_slice_size(); i++) {
        vit += theta_[i];
    }
    vit *= (unit_cell().omega() / fft_grid().num_points());
    mpi::Communicator(spfft<double>().communicator()).allreduce(&vit, 1);

    if (std::abs(vit - unit_cell().volume_it()) > 1e-10) {
        std::stringstream s;
        s << "step function gives a wrong volume for IT region" << std::endl
          << "  difference with exact value : " << std::abs(vit - unit_cell().volume_it());
        if (comm().rank() == 0) {
            WARNING(s);
        }
    }
    if (cfg().control().print_checksum()) {
        auto z1 = theta_pw_.checksum();
        auto d1 = theta_.checksum();
<<<<<<< HEAD
        sddk::Communicator(spfft<double>().communicator()).allreduce(&d1, 1);
=======
        mpi::Communicator(spfft<double>().communicator()).allreduce(&d1, 1);
>>>>>>> a30ef91d
        utils::print_checksum("theta", d1, this->out());
        utils::print_checksum("theta_pw", z1, this->out());
    }
}

void
Simulation_context::init_comm()
{
    PROFILE("sirius::Simulation_context::init_comm");

    /* check MPI grid dimensions and set a default grid if needed */
    if (!cfg().control().mpi_grid_dims().size()) {
        mpi_grid_dims({1, 1});
    }
    if (cfg().control().mpi_grid_dims().size() != 2) {
        RTE_THROW("wrong MPI grid");
    }

    int npr = cfg().control().mpi_grid_dims()[0];
    int npc = cfg().control().mpi_grid_dims()[1];
    int npb = npr * npc;
    if (npb <= 0) {
        std::stringstream s;
        s << "wrong mpi grid dimensions : " << npr << " " << npc;
        RTE_THROW(s);
    }
    int npk = comm_.size() / npb;
    if (npk * npb != comm_.size()) {
        std::stringstream s;
        s << "Can't divide " << comm_.size() << " ranks into groups of size " << npb;
        RTE_THROW(s);
    }

    /* create k- and band- communicators */
    if (comm_k_.is_null() && comm_band_.is_null()) {
        comm_band_ = comm_.split(comm_.rank() / npb);
        comm_k_    = comm_.split(comm_.rank() % npb);
    }

    /* setup MPI grid */
    mpi_grid_ = std::make_unique<mpi::Grid>(std::vector<int>({npr, npc}), comm_band_);

    /* here we know the number of ranks for band parallelization */

    /* if we have multiple ranks per node and band parallelization, switch to parallel FFT for coarse mesh */
    if ((npr == npb) || (mpi::num_ranks_per_node() > acc::num_devices() && comm_band().size() > 1)) {
        cfg().control().fft_mode("parallel");
    }

    /* create communicator, orthogonal to comm_fft_coarse */
    comm_ortho_fft_coarse_ = comm().split(comm_fft_coarse().rank());

    /* create communicator, orthogonal to comm_fft_coarse within a band communicator */
    comm_band_ortho_fft_coarse_ = comm_band().split(comm_fft_coarse().rank());
}
} // namespace sirius<|MERGE_RESOLUTION|>--- conflicted
+++ resolved
@@ -226,32 +226,18 @@
         PROFILE_START("sirius::Simulation_context::sum_fg_fl_yg|mul");
         switch (processing_unit()) {
             case sddk::device_t::CPU: {
-<<<<<<< HEAD
-                sddk::linalg(sddk::linalg_t::blas)
-                    .gemm('N', 'N', lmmax, na, ngv_loc, &sddk::linalg_const<std::complex<double>>::one(), zm.at(sddk::memory_t::host),
-                          zm.ld(), phase_factors.at(sddk::memory_t::host), phase_factors.ld(),
-                          &sddk::linalg_const<std::complex<double>>::zero(), tmp.at(sddk::memory_t::host), tmp.ld());
-=======
                 la::wrap(la::lib_t::blas)
                     .gemm('N', 'N', lmmax, na, ngv_loc, &la::constant<std::complex<double>>::one(), zm.at(sddk::memory_t::host),
                           zm.ld(), phase_factors.at(sddk::memory_t::host), phase_factors.ld(),
                           &la::constant<std::complex<double>>::zero(), tmp.at(sddk::memory_t::host), tmp.ld());
->>>>>>> a30ef91d
                 break;
             }
             case sddk::device_t::GPU: {
                 zm.copy_to(sddk::memory_t::device);
-<<<<<<< HEAD
-                sddk::linalg(sddk::linalg_t::gpublas)
-                    .gemm('N', 'N', lmmax, na, ngv_loc, &sddk::linalg_const<std::complex<double>>::one(), zm.at(sddk::memory_t::device),
-                          zm.ld(), phase_factors.at(sddk::memory_t::device), phase_factors.ld(),
-                          &sddk::linalg_const<std::complex<double>>::zero(), tmp.at(sddk::memory_t::device), tmp.ld());
-=======
                 la::wrap(la::lib_t::gpublas)
                     .gemm('N', 'N', lmmax, na, ngv_loc, &la::constant<std::complex<double>>::one(), zm.at(sddk::memory_t::device),
                           zm.ld(), phase_factors.at(sddk::memory_t::device), phase_factors.ld(),
                           &la::constant<std::complex<double>>::zero(), tmp.at(sddk::memory_t::device), tmp.ld());
->>>>>>> a30ef91d
                 tmp.copy_to(sddk::memory_t::host);
                 break;
             }
@@ -1464,11 +1450,7 @@
         }
         theta_pw_[0] += 1.0;
 
-<<<<<<< HEAD
-        std::vector<std::complex<double>> ftmp(gvec_fft().gvec_count_fft());
-=======
         std::vector<std::complex<double>> ftmp(gvec_fft().count());
->>>>>>> a30ef91d
         this->gvec_fft().scatter_pw_global(&theta_pw_[0], &ftmp[0]);
         spfft<double>().backward(reinterpret_cast<double const*>(ftmp.data()), SPFFT_PU_HOST);
         double* theta_ptr = spfft<double>().local_slice_size() == 0 ? nullptr : &theta_[0];
@@ -1499,11 +1481,7 @@
     if (cfg().control().print_checksum()) {
         auto z1 = theta_pw_.checksum();
         auto d1 = theta_.checksum();
-<<<<<<< HEAD
-        sddk::Communicator(spfft<double>().communicator()).allreduce(&d1, 1);
-=======
         mpi::Communicator(spfft<double>().communicator()).allreduce(&d1, 1);
->>>>>>> a30ef91d
         utils::print_checksum("theta", d1, this->out());
         utils::print_checksum("theta_pw", z1, this->out());
     }
