// Copyright (c) 2013-2019 Anton Kozhevnikov, Thomas Schulthess
// All rights reserved.
//
// Redistribution and use in source and binary forms, with or without modification, are permitted provided that
// the following conditions are met:
//
// 1. Redistributions of source code must retain the above copyright notice, this list of conditions and the
//    following disclaimer.
// 2. Redistributions in binary form must reproduce the above copyright notice, this list of conditions
//    and the following disclaimer in the documentation and/or other materials provided with the distribution.
//
// THIS SOFTWARE IS PROVIDED BY THE COPYRIGHT HOLDERS AND CONTRIBUTORS "AS IS" AND ANY EXPRESS OR IMPLIED
// WARRANTIES, INCLUDING, BUT NOT LIMITED TO, THE IMPLIED WARRANTIES OF MERCHANTABILITY AND FITNESS FOR A
// PARTICULAR PURPOSE ARE DISCLAIMED. IN NO EVENT SHALL THE COPYRIGHT HOLDER OR CONTRIBUTORS BE LIABLE FOR
// ANY DIRECT, INDIRECT, INCIDENTAL, SPECIAL, EXEMPLARY, OR CONSEQUENTIAL DAMAGES (INCLUDING, BUT NOT LIMITED TO,
// PROCUREMENT OF SUBSTITUTE GOODS OR SERVICES; LOSS OF USE, DATA, OR PROFITS; OR BUSINESS INTERRUPTION) HOWEVER
// CAUSED AND ON ANY THEORY OF LIABILITY, WHETHER IN CONTRACT, STRICT LIABILITY, OR TORT (INCLUDING NEGLIGENCE OR
// OTHERWISE) ARISING IN ANY WAY OUT OF THE USE OF THIS SOFTWARE, EVEN IF ADVISED OF THE POSSIBILITY OF SUCH DAMAGE.

/** \file simulation_context.cpp
 *
 *  \brief Implementation of Simulation_context class.
 */

#include <gsl/gsl_sf_bessel.h>
#include "sirius_version.hpp"
#include "simulation_context.hpp"
#include "symmetry/lattice.hpp"
#include "symmetry/crystal_symmetry.hpp"
#include "symmetry/check_gvec.hpp"
#include "utils/profiler.hpp"
#include "utils/env.hpp"
#include "SDDK/omp.hpp"
#include "potential/xc_functional.hpp"
#include "linalg/linalg_spla.hpp"

namespace sirius {

double
unit_step_function_form_factors(double R__, double g__)
{
    if (g__ < 1e-12) {
        return std::pow(R__, 3) / 3.0;
    } else {
        return (std::sin(g__ * R__) - g__ * R__ * std::cos(g__ * R__)) / std::pow(g__, 3);
    }
}

template <>
spfft::Transform& Simulation_context::spfft<double>()
{
    return *spfft_transform_;
}

template <>
spfft::Transform const& Simulation_context::spfft<double>() const
{
    return *spfft_transform_;
}

template <>
spfft::Transform& Simulation_context::spfft_coarse<double>()
{
    return *spfft_transform_coarse_;
}

template <>
spfft::Transform const& Simulation_context::spfft_coarse<double>() const
{
    return *spfft_transform_coarse_;
}

template <>
spfft::Grid& Simulation_context::spfft_grid_coarse<double>()
{
    return *spfft_grid_coarse_;
}

#if defined(USE_FP32)
template <>
spfft::TransformFloat& Simulation_context::spfft<float>()
{
    return *spfft_transform_float_;
}

template <>
spfft::TransformFloat const& Simulation_context::spfft<float>() const
{
    return *spfft_transform_float_;
}

template <>
spfft::TransformFloat& Simulation_context::spfft_coarse<float>()
{
    return *spfft_transform_coarse_float_;
}

template <>
spfft::TransformFloat const& Simulation_context::spfft_coarse<float>() const
{
    return *spfft_transform_coarse_float_;
}

template <>
spfft::GridFloat& Simulation_context::spfft_grid_coarse<float>()
{
    return *spfft_grid_coarse_float_;
}
#endif

void
Simulation_context::init_fft_grid()
{
    if (!(cfg().control().fft_mode() == "serial" || cfg().control().fft_mode() == "parallel")) {
        RTE_THROW("wrong FFT mode");
    }

    auto rlv = unit_cell().reciprocal_lattice_vectors();

    /* create FFT driver for dense mesh (density and potential) */
    auto fft_grid = cfg().settings().fft_grid_size();
    if (fft_grid[0] * fft_grid[1] * fft_grid[2] == 0) {
        fft_grid_ = fft::get_min_grid(pw_cutoff(), rlv);
        cfg().settings().fft_grid_size(fft_grid_);
    } else {
        /* else create a grid with user-specified dimensions */
        fft_grid_ = fft::Grid(fft_grid);
    }

    /* create FFT grid for coarse mesh */
    fft_coarse_grid_ = fft::get_min_grid(2 * gk_cutoff(), rlv);
}

sddk::mdarray<double, 3>
Simulation_context::generate_sbessel_mt(int lmax__) const
{
    PROFILE("sirius::Simulation_context::generate_sbessel_mt");

    sddk::mdarray<double, 3> sbessel_mt(lmax__ + 1, gvec().count(), unit_cell().num_atom_types());
    for (int iat = 0; iat < unit_cell().num_atom_types(); iat++) {
        #pragma omp parallel for schedule(static)
        for (int igloc = 0; igloc < gvec().count(); igloc++) {
            auto gv = gvec().gvec_cart<sddk::index_domain_t::local>(igloc);
            gsl_sf_bessel_jl_array(lmax__, gv.length() * unit_cell().atom_type(iat).mt_radius(),
                                   &sbessel_mt(0, igloc, iat));
        }
    }
    return sbessel_mt;
}

sddk::matrix<std::complex<double>>
Simulation_context::generate_gvec_ylm(int lmax__)
{
    PROFILE("sirius::Simulation_context::generate_gvec_ylm");

    sddk::matrix<std::complex<double>> gvec_ylm(utils::lmmax(lmax__), gvec().count(), sddk::memory_t::host, "gvec_ylm");
    #pragma omp parallel for schedule(static)
    for (int igloc = 0; igloc < gvec().count(); igloc++) {
        auto rtp = SHT::spherical_coordinates(gvec().gvec_cart<sddk::index_domain_t::local>(igloc));
        sf::spherical_harmonics(lmax__, rtp[1], rtp[2], &gvec_ylm(0, igloc));
    }
    return gvec_ylm;
}

sddk::mdarray<std::complex<double>, 2>
Simulation_context::sum_fg_fl_yg(int lmax__, std::complex<double> const* fpw__, sddk::mdarray<double, 3>& fl__,
                                 sddk::matrix<std::complex<double>>& gvec_ylm__)
{
    PROFILE("sirius::Simulation_context::sum_fg_fl_yg");

    int ngv_loc = gvec().count();

    int na_max{0};
    for (int iat = 0; iat < unit_cell().num_atom_types(); iat++) {
        na_max = std::max(na_max, unit_cell().atom_type(iat).num_atoms());
    }

    int lmmax = utils::lmmax(lmax__);
    /* resuling matrix */
    sddk::mdarray<std::complex<double>, 2> flm(lmmax, unit_cell().num_atoms());

    sddk::matrix<std::complex<double>> phase_factors;
    sddk::matrix<std::complex<double>> zm;
    sddk::matrix<std::complex<double>> tmp;

    switch (processing_unit()) {
        case sddk::device_t::CPU: {
            auto& mp      = get_memory_pool(sddk::memory_t::host);
            phase_factors = sddk::matrix<std::complex<double>>(ngv_loc, na_max, mp);
            zm            = sddk::matrix<std::complex<double>>(lmmax, ngv_loc, mp);
            tmp           = sddk::matrix<std::complex<double>>(lmmax, na_max, mp);
            break;
        }
        case sddk::device_t::GPU: {
            auto& mp      = get_memory_pool(sddk::memory_t::host);
            auto& mpd     = get_memory_pool(sddk::memory_t::device);
            phase_factors = sddk::matrix<std::complex<double>>(nullptr, ngv_loc, na_max);
            phase_factors.allocate(mpd);
            zm = sddk::matrix<std::complex<double>>(lmmax, ngv_loc, mp);
            zm.allocate(mpd);
            tmp = sddk::matrix<std::complex<double>>(lmmax, na_max, mp);
            tmp.allocate(mpd);
            break;
        }
    }

    std::vector<std::complex<double>> zil(lmax__ + 1);
    for (int l = 0; l <= lmax__; l++) {
        zil[l] = std::pow(std::complex<double>(0, 1), l);
    }

    for (int iat = 0; iat < unit_cell().num_atom_types(); iat++) {
        int na = unit_cell().atom_type(iat).num_atoms();
        generate_phase_factors(iat, phase_factors);
        PROFILE_START("sirius::Simulation_context::sum_fg_fl_yg|zm");
        #pragma omp parallel for schedule(static)
        for (int igloc = 0; igloc < ngv_loc; igloc++) {
            for (int l = 0, lm = 0; l <= lmax__; l++) {
                std::complex<double> z = fourpi * fl__(l, igloc, iat) * zil[l] * fpw__[igloc];
                for (int m = -l; m <= l; m++, lm++) {
                    zm(lm, igloc) = z * std::conj(gvec_ylm__(lm, igloc));
                }
            }
        }
        PROFILE_STOP("sirius::Simulation_context::sum_fg_fl_yg|zm");
        PROFILE_START("sirius::Simulation_context::sum_fg_fl_yg|mul");
        switch (processing_unit()) {
            case sddk::device_t::CPU: {
                sddk::linalg(sddk::linalg_t::blas)
                    .gemm('N', 'N', lmmax, na, ngv_loc, &sddk::linalg_const<std::complex<double>>::one(), zm.at(sddk::memory_t::host),
                          zm.ld(), phase_factors.at(sddk::memory_t::host), phase_factors.ld(),
                          &sddk::linalg_const<std::complex<double>>::zero(), tmp.at(sddk::memory_t::host), tmp.ld());
                break;
            }
            case sddk::device_t::GPU: {
                zm.copy_to(sddk::memory_t::device);
                sddk::linalg(sddk::linalg_t::gpublas)
                    .gemm('N', 'N', lmmax, na, ngv_loc, &sddk::linalg_const<std::complex<double>>::one(), zm.at(sddk::memory_t::device),
                          zm.ld(), phase_factors.at(sddk::memory_t::device), phase_factors.ld(),
                          &sddk::linalg_const<std::complex<double>>::zero(), tmp.at(sddk::memory_t::device), tmp.ld());
                tmp.copy_to(sddk::memory_t::host);
                break;
            }
        }
        PROFILE_STOP("sirius::Simulation_context::sum_fg_fl_yg|mul");

        for (int i = 0; i < na; i++) {
            int ia = unit_cell().atom_type(iat).atom_id(i);
            std::copy(&tmp(0, i), &tmp(0, i) + lmmax, &flm(0, ia));
        }
    }

    comm().allreduce(&flm(0, 0), (int)flm.size());

    return flm;
}

double
Simulation_context::ewald_lambda() const
{
    /* alpha = 1 / (2*sigma^2), selecting alpha here for better convergence */
    double lambda{1};
    double gmax = pw_cutoff();
    double upper_bound{0};
    double charge = unit_cell().num_electrons();

    /* iterate to find lambda */
    do {
        lambda += 0.1;
        upper_bound =
            charge * charge * std::sqrt(2.0 * lambda / twopi) * std::erfc(gmax * std::sqrt(1.0 / (4.0 * lambda)));
    } while (upper_bound < 1e-8);

    if (lambda < 1.5 && comm().rank() == 0) {
        std::stringstream s;
        s << "ewald_lambda(): pw_cutoff is too small";
        WARNING(s);
    }
    return lambda;
}

sddk::splindex<sddk::splindex_t::block>
Simulation_context::split_gvec_local() const
{
    /* local number of G-vectors for this MPI rank */
    int ngv_loc = gvec().count();
    /* estimate number of G-vectors in a block */
    int ld{-1};
    for (int iat = 0; iat < unit_cell().num_atom_types(); iat++) {
        int nat = unit_cell().atom_type(iat).num_atoms();
        int nbf = unit_cell().atom_type(iat).mt_basis_size();

        ld = std::max(ld, std::max(nbf * (nbf + 1) / 2, nat));
    }
    /* limit the size of relevant array to ~1Gb */
    int ngv_b = (1 << 30) / sizeof(std::complex<double>) / ld;
    ngv_b     = std::max(1, std::min(ngv_loc, ngv_b));
    /* number of blocks of G-vectors */
    int nb = ngv_loc / ngv_b;
    /* split local number of G-vectors between blocks */
    return sddk::splindex<sddk::splindex_t::block>(ngv_loc, nb, 0);
}

void
Simulation_context::initialize()
{
    PROFILE("sirius::Simulation_context::initialize");

    /* can't initialize twice */
    if (initialized_) {
        RTE_THROW("Simulation parameters are already initialized.");
    }

    auto verb_lvl = env::get_value_ptr<int>("SIRIUS_VERBOSITY");
    if (verb_lvl) {
        this->verbosity(*verb_lvl);
    }

    /* setup the output stream */
    if (this->comm().rank() == 0 && this->verbosity() >= 1) {
        auto out_str = utils::split(cfg().control().output(), ':');
        if (out_str.size() != 2) {
            RTE_THROW("wrong output stream parameter");
        }
        if (out_str[0] == "stdout") {
            output_stream_ = &std::cout;
        } else if (out_str[0] == "file") {
            output_file_stream_ = std::ofstream(out_str[1]);
            output_stream_ = &output_file_stream_;
        } else {
            RTE_THROW("unknown output stream type");
        }
    } else {
        output_stream_ = &utils::null_stream();
    }

    electronic_structure_method(cfg().parameters().electronic_structure_method());
    core_relativity(cfg().parameters().core_relativity());
    valence_relativity(cfg().parameters().valence_relativity());

    /* can't run fp-lapw with Gamma point trick */
    if (full_potential()) {
        gamma_point(false);
    }

    /* Gamma-point calculation and non-collinear magnetism are not compatible */
    if (num_mag_dims() == 3) {
        gamma_point(false);
    }

    /* set processing unit type */
    processing_unit(cfg().control().processing_unit());

    /* check if we can use a GPU device */
    if (processing_unit() == sddk::device_t::GPU) {
#if !defined(SIRIUS_GPU)
        RTE_THROW("not compiled with GPU support!");
#endif
    }

    /* initialize MPI communicators */
    init_comm();

    auto print_mpi_layout = env::print_mpi_layout();

    if (verbosity() >= 3 || print_mpi_layout) {
        mpi::pstdout pout(comm());
        if (comm().rank() == 0) {
            pout << "MPI rank placement" << std::endl;
            pout << "------------------" << std::endl;
        }
        pout << "rank: " << comm().rank()
             << ", comm_band_rank: " << comm_band().rank()
             << ", comm_k_rank: " << comm_k().rank()
             << ", hostname: " << utils::hostname()
             << ", mpi processor name: " << mpi::Communicator::processor_name() << std::endl;
        rte::ostream(this->out(), "info") << pout.flush(0);
    }

    switch (processing_unit()) {
        case sddk::device_t::CPU: {
            host_memory_t_ = sddk::memory_t::host;
            break;
        }
        case sddk::device_t::GPU: {
            host_memory_t_ = sddk::memory_t::host_pinned;
            break;
        }
    }

    if (processing_unit() == sddk::device_t::GPU) {
        spla_ctx_.reset(new spla::Context{SPLA_PU_GPU});
        spla_ctx_->set_tile_size_gpu(1688); // limit GPU memory usage to around 500MB
    }
    // share context for blas operations to reduce memory consumption
    splablas::get_handle_ptr() = spla_ctx_;

    /* can't use reduced G-vectors in LAPW code */
    if (full_potential()) {
        cfg().control().reduce_gvec(false);
    }

    if (!cfg().iterative_solver().type().size() || (cfg().iterative_solver().type() == "auto")) {
        if (full_potential()) {
            cfg().iterative_solver().type("exact");
        } else {
            cfg().iterative_solver().type("davidson");
        }
    }
    /* set default values for the G-vector cutoff */
    if (pw_cutoff() <= 0) {
        pw_cutoff(full_potential() ? 12 : 20);
    }

    /* initialize variables related to the unit cell */
    unit_cell().initialize();
    /* save the volume of the initial unit cell */
    omega0_ = unit_cell().omega();
    /* save initial lattice vectors */
    lattice_vectors0_ = unit_cell().lattice_vectors();

    /* check the lattice symmetries */
    if (use_symmetry()) {
        auto lv = r3::matrix<double>(unit_cell().lattice_vectors());

        auto lat_sym = find_lat_sym(lv, cfg().control().spglib_tolerance());

        #pragma omp parallel for
        for (int i = 0; i < unit_cell().symmetry().size(); i++) {
            auto& spgR = unit_cell().symmetry()[i].spg_op.R;
            bool found{false};
            for (size_t i = 0; i < lat_sym.size(); i++) {
                auto latR = lat_sym[i];
                found     = true;
                for (int x : {0, 1, 2}) {
                    for (int y : {0, 1, 2}) {
                        found = found && (spgR(x, y) == latR(x, y));
                    }
                }
                if (found) {
                    break;
                }
            }
            if (!found) {
                RTE_THROW("spglib lattice symmetry was not found in the list of SIRIUS generated symmetries");
            }
        }
    }

    /* force global spin-orbit correction flag if one of the species has spin-orbit */
    for (int iat = 0; iat < unit_cell().num_atom_types(); iat++) {
        if (unit_cell().atom_type(iat).spin_orbit_coupling()) {
            this->so_correction(true);
        }
    }

    /* set default values for the G+k-vector cutoff */
    if (full_potential()) {
        /* find the cutoff for G+k vectors (derived from rgkmax (aw_cutoff here) and minimum MT radius) */
        if (aw_cutoff() > 0) {
            gk_cutoff(aw_cutoff() / unit_cell().min_mt_radius());
        }
        if (gk_cutoff() <= 0) {
            gk_cutoff(3);
        }
    } else {
        /* in pseudopotential case */
        if (gk_cutoff() <= 0) {
            gk_cutoff(7);
        }
    }

    /* check the G+k cutoff */
    if (gk_cutoff() * 2 > pw_cutoff()) {
        std::stringstream s;
        s << "G+k cutoff is too large for a given plane-wave cutoff" << std::endl
          << "  pw cutoff : " << pw_cutoff() << std::endl
          << "  doubled G+k cutoff : " << gk_cutoff() * 2;
        RTE_THROW(s);
    }

    if (!full_potential()) {
        lmax_rho(unit_cell().lmax() * 2);
        lmax_pot(unit_cell().lmax() * 2);
        lmax_apw(-1);
    }

    /* initialize FFT grid dimensions */
    init_fft_grid();

    int nbnd = static_cast<int>(unit_cell().num_valence_electrons() / 2.0) +
               std::max(10, static_cast<int>(0.1 * unit_cell().num_valence_electrons()));
    if (full_potential()) {
        /* take 10% of empty non-magnetic states */
        if (num_fv_states() < 0) {
            num_fv_states(nbnd);
        }
        if (num_fv_states() < static_cast<int>(unit_cell().num_valence_electrons() / 2.0)) {
            std::stringstream s;
            s << "not enough first-variational states : " << num_fv_states();
            RTE_THROW(s);
        }
    } else {
        if (num_mag_dims() == 3) {
            nbnd *= 2;
        }
        /* if number of bands was not set by the host code, set it here */
        if (num_bands() < 0) {
            num_bands(nbnd);
        }
    }

    std::string evsn[] = {std_evp_solver_name(), gen_evp_solver_name()};
#if defined(SIRIUS_CUDA)
    bool is_cuda{true};
#else
    bool is_cuda{false};
#endif
#if defined(SIRIUS_MAGMA)
    bool is_magma{true};
#else
    bool is_magma{false};
#endif
#if defined(SIRIUS_SCALAPACK)
    bool is_scalapack{true};
#else
    bool is_scalapack{false};
#endif
#if defined(SIRIUS_ELPA)
    bool is_elpa{true};
#else
    bool is_elpa{false};
#endif

    if (processing_unit() == sddk::device_t::CPU || acc::num_devices() == 0) {
        is_cuda  = false;
        is_magma = false;
    }

    int npr = cfg().control().mpi_grid_dims()[0];
    int npc = cfg().control().mpi_grid_dims()[1];

    /* deduce the default eigen-value solver */
    for (int i : {0, 1}) {
        if (evsn[i] == "auto") {
            /* conditions for sequential diagonalization */
            if (comm_band().size() == 1 || npc == 1 || npr == 1 || !is_scalapack) {
                if (full_potential()) {
                    if (is_magma) {
                        evsn[i] = "magma";
                    } else if (is_cuda) {
                        evsn[i] = "cusolver";
                    } else {
                        evsn[i] = "lapack";
                    }
                } else {
                    if (is_cuda) {
                        evsn[i] = "cusolver";
                    } else if (is_magma && num_bands() > 200) {
                        evsn[i] = "magma";
                    } else {
                        evsn[i] = "lapack";
                    }
                }
            } else {
                if (is_scalapack) {
                    evsn[i] = "scalapack";
                }
                if (is_elpa) {
                    evsn[i] = "elpa1";
                }
            }
        }
    }

    auto ev_str = env::get_ev_solver();
    if (ev_str.size()) {
        evsn[0] = ev_str;
        evsn[1] = ev_str;
    }

    std_evp_solver_name(evsn[0]);
    gen_evp_solver_name(evsn[1]);

    std_evp_solver_ = Eigensolver_factory(std_evp_solver_name());
    gen_evp_solver_ = Eigensolver_factory(gen_evp_solver_name());

    auto& std_solver = std_evp_solver();
    auto& gen_solver = gen_evp_solver();

    if (std_solver.is_parallel() != gen_solver.is_parallel()) {
        RTE_THROW("both solvers must be sequential or parallel");
    }

    /* setup BLACS grid */
    if (std_solver.is_parallel()) {
        blacs_grid_ = std::make_unique<sddk::BLACS_grid>(comm_band(), npr, npc);
    } else {
        blacs_grid_ = std::make_unique<sddk::BLACS_grid>(mpi::Communicator::self(), 1, 1);
    }

    /* setup the cyclic block size */
    if (cyclic_block_size() < 0) {
        double a = std::min(std::log2(double(num_bands()) / blacs_grid_->num_ranks_col()),
                            std::log2(double(num_bands()) / blacs_grid_->num_ranks_row()));
        if (a < 1) {
            cfg().control().cyclic_block_size(2);
        } else {
            cfg().control().cyclic_block_size(
                static_cast<int>(std::min(128.0, std::pow(2.0, static_cast<int>(a))) + 1e-12));
        }
    }

    /* placeholder for augmentation operator for each atom type */
    augmentation_op_.resize(unit_cell().num_atom_types());

    if (this->hubbard_correction()) {
        /* if spin orbit coupling or non collinear magnetisms are activated, then
           we consider the full spherical hubbard correction */
        if (this->so_correction() || this->num_mag_dims() == 3) {
            this->cfg().hubbard().simplified(false);
        }
    }

    if (cfg().parameters().precision_wf() == "fp32" && cfg().parameters().precision_gs() == "fp64") {
        double t = std::numeric_limits<float>::epsilon() * 10;
        auto tol = std::max(cfg().settings().itsol_tol_min(), t);
        cfg().settings().itsol_tol_min(tol);
    }


    /* set the smearing */
    smearing(cfg().parameters().smearing());

    /* create G-vectors on the first call to update() */
    update();

    ::sirius::print_memory_usage(this->out(), FILE_LINE);

    if (verbosity() >= 1 && comm().rank() == 0) {
        print_info(this->out());
    }

    auto pcs = env::print_checksum();
    if (pcs) {
        this->cfg().control().print_checksum(true);
    }

    initialized_ = true;
    cfg().lock();
}

void
Simulation_context::print_info(std::ostream& out__) const
{
    {
        rte::ostream os(out__, "info");
        tm const* ptm = localtime(&start_time_.tv_sec);
        char buf[100];
        strftime(buf, sizeof(buf), "%a, %e %b %Y %H:%M:%S", ptm);

        os << "SIRIUS version : " << sirius::major_version() << "." << sirius::minor_version()
           << "." << sirius::revision() << std::endl
           << "git hash       : " << sirius::git_hash() << std::endl
           << "git branch     : " << sirius::git_branchname() << std::endl
           << "build time     : " << sirius::build_date() << std::endl
           << "start time     : " << std::string(buf) << std::endl
           << std::endl
           << "number of MPI ranks           : " << this->comm().size() << std::endl;
        if (mpi_grid_) {
            os << "MPI grid                      :";
            for (int i : {0, 1}) {
                os << " " << mpi_grid_->communicator(1 << i).size();
            }
            os << std::endl;
        }
        os << "maximum number of OMP threads : " << omp_get_max_threads() << std::endl
           << "number of MPI ranks per node  : " << mpi::num_ranks_per_node() << std::endl
           << "page size (Kb)                : " << (utils::get_page_size() >> 10) << std::endl
           << "number of pages               : " << utils::get_num_pages() << std::endl
           << "available memory (GB)         : " << (utils::get_total_memory() >> 30) << std::endl;
        os << std::endl;
    }
    {
        rte::ostream os(out__, "fft");
        std::string headers[]       = {"FFT context for density and potential", "FFT context for coarse grid"};
        double cutoffs[]            = {pw_cutoff(), 2 * gk_cutoff()};
        mpi::Communicator const* comms[] = {&comm_fft(), &comm_fft_coarse()};
        fft::Grid fft_grids[]      = {this->fft_grid_, this->fft_coarse_grid_};
        fft::Gvec const* gvecs[]         = {&gvec(), &gvec_coarse()};

        for (int i = 0; i < 2; i++) {
            os << headers[i] << std::endl
               << utils::hbar(37, '=') << std::endl
               << "  comm size                             : " << comms[i]->size() << std::endl
               << "  plane wave cutoff                     : " << cutoffs[i] << std::endl
               << "  grid size                             : " << fft_grids[i][0] << " "
                                                               << fft_grids[i][1] << " "
                                                               << fft_grids[i][2] << "   total : "
                                                               << fft_grids[i].num_points() << std::endl
               << "  grid limits                           : " << fft_grids[i].limits(0).first << " "
                                                               << fft_grids[i].limits(0).second << "   "
                                                               << fft_grids[i].limits(1).first << " "
                                                               << fft_grids[i].limits(1).second << "   "
                                                               << fft_grids[i].limits(2).first << " "
                                                               << fft_grids[i].limits(2).second << std::endl
               << "  number of G-vectors within the cutoff : " << gvecs[i]->num_gvec() << std::endl
               << "  local number of G-vectors             : " << gvecs[i]->count() << std::endl
               << "  number of G-shells                    : " << gvecs[i]->num_shells() << std::endl
               << std::endl;
        }
        os << "number of local G-vector blocks: " << split_gvec_local().num_ranks() << std::endl;
        os << std::endl;
    }
    {
        rte::ostream os(out__, "unit cell");
        unit_cell().print_info(os, verbosity());
    }
    {
        rte::ostream os(out__, "sym");
        unit_cell().symmetry().print_info(os, verbosity());
    }
    {
        rte::ostream os(out__, "atom type");
        for (int i = 0; i < unit_cell().num_atom_types(); i++) {
            unit_cell().atom_type(i).print_info(os);
        }
    }
    if (this->cfg().control().print_neighbors()) {
        rte::ostream os(out__, "nghbr");
        unit_cell().print_nearest_neighbours(os);
    }

    {
        rte::ostream os(out__, "info");
        os << "total nuclear charge               : " << unit_cell().total_nuclear_charge() << std::endl
           << "number of core electrons           : " << unit_cell().num_core_electrons() << std::endl
           << "number of valence electrons        : " << unit_cell().num_valence_electrons() << std::endl
           << "total number of electrons          : " << unit_cell().num_electrons() << std::endl
           << "extra charge                       : " << cfg().parameters().extra_charge() << std::endl
           << "total number of aw basis functions : " << unit_cell().mt_aw_basis_size() << std::endl
           << "total number of lo basis functions : " << unit_cell().mt_lo_basis_size() << std::endl
           << "number of first-variational states : " << num_fv_states() << std::endl
           << "number of bands                    : " << num_bands() << std::endl
           << "number of spins                    : " << num_spins() << std::endl
           << "number of magnetic dimensions      : " << num_mag_dims() << std::endl
           << "number of spinor components        : " << num_spinor_comp() << std::endl
           << "number of spinors per band index   : " << num_spinors() << std::endl
           << "lmax_apw                           : " << unit_cell().lmax_apw() << std::endl
           << "lmax_rho                           : " << lmax_rho() << std::endl
           << "lmax_pot                           : " << lmax_pot() << std::endl
           << "lmax_rf                            : " << unit_cell().lmax() << std::endl
           << "smearing type                      : " << cfg().parameters().smearing().c_str() << std::endl
           << "smearing width                     : " << smearing_width() << std::endl
           << "cyclic block size                  : " << cyclic_block_size() << std::endl
           << "|G+k| cutoff                       : " << gk_cutoff() << std::endl
           << "symmetry                           : " << std::boolalpha << use_symmetry() << std::endl
           << "so_correction                      : " << std::boolalpha << so_correction() << std::endl;

        std::string reln[] = {"valence relativity                 : ", "core relativity                    : "};
        relativity_t relt[] = {valence_relativity_, core_relativity_};
        std::map<relativity_t, std::string> const relm = {
            {relativity_t::none, "none"},
            {relativity_t::koelling_harmon, "Koelling-Harmon"},
            {relativity_t::zora, "zora"},
            {relativity_t::iora, "iora"},
            {relativity_t::dirac, "Dirac"}
        };
        for (int i = 0; i < 2; i++) {
            os << reln[i] << relm.at(relt[i]) << std::endl;
        }

        std::string evsn[] = {"standard eigen-value solver        : ", "generalized eigen-value solver     : "};
        ev_solver_t evst[] = {std_evp_solver().type(), gen_evp_solver().type()};
        std::map<ev_solver_t, std::string> const evsm = {
            {ev_solver_t::lapack, "LAPACK"},
            {ev_solver_t::scalapack, "ScaLAPACK"},
            {ev_solver_t::elpa, "ELPA"},
            {ev_solver_t::magma, "MAGMA"},
            {ev_solver_t::magma_gpu, "MAGMA with GPU pointers"},
            {ev_solver_t::cusolver, "cuSOLVER"}
        };
        for (int i = 0; i < 2; i++) {
            os << evsn[i] << evsm.at(evst[i]) << std::endl;
        }
        os << "processing unit                    : ";
        switch (processing_unit()) {
            case sddk::device_t::CPU: {
                os << "CPU" << std::endl;
                break;
            }
            case sddk::device_t::GPU: {
                os << "GPU" << std::endl;
                os << "number of devices                  : " << acc::num_devices() << std::endl;
                acc::print_device_info(0, os);
                break;
            }
        }
        os << std::endl
           << "iterative solver                   : " << cfg().iterative_solver().type() << std::endl
           << "number of steps                    : " << cfg().iterative_solver().num_steps() << std::endl
           << "subspace size                      : " << cfg().iterative_solver().subspace_size() << std::endl
           << "early restart ratio                : " << cfg().iterative_solver().early_restart() << std::endl
           << "precision_wf                       : " << cfg().parameters().precision_wf() << std::endl
           << "precision_hs                       : " << cfg().parameters().precision_hs() << std::endl
           << "mixer                              : " << cfg().mixer().type() << std::endl
           << "mixing beta                        : " << cfg().mixer().beta() << std::endl
           << "max_history                        : " << cfg().mixer().max_history() << std::endl
           << "use_hartree                        : " << std::boolalpha << cfg().mixer().use_hartree() << std::endl
           << std::endl
           << "spglib version: " << spg_get_major_version() << "." << spg_get_minor_version() << "."
           << spg_get_micro_version() << std::endl;
    }
    {
        rte::ostream os(out__, "info");
        unsigned int vmajor, vminor, vmicro;
        H5get_libversion(&vmajor, &vminor, &vmicro);
        os << "HDF5 version: " << vmajor << "." << vminor << "." << vmicro << std::endl;
    }
    {
        rte::ostream os(out__, "info");
        int vmajor, vminor, vmicro;
        xc_version(&vmajor, &vminor, &vmicro);
        os << "Libxc version: " << vmajor << "." << vminor << "." << vmicro << std::endl;
    }
    {
        rte::ostream os(out__, "info");
        int i{1};
        os << std::endl << "XC functionals" << std::endl
           << utils::hbar(14, '=') << std::endl;
        for (auto& xc_label : xc_functionals()) {
            XC_functional xc(spfft<double>(), unit_cell().lattice_vectors(), xc_label, num_spins());
#if defined(SIRIUS_USE_VDWXC)
            if (xc.is_vdw()) {
                os << "Van der Walls functional" << std::endl
                   << xc.refs() << std::endl;
                continue;
            }
#endif
            os << i << ") " << xc_label << " : " << xc.name() << std::endl
               << xc.refs() << std::endl;
            i++;
        }
    }

    if (!full_potential()) {
        rte::ostream os(out__, "info");
        os << std::endl
           << "memory consumption" << std::endl
           << utils::hbar(18, '=') << std::endl;
        /* volume of the Brillouin zone */
        double v0 = std::pow(twopi, 3) / unit_cell().omega();
        /* volume of the cutoff sphere for wave-functions */
        double v1 = fourpi * std::pow(gk_cutoff(), 3) / 3;
        /* volume of the cutoff sphere for density and potential */
        double v2 = fourpi * std::pow(pw_cutoff(), 3) / 3;
        /* volume of the cutoff sphere for coarse FFT grid */
        double v3 = fourpi * std::pow(2 * gk_cutoff(), 3) / 3;
        /* approximate number of G+k vectors */
        auto ngk = static_cast<size_t>(v1 / v0);
        if (gamma_point()) {
            ngk /= 2;
        }
        /* approximate number of G vectors */
        auto ng = static_cast<size_t>(v2 / v0);
        if (cfg().control().reduce_gvec()) {
            ng /= 2;
        }
        /* approximate number of coarse G vectors */
        auto ngc = static_cast<size_t>(v3 / v0);
        if (cfg().control().reduce_gvec()) {
            ngc /= 2;
        }
        os << "approximate number of G+k vectors        : " << ngk << std::endl
           << "approximate number of G vectors          : " << ng << std::endl
           << "approximate number of coarse G vectors   : " << ngc << std::endl;
        size_t wf_size = ngk * num_bands() * num_spins() * 16;
        os << "approximate size of wave-functions for each k-point: " << static_cast<int>(wf_size >> 20) << " Mb,  "
           << static_cast<int>((wf_size / comm_band().size()) >> 20) << " Mb/rank" << std::endl;

        /* number of simultaneously treated spin components */
        int num_sc = (num_mag_dims() == 3) ? 2 : 1;
        /* number of auxiliary basis functions */
        int num_phi = cfg().iterative_solver().subspace_size() * num_bands();
        /* memory consumption for Davidson:
           - wave-functions psi (num_bands x num_spin)
           - Hpsi and Spsi (num_bands * num_sc)
           - auxiliary basis phi (num_bands x num_sc) and also Hphi and Sphi of the same size
           - residuals (num_bands * num_sc)
           - beta-projectors (estimated as num_bands)

           Each wave-function is of size ngk

           TODO: add estimation of subspace matrix size (H_{ij} and S_{ij})
        */
        size_t tot_size = (num_bands() * num_spins() + 2 * num_bands() * num_sc + 3 * num_phi * num_sc +
                           num_bands() * num_sc + num_bands()) *
                          ngk * sizeof(std::complex<double>);
        os << "approximate memory consumption of Davidson solver: "
           << static_cast<int>((tot_size / comm_band().size()) >> 20) << " Mb/rank" << std::endl;

        if (unit_cell().augment()) {
            /* approximate size of local fraction of G vectors */
            size_t ngloc = std::max(static_cast<size_t>(1), ng / comm().size());
            /* upper limit of packed {xi,xi'} bete-projectors index */
            int nb = unit_cell().max_mt_basis_size() * (unit_cell().max_mt_basis_size() + 1) / 2;
            /* size of augmentation operator;
               factor 2 is needed for the estimation of GPU memory, as augmentation operator for two atom types
               will be stored on GPU and computation will be overlapped with transfer of the  next augmentation
               operator */
            // TODO: optimize generated_rho_aug() for less memory consumption
            size_t size_aug = nb * ngloc * sizeof(std::complex<double>);
            if (unit_cell().num_atom_types() > 1) {
                size_aug *= 2;
            }

            /* and two more arrays will be allocated in generate_rho_aug() with 1Gb maximum size each */
            size_t size1 = nb * ngloc * sizeof(std::complex<double>);
            size1        = std::min(size1, static_cast<size_t>(1 << 30));

            int max_atoms{0};
            for (int iat = 0; iat < unit_cell().num_atom_types(); iat++) {
                max_atoms = std::max(max_atoms, unit_cell().atom_type(iat).num_atoms());
            }
            size_t size2 = max_atoms * ngloc * sizeof(std::complex<double>);
            size2        = std::min(size2, static_cast<size_t>(1 << 30));

            size_aug += (size1 + size2);
            os << "approximate memory consumption of charge density augmentation: "
               <<  static_cast<int>(size_aug >> 20) << " Mb/rank" << std::endl;
        }
        /* FFT buffers of fine and coarse meshes */
        size_t size_fft = spfft<double>().local_slice_size() + spfft_coarse<double>().local_slice_size();
        size_fft *= sizeof(double);
        if (!gamma_point()) {
            size_fft *= 2;
        }
        os << "approximate memory consumption of FFT transforms: "
           << static_cast<int>(size_fft >> 20) << " Mb/rank" << std::endl;
    }
}

/** The update of the lattice vectors or atomic positions has an impact on many quantities which have to be
    recomputed in the correct order. First, the unit cell is updated and the new reciprocal lattice vectors
    are obtained. Then the G-vectors are computed (if this is the first call to update()) or recomputed with a
    new reciprocal lattice, but without rebuilding a new list. On the first call the spfft objects are created
    after G-vectors. */
void
Simulation_context::update()
{
    PROFILE("sirius::Simulation_context::update");

    /* update unit cell (reciprocal lattice, etc.) */
    unit_cell().update();

    /* get new reciprocal vector */
    auto rlv = unit_cell().reciprocal_lattice_vectors();

    auto spfft_pu = this->processing_unit() == sddk::device_t::CPU ? SPFFT_PU_HOST : SPFFT_PU_GPU;

    /* create a list of G-vectors for corase FFT grid; this is done only once,
       the next time only reciprocal lattice of the G-vectors is updated */
    if (!gvec_coarse_) {
        /* create list of coarse G-vectors */
        gvec_coarse_ = std::make_unique<fft::Gvec>(rlv, 2 * gk_cutoff(), comm(), cfg().control().reduce_gvec());
        /* create FFT friendly partiton */
        gvec_coarse_fft_ = std::make_shared<fft::Gvec_fft>(*gvec_coarse_, comm_fft_coarse(),
                comm_ortho_fft_coarse());

        auto spl_z = fft::split_z_dimension(fft_coarse_grid_[2], comm_fft_coarse());

        /* create spfft buffer for coarse transform */
        spfft_grid_coarse_ = std::make_unique<spfft::Grid>(fft_coarse_grid_[0], fft_coarse_grid_[1],
                fft_coarse_grid_[2], gvec_coarse_fft_->zcol_count(),
                spl_z.local_size(), spfft_pu, -1, comm_fft_coarse().native(), SPFFT_EXCH_DEFAULT);
#ifdef USE_FP32
        spfft_grid_coarse_float_ = std::make_unique<spfft::GridFloat>(fft_coarse_grid_[0], fft_coarse_grid_[1],
                fft_coarse_grid_[2], gvec_coarse_fft_->zcol_count(), spl_z.local_size(), spfft_pu, -1,
                comm_fft_coarse().native(), SPFFT_EXCH_DEFAULT);
#endif
        /* create spfft transformations */
        const auto fft_type_coarse = gvec_coarse().reduced() ? SPFFT_TRANS_R2C : SPFFT_TRANS_C2C;

        auto const& gv = gvec_coarse_fft_->gvec_array();

        /* create actual transform object */
        spfft_transform_coarse_.reset(new spfft::Transform(spfft_grid_coarse_->create_transform(
            spfft_pu, fft_type_coarse, fft_coarse_grid_[0], fft_coarse_grid_[1], fft_coarse_grid_[2],
            spl_z.local_size(), gvec_coarse_fft_->count(), SPFFT_INDEX_TRIPLETS,
            gv.at(sddk::memory_t::host))));
#ifdef USE_FP32
        spfft_transform_coarse_float_.reset(new spfft::TransformFloat(spfft_grid_coarse_float_->create_transform(
            spfft_pu, fft_type_coarse, fft_coarse_grid_[0], fft_coarse_grid_[1], fft_coarse_grid_[2],
            spl_z.local_size(), gvec_coarse_fft_->count(), SPFFT_INDEX_TRIPLETS,
            gv.at(sddk::memory_t::host))));
#endif
    } else {
        gvec_coarse_->lattice_vectors(rlv);
    }

    /* create a list of G-vectors for dense FFT grid; G-vectors are divided between all available MPI ranks.*/
    if (!gvec_) {
        gvec_     = std::make_shared<fft::Gvec>(pw_cutoff(), *gvec_coarse_);
        gvec_fft_ = std::make_shared<fft::Gvec_fft>(*gvec_, comm_fft(), comm_ortho_fft());

        auto spl_z = fft::split_z_dimension(fft_grid_[2], comm_fft());

        /* create spfft buffer for fine-grained transform */
        spfft_grid_ = std::unique_ptr<spfft::Grid>(
            new spfft::Grid(fft_grid_[0], fft_grid_[1], fft_grid_[2],
                            gvec_fft_->zcol_count(), spl_z.local_size(), spfft_pu, -1,
                            comm_fft().native(), SPFFT_EXCH_DEFAULT));
#if defined(USE_FP32)
        spfft_grid_float_ = std::unique_ptr<spfft::GridFloat>(
            new spfft::GridFloat(fft_grid_[0], fft_grid_[1], fft_grid_[2], gvec_fft_->zcol_count(),
                                 spl_z.local_size(), spfft_pu, -1, comm_fft().native(), SPFFT_EXCH_DEFAULT));
#endif
        const auto fft_type = gvec().reduced() ? SPFFT_TRANS_R2C : SPFFT_TRANS_C2C;

        auto const& gv = gvec_fft_->gvec_array();

        spfft_transform_.reset(new spfft::Transform(spfft_grid_->create_transform(
            spfft_pu, fft_type, fft_grid_[0], fft_grid_[1], fft_grid_[2],
            spl_z.local_size(), gvec_fft_->count(), SPFFT_INDEX_TRIPLETS, gv.at(sddk::memory_t::host))));
#if defined(USE_FP32)
        spfft_transform_float_.reset(new spfft::TransformFloat(spfft_grid_float_->create_transform(
            spfft_pu, fft_type, fft_grid_[0], fft_grid_[1], fft_grid_[2], spl_z.local_size(),
            gvec_fft_->count(), SPFFT_INDEX_TRIPLETS, gv.at(sddk::memory_t::host))));
#endif

        /* copy G-vectors to GPU; this is done once because Miller indices of G-vectors
           do not change during the execution */
        switch (this->processing_unit()) {
            case sddk::device_t::CPU: {
                break;
            }
            case sddk::device_t::GPU: {
                gvec_coord_ = sddk::mdarray<int, 2>(gvec().count(), 3, sddk::memory_t::host, "gvec_coord_");
                #pragma omp parallel for schedule(static)
                for (int igloc = 0; igloc < gvec().count(); igloc++) {
                    auto G = gvec().gvec<sddk::index_domain_t::local>(igloc);
                    for (int x : {0, 1, 2}) {
                        gvec_coord_(igloc, x) = G[x];
                    }
                }
                gvec_coord_.allocate(sddk::memory_t::device).copy_to(sddk::memory_t::device);
                break;
            }
        }
    } else {
        gvec_->lattice_vectors(rlv);
    }

    /* After each update of the lattice vectors we might get a different set of G-vector shells.
     * Always update the mapping between the canonical FFT distribution and "local G-shells"
     * distribution which is used in symmetriezation of lattice periodic functions. */
    remap_gvec_ = std::make_unique<fft::Gvec_shells>(gvec());

    /* check symmetry of G-vectors */
    if (unit_cell().num_atoms() != 0 && use_symmetry() && cfg().control().verification() >= 1) {
        check_gvec(gvec(), unit_cell().symmetry());
        if (!full_potential()) {
            check_gvec(gvec_coarse(), unit_cell().symmetry());
        }
        check_gvec(*remap_gvec_, unit_cell().symmetry());
    }

    /* check if FFT grid is OK; this check is especially needed if the grid is set as external parameter */
    if (cfg().control().verification() >= 0) {
        #pragma omp parallel for
        for (int igloc = 0; igloc < gvec().count(); igloc++) {
            int ig = gvec().offset() + igloc;

            auto gv = gvec().gvec<sddk::index_domain_t::local>(igloc);
            /* check limits */
            for (int x : {0, 1, 2}) {
                auto limits = fft_grid().limits(x);
                /* check boundaries */
                if (gv[x] < limits.first || gv[x] > limits.second) {
                    std::stringstream s;
                    s << "G-vector is outside of grid limits\n"
                      << "  G: " << gv << ", length: " << gvec().gvec_cart<sddk::index_domain_t::global>(ig).length() << "\n"
                      << "  FFT grid limits: " << fft_grid().limits(0).first << " " << fft_grid().limits(0).second
                      << " " << fft_grid().limits(1).first << " " << fft_grid().limits(1).second << " "
                      << fft_grid().limits(2).first << " " << fft_grid().limits(2).second << "\n"
                      << "  FFT grid is not compatible with G-vector cutoff (" << this->pw_cutoff() << ")";
                    RTE_THROW(s);
                }
            }
        }
    }

    if (unit_cell().num_atoms()) {
        init_atoms_to_grid_idx(cfg().control().rmt_max());
    }

    std::pair<int, int> limits(0, 0);
    for (int x : {0, 1, 2}) {
        limits.first  = std::min(limits.first, fft_grid().limits(x).first);
        limits.second = std::max(limits.second, fft_grid().limits(x).second);
    }

    /* recompute phase factors for atoms */
    phase_factors_ = sddk::mdarray<std::complex<double>, 3>(3, limits, unit_cell().num_atoms(), sddk::memory_t::host, "phase_factors_");
    #pragma omp parallel for
    for (int i = limits.first; i <= limits.second; i++) {
        for (int ia = 0; ia < unit_cell().num_atoms(); ia++) {
            auto pos = unit_cell().atom(ia).position();
            for (int x : {0, 1, 2}) {
                phase_factors_(x, i, ia) = std::exp(std::complex<double>(0.0, twopi * (i * pos[x])));
            }
        }
    }

    /* recompute phase factors for atom types */
    phase_factors_t_ = sddk::mdarray<std::complex<double>, 2>(gvec().count(), unit_cell().num_atom_types());
    #pragma omp parallel for schedule(static)
    for (int igloc = 0; igloc < gvec().count(); igloc++) {
        /* global index of G-vector */
        int ig = gvec().offset() + igloc;
        for (int iat = 0; iat < unit_cell().num_atom_types(); iat++) {
            std::complex<double> z(0, 0);
            for (int ia = 0; ia < unit_cell().atom_type(iat).num_atoms(); ia++) {
                z += gvec_phase_factor(ig, unit_cell().atom_type(iat).atom_id(ia));
            }
            phase_factors_t_(igloc, iat) = z;
        }
    }

    if (use_symmetry()) {
        sym_phase_factors_ = sddk::mdarray<std::complex<double>, 3>(3, limits, unit_cell().symmetry().size());

        #pragma omp parallel for
        for (int i = limits.first; i <= limits.second; i++) {
            for (int isym = 0; isym < unit_cell().symmetry().size(); isym++) {
                auto t = unit_cell().symmetry()[isym].spg_op.t;
                for (int x : {0, 1, 2}) {
                    sym_phase_factors_(x, i, isym) = std::exp(std::complex<double>(0.0, twopi * (i * t[x])));
                }
            }
        }
    }

    /* precompute some G-vector related arrays */
    gvec_tp_ = sddk::mdarray<double, 2>(gvec().count(), 2, sddk::memory_t::host, "gvec_tp_");
    #pragma omp parallel for schedule(static)
    for (int igloc = 0; igloc < gvec().count(); igloc++) {
        auto rtp           = SHT::spherical_coordinates(gvec().gvec_cart<sddk::index_domain_t::local>(igloc));
        gvec_tp_(igloc, 0) = rtp[1];
        gvec_tp_(igloc, 1) = rtp[2];
    }

    switch (this->processing_unit()) {
        case sddk::device_t::CPU: {
            break;
        }
        case sddk::device_t::GPU: {
            gvec_tp_.allocate(sddk::memory_t::device).copy_to(sddk::memory_t::device);
            break;
        }
    }

    /* create or update radial integrals */
    if (!full_potential()) {
        /* find the new maximum length of G-vectors */
        double new_pw_cutoff{this->pw_cutoff()};
        for (int igloc = 0; igloc < gvec().count(); igloc++) {
            new_pw_cutoff = std::max(new_pw_cutoff, gvec().gvec_len<sddk::index_domain_t::local>(igloc));
        }
        gvec().comm().allreduce<double, mpi::op_t::max>(&new_pw_cutoff, 1);
        /* estimate new G+k-vectors cutoff */
        double new_gk_cutoff = this->gk_cutoff();
        if (new_pw_cutoff > this->pw_cutoff()) {
            new_gk_cutoff += (new_pw_cutoff - this->pw_cutoff());
        }

        /* radial integrals with pw_cutoff */
        if (!aug_ri_ || aug_ri_->qmax() < new_pw_cutoff) {
            aug_ri_ = std::unique_ptr<Radial_integrals_aug<false>>(new Radial_integrals_aug<false>(
                unit_cell(), new_pw_cutoff, cfg().settings().nprii_aug(), aug_ri_callback_));
        }

        if (!aug_ri_djl_ || aug_ri_djl_->qmax() < new_pw_cutoff) {
            aug_ri_djl_ = std::unique_ptr<Radial_integrals_aug<true>>(new Radial_integrals_aug<true>(
                unit_cell(), new_pw_cutoff, cfg().settings().nprii_aug(), aug_ri_djl_callback_));
        }

        if (!ps_core_ri_ || ps_core_ri_->qmax() < new_pw_cutoff) {
            ps_core_ri_ =
                std::unique_ptr<Radial_integrals_rho_core_pseudo<false>>(new Radial_integrals_rho_core_pseudo<false>(
                    unit_cell(), new_pw_cutoff, cfg().settings().nprii_rho_core(), rhoc_ri_callback_));
        }

        if (!ps_core_ri_djl_ || ps_core_ri_djl_->qmax() < new_pw_cutoff) {
            ps_core_ri_djl_ =
                std::unique_ptr<Radial_integrals_rho_core_pseudo<true>>(new Radial_integrals_rho_core_pseudo<true>(
                    unit_cell(), new_pw_cutoff, cfg().settings().nprii_rho_core(), rhoc_ri_djl_callback_));
        }

        if (!ps_rho_ri_ || ps_rho_ri_->qmax() < new_pw_cutoff) {
            ps_rho_ri_ = std::unique_ptr<Radial_integrals_rho_pseudo>(
                new Radial_integrals_rho_pseudo(unit_cell(), new_pw_cutoff, 20, ps_rho_ri_callback_));
        }

        if (!vloc_ri_ || vloc_ri_->qmax() < new_pw_cutoff) {
            vloc_ri_ = std::unique_ptr<Radial_integrals_vloc<false>>(new Radial_integrals_vloc<false>(
                unit_cell(), new_pw_cutoff, cfg().settings().nprii_vloc(), vloc_ri_callback_));
        }

        if (!vloc_ri_djl_ || vloc_ri_djl_->qmax() < new_pw_cutoff) {
            vloc_ri_djl_ = std::unique_ptr<Radial_integrals_vloc<true>>(new Radial_integrals_vloc<true>(
                unit_cell(), new_pw_cutoff, cfg().settings().nprii_vloc(), vloc_ri_djl_callback_));
        }

        /* radial integrals with pw_cutoff */
        if (!beta_ri_ || beta_ri_->qmax() < new_gk_cutoff) {
            beta_ri_ = std::unique_ptr<Radial_integrals_beta<false>>(new Radial_integrals_beta<false>(
                unit_cell(), new_gk_cutoff, cfg().settings().nprii_beta(), beta_ri_callback_));
        }

        if (!beta_ri_djl_ || beta_ri_djl_->qmax() < new_gk_cutoff) {
            beta_ri_djl_ = std::unique_ptr<Radial_integrals_beta<true>>(new Radial_integrals_beta<true>(
                unit_cell(), new_gk_cutoff, cfg().settings().nprii_beta(), beta_ri_djl_callback_));
        }

        auto idxr_wf = [&](int iat) -> sirius::experimental::radial_functions_index const& {
            return unit_cell().atom_type(iat).indexr_wfs();
        };

        auto ps_wf = [&](int iat, int i) -> Spline<double> const& {
            return unit_cell().atom_type(iat).ps_atomic_wf(i).f;
        };

        if (!ps_atomic_wf_ri_ || ps_atomic_wf_ri_->qmax() < new_gk_cutoff) {
            ps_atomic_wf_ri_ = std::unique_ptr<Radial_integrals_atomic_wf<false>>(new Radial_integrals_atomic_wf<false>(
                unit_cell(), new_gk_cutoff, 20, idxr_wf, ps_wf, ps_atomic_wf_ri_callback_));
        }

        if (!ps_atomic_wf_ri_djl_ || ps_atomic_wf_ri_djl_->qmax() < new_gk_cutoff) {
            ps_atomic_wf_ri_djl_ = std::unique_ptr<Radial_integrals_atomic_wf<true>>(
                new Radial_integrals_atomic_wf<true>(unit_cell(), new_gk_cutoff, 20, idxr_wf, ps_wf, ps_atomic_wf_ri_djl_callback_));
        }

        /* update augmentation operator */
        sddk::memory_pool* mp{nullptr};
        sddk::memory_pool* mpd{nullptr};
        switch (this->processing_unit()) {
            case sddk::device_t::CPU: {
                mp = &get_memory_pool(sddk::memory_t::host);
                break;
            }
            case sddk::device_t::GPU: {
                mp  = &get_memory_pool(sddk::memory_t::host_pinned);
                mpd = &get_memory_pool(sddk::memory_t::device);
                break;
            }
        }
        for (int iat = 0; iat < unit_cell().num_atom_types(); iat++) {
            if (unit_cell().atom_type(iat).augment() && unit_cell().atom_type(iat).num_atoms() > 0) {
                augmentation_op_[iat] = std::make_unique<Augmentation_operator>(unit_cell().atom_type(iat), gvec());
                augmentation_op_[iat]->generate_pw_coeffs(aug_ri(), gvec_tp_, *mp, mpd);
            } else {
                augmentation_op_[iat] = nullptr;
            }
        }
    }

    if (full_potential()) { // TODO: add corresponging radial integarls of Theta
        init_step_function();
    }

    auto save_config = env::save_config();
    if (save_config.size() && this->comm().rank() == 0) {
        std::string name;
        if (save_config == "all") {
            static int count{0};
            std::stringstream s;
            s << "sirius" << std::setfill('0') << std::setw(6) << count << ".json";
            name = s.str();
            count++;
        } else {
            name = save_config;
        }
        std::ofstream fi(name, std::ofstream::out | std::ofstream::trunc);
        auto conf_dict = this->serialize();
        fi << conf_dict.dump(4);
    }
}

void
Simulation_context::create_storage_file() const
{
    if (comm_.rank() == 0) {
        /* create new hdf5 file */
        sddk::HDF5_tree fout(storage_file_name, sddk::hdf5_access_t::truncate);
        fout.create_node("parameters");
        fout.create_node("effective_potential");
        fout.create_node("effective_magnetic_field");
        fout.create_node("density");
        fout.create_node("magnetization");

        for (int j = 0; j < num_mag_dims(); j++) {
            fout["magnetization"].create_node(j);
            fout["effective_magnetic_field"].create_node(j);
        }

        fout["parameters"].write("num_spins", num_spins());
        fout["parameters"].write("num_mag_dims", num_mag_dims());
        fout["parameters"].write("num_bands", num_bands());

        sddk::mdarray<int, 2> gv(3, gvec().num_gvec());
        for (int ig = 0; ig < gvec().num_gvec(); ig++) {
            auto G = gvec().gvec<sddk::index_domain_t::global>(ig);
            for (int x : {0, 1, 2}) {
                gv(x, ig) = G[x];
            }
        }
        fout["parameters"].write("num_gvec", gvec().num_gvec());
        fout["parameters"].write("gvec", gv);

        fout.create_node("unit_cell");
        fout["unit_cell"].create_node("atoms");
        for (int j = 0; j < unit_cell().num_atoms(); j++) {
            fout["unit_cell"]["atoms"].create_node(j);
            fout["unit_cell"]["atoms"][j].write("mt_basis_size", unit_cell().atom(j).mt_basis_size());
        }
    }
    comm_.barrier();
}

void
Simulation_context::generate_phase_factors(int iat__, sddk::mdarray<std::complex<double>, 2>& phase_factors__) const
{
    PROFILE("sirius::Simulation_context::generate_phase_factors");
    int na = unit_cell().atom_type(iat__).num_atoms();
    switch (processing_unit_) {
        case sddk::device_t::CPU: {
            #pragma omp parallel for
            for (int igloc = 0; igloc < gvec().count(); igloc++) {
                int ig = gvec().offset() + igloc;
                for (int i = 0; i < na; i++) {
                    int ia                    = unit_cell().atom_type(iat__).atom_id(i);
                    phase_factors__(igloc, i) = gvec_phase_factor(ig, ia);
                }
            }
            break;
        }
        case sddk::device_t::GPU: {
#if defined(SIRIUS_GPU)
            generate_phase_factors_gpu(gvec().count(), na, gvec_coord().at(sddk::memory_t::device),
                                       unit_cell().atom_coord(iat__).at(sddk::memory_t::device),
                                       phase_factors__.at(sddk::memory_t::device));
#endif
            break;
        }
    }
}

void
Simulation_context::init_atoms_to_grid_idx(double R__)
{
    PROFILE("sirius::Simulation_context::init_atoms_to_grid_idx");

    auto Rmt = unit_cell().find_mt_radii(1, true);

    double R{0};
    for (auto e : Rmt) {
        R = std::max(e, R);
    }

    //double R = R__;

    atoms_to_grid_idx_.resize(unit_cell().num_atoms());

    r3::vector<double> delta(1.0 / spfft<double>().dim_x(), 1.0 / spfft<double>().dim_y(), 1.0 / spfft<double>().dim_z());

    int z_off = spfft<double>().local_z_offset();
    r3::vector<int> grid_beg(0, 0, z_off);
    r3::vector<int> grid_end(spfft<double>().dim_x(), spfft<double>().dim_y(), z_off + spfft<double>().local_z_length());
    std::vector<r3::vector<double>> verts_cart{{-R, -R, -R}, {R, -R, -R}, {-R, R, -R}, {R, R, -R},
                                             {-R, -R, R},  {R, -R, R},  {-R, R, R},  {R, R, R}};

    auto bounds_box = [&](r3::vector<double> pos) {
        std::vector<r3::vector<double>> verts;

        /* pos is a position of atom */
        for (auto v : verts_cart) {
            verts.push_back(pos + unit_cell().get_fractional_coordinates(v));
        }

        std::pair<r3::vector<int>, r3::vector<int>> bounds_ind;

        for (int x : {0, 1, 2}) {
            std::sort(verts.begin(), verts.end(),
                      [x](r3::vector<double>& a, r3::vector<double>& b) { return a[x] < b[x]; });
            bounds_ind.first[x]  = std::max(static_cast<int>(verts[0][x] / delta[x]) - 1, grid_beg[x]);
            bounds_ind.second[x] = std::min(static_cast<int>(verts[5][x] / delta[x]) + 1, grid_end[x]);
        }

        return bounds_ind;
    };

    #pragma omp parallel for
    for (int ia = 0; ia < unit_cell().num_atoms(); ia++) {

        std::vector<std::pair<int, double>> atom_to_ind_map;

        for (int t0 = -1; t0 <= 1; t0++) {
            for (int t1 = -1; t1 <= 1; t1++) {
                for (int t2 = -1; t2 <= 1; t2++) {
                    auto pos = unit_cell().atom(ia).position() + r3::vector<double>(t0, t1, t2);

                    /* find the small box around this atom */
                    auto box = bounds_box(pos);

                    for (int j0 = box.first[0]; j0 < box.second[0]; j0++) {
                        for (int j1 = box.first[1]; j1 < box.second[1]; j1++) {
                            for (int j2 = box.first[2]; j2 < box.second[2]; j2++) {
                                auto v = pos - r3::vector<double>(delta[0] * j0, delta[1] * j1, delta[2] * j2);
                                auto r = unit_cell().get_cartesian_coordinates(v).length();
                                if (r < Rmt[unit_cell().atom(ia).type_id()]) {
                                    auto ir = fft_grid_.index_by_coord(j0, j1, j2 - z_off);
                                    atom_to_ind_map.push_back({ir, r});
                                }
                            }
                        }
                    }
                }
            }
        }

        atoms_to_grid_idx_[ia] = std::move(atom_to_ind_map);
    }
}

void
Simulation_context::init_step_function()
{
    auto v = make_periodic_function<sddk::index_domain_t::global>([&](int iat, double g) {
        auto R = unit_cell().atom_type(iat).mt_radius();
        return unit_step_function_form_factors(R, g);
    });

    theta_    = sddk::mdarray<double, 1>(spfft<double>().local_slice_size());
    theta_pw_ = sddk::mdarray<std::complex<double>, 1>(gvec().num_gvec());

    try {
        for (int ig = 0; ig < gvec().num_gvec(); ig++) {
            theta_pw_[ig] = -v[ig];
        }
        theta_pw_[0] += 1.0;

<<<<<<< HEAD
        std::vector<std::complex<double>> ftmp(gvec_fft().gvec_count_fft());
=======
        std::vector<std::complex<double>> ftmp(gvec_fft().count());
>>>>>>> 81e70449
        this->gvec_fft().scatter_pw_global(&theta_pw_[0], &ftmp[0]);
        spfft<double>().backward(reinterpret_cast<double const*>(ftmp.data()), SPFFT_PU_HOST);
        double* theta_ptr = spfft<double>().local_slice_size() == 0 ? nullptr : &theta_[0];
        fft::spfft_output(spfft<double>(), theta_ptr);
    } catch (...) {
        std::stringstream s;
        s << "fft_grid = " << fft_grid_[0] << " " << fft_grid_[1] << " " << fft_grid_[2] << std::endl
          << "spfft<double>().local_slice_size() = " << spfft<double>().local_slice_size() << std::endl
          << "gvec_fft().count() = " << gvec_fft().count();
        RTE_THROW(s);
    }

    double vit{0};
    for (int i = 0; i < spfft<double>().local_slice_size(); i++) {
        vit += theta_[i];
    }
    vit *= (unit_cell().omega() / fft_grid().num_points());
    mpi::Communicator(spfft<double>().communicator()).allreduce(&vit, 1);

    if (std::abs(vit - unit_cell().volume_it()) > 1e-10) {
        std::stringstream s;
        s << "step function gives a wrong volume for IT region" << std::endl
          << "  difference with exact value : " << std::abs(vit - unit_cell().volume_it());
        if (comm().rank() == 0) {
            WARNING(s);
        }
    }
    if (cfg().control().print_checksum()) {
        auto z1 = theta_pw_.checksum();
        auto d1 = theta_.checksum();
<<<<<<< HEAD
        sddk::Communicator(spfft<double>().communicator()).allreduce(&d1, 1);
=======
        mpi::Communicator(spfft<double>().communicator()).allreduce(&d1, 1);
>>>>>>> 81e70449
        utils::print_checksum("theta", d1, this->out());
        utils::print_checksum("theta_pw", z1, this->out());
    }
}

void
Simulation_context::init_comm()
{
    PROFILE("sirius::Simulation_context::init_comm");

    /* check MPI grid dimensions and set a default grid if needed */
    if (!cfg().control().mpi_grid_dims().size()) {
        mpi_grid_dims({1, 1});
    }
    if (cfg().control().mpi_grid_dims().size() != 2) {
        RTE_THROW("wrong MPI grid");
    }

    int npr = cfg().control().mpi_grid_dims()[0];
    int npc = cfg().control().mpi_grid_dims()[1];
    int npb = npr * npc;
    if (npb <= 0) {
        std::stringstream s;
        s << "wrong mpi grid dimensions : " << npr << " " << npc;
        RTE_THROW(s);
    }
    int npk = comm_.size() / npb;
    if (npk * npb != comm_.size()) {
        std::stringstream s;
        s << "Can't divide " << comm_.size() << " ranks into groups of size " << npb;
        RTE_THROW(s);
    }

    /* create k- and band- communicators */
    if (comm_k_.is_null() && comm_band_.is_null()) {
        comm_band_ = comm_.split(comm_.rank() / npb);
        comm_k_    = comm_.split(comm_.rank() % npb);
    }

    /* setup MPI grid */
    mpi_grid_ = std::make_unique<mpi::Grid>(std::vector<int>({npr, npc}), comm_band_);

    /* here we know the number of ranks for band parallelization */

    /* if we have multiple ranks per node and band parallelization, switch to parallel FFT for coarse mesh */
    if ((npr == npb) || (mpi::num_ranks_per_node() > acc::num_devices() && comm_band().size() > 1)) {
        cfg().control().fft_mode("parallel");
    }

    /* create communicator, orthogonal to comm_fft_coarse */
    comm_ortho_fft_coarse_ = comm().split(comm_fft_coarse().rank());

    /* create communicator, orthogonal to comm_fft_coarse within a band communicator */
    comm_band_ortho_fft_coarse_ = comm_band().split(comm_fft_coarse().rank());
}
} // namespace sirius<|MERGE_RESOLUTION|>--- conflicted
+++ resolved
@@ -1450,11 +1450,7 @@
         }
         theta_pw_[0] += 1.0;
 
-<<<<<<< HEAD
-        std::vector<std::complex<double>> ftmp(gvec_fft().gvec_count_fft());
-=======
         std::vector<std::complex<double>> ftmp(gvec_fft().count());
->>>>>>> 81e70449
         this->gvec_fft().scatter_pw_global(&theta_pw_[0], &ftmp[0]);
         spfft<double>().backward(reinterpret_cast<double const*>(ftmp.data()), SPFFT_PU_HOST);
         double* theta_ptr = spfft<double>().local_slice_size() == 0 ? nullptr : &theta_[0];
@@ -1485,11 +1481,7 @@
     if (cfg().control().print_checksum()) {
         auto z1 = theta_pw_.checksum();
         auto d1 = theta_.checksum();
-<<<<<<< HEAD
-        sddk::Communicator(spfft<double>().communicator()).allreduce(&d1, 1);
-=======
         mpi::Communicator(spfft<double>().communicator()).allreduce(&d1, 1);
->>>>>>> 81e70449
         utils::print_checksum("theta", d1, this->out());
         utils::print_checksum("theta_pw", z1, this->out());
     }
