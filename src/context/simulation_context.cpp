--- conflicted
+++ resolved
@@ -331,7 +331,6 @@
         RTE_THROW("Simulation parameters are already initialized.");
     }
 
-<<<<<<< HEAD
     /* setup the output stream */
     if (this->comm().rank() == 0) {
         output_stream_ = &std::cout;
@@ -339,10 +338,7 @@
         output_stream_ = &utils::null_stream__;
     }
 
-    auto verb_lvl = utils::get_env<int>("SIRIUS_VERBOSITY");
-=======
     auto verb_lvl = env::get_value_ptr<int>("SIRIUS_VERBOSITY");
->>>>>>> 139e2e36
     if (verb_lvl) {
         this->verbosity(*verb_lvl);
     }
