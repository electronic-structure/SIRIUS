// Copyright (c) 2013-2019 Anton Kozhevnikov, Thomas Schulthess
// All rights reserved.
//
// Redistribution and use in source and binary forms, with or without modification, are permitted provided that
// the following conditions are met:
//
// 1. Redistributions of source code must retain the above copyright notice, this list of conditions and the
//    following disclaimer.
// 2. Redistributions in binary form must reproduce the above copyright notice, this list of conditions
//    and the following disclaimer in the documentation and/or other materials provided with the distribution.
//
// THIS SOFTWARE IS PROVIDED BY THE COPYRIGHT HOLDERS AND CONTRIBUTORS "AS IS" AND ANY EXPRESS OR IMPLIED
// WARRANTIES, INCLUDING, BUT NOT LIMITED TO, THE IMPLIED WARRANTIES OF MERCHANTABILITY AND FITNESS FOR A
// PARTICULAR PURPOSE ARE DISCLAIMED. IN NO EVENT SHALL THE COPYRIGHT HOLDER OR CONTRIBUTORS BE LIABLE FOR
// ANY DIRECT, INDIRECT, INCIDENTAL, SPECIAL, EXEMPLARY, OR CONSEQUENTIAL DAMAGES (INCLUDING, BUT NOT LIMITED TO,
// PROCUREMENT OF SUBSTITUTE GOODS OR SERVICES; LOSS OF USE, DATA, OR PROFITS; OR BUSINESS INTERRUPTION) HOWEVER
// CAUSED AND ON ANY THEORY OF LIABILITY, WHETHER IN CONTRACT, STRICT LIABILITY, OR TORT (INCLUDING NEGLIGENCE OR
// OTHERWISE) ARISING IN ANY WAY OUT OF THE USE OF THIS SOFTWARE, EVEN IF ADVISED OF THE POSSIBILITY OF SUCH DAMAGE.

/** \file simulation_context.cpp
 *
 *  \brief Implementation of Simulation_context class.
 */

#include <gsl/gsl_sf_bessel.h>
#include "sirius_version.hpp"
#include "simulation_context.hpp"
#include "symmetry/lattice.hpp"
#include "symmetry/crystal_symmetry.hpp"
#include "symmetry/check_gvec.hpp"
#include "utils/profiler.hpp"
#include "utils/env.hpp"
#include "SDDK/omp.hpp"
#include "potential/xc_functional.hpp"
#include "linalg/linalg_spla.hpp"

namespace sirius {

void
print_memory_usage(const char* file__, int line__)
{
    size_t VmRSS, VmHWM;
    utils::get_proc_status(&VmHWM, &VmRSS);

    std::vector<char> str(2048);

    int n = snprintf(&str[0], 2048, "[rank%04i at line %i of file %s]", sddk::Communicator::world().rank(), line__, file__);

    n += snprintf(&str[n], 2048, " VmHWM: %i Mb, VmRSS: %i Mb", static_cast<int>(VmHWM >> 20),
                  static_cast<int>(VmRSS >> 20));

    if (acc::num_devices() > 0) {
        size_t gpu_mem = acc::get_free_mem();
        n += snprintf(&str[n], 2048, ", GPU free memory: %i Mb", static_cast<int>(gpu_mem >> 20));
    }
    std::printf("%s\n", &str[0]);
}

double
unit_step_function_form_factors(double R__, double g__)
{
    if (g__ < 1e-12) {
        return std::pow(R__, 3) / 3.0;
    } else {
        return (std::sin(g__ * R__) - g__ * R__ * std::cos(g__ * R__)) / std::pow(g__, 3);
    }
}

template <>
spfft::Transform& Simulation_context::spfft<double>()
{
    return *spfft_transform_;
}

template <>
spfft::Transform const& Simulation_context::spfft<double>() const
{
    return *spfft_transform_;
}

template <>
spfft::Transform& Simulation_context::spfft_coarse<double>()
{
    return *spfft_transform_coarse_;
}

template <>
spfft::Transform const& Simulation_context::spfft_coarse<double>() const
{
    return *spfft_transform_coarse_;
}

template <>
spfft::Grid& Simulation_context::spfft_grid_coarse<double>()
{
    return *spfft_grid_coarse_;
}

#if defined(USE_FP32)
template <>
spfft::TransformFloat& Simulation_context::spfft<float>()
{
    return *spfft_transform_float_;
}

template <>
spfft::TransformFloat const& Simulation_context::spfft<float>() const
{
    return *spfft_transform_float_;
}

template <>
spfft::TransformFloat& Simulation_context::spfft_coarse<float>()
{
    return *spfft_transform_coarse_float_;
}

template <>
spfft::TransformFloat const& Simulation_context::spfft_coarse<float>() const
{
    return *spfft_transform_coarse_float_;
}

template <>
spfft::GridFloat& Simulation_context::spfft_grid_coarse<float>()
{
    return *spfft_grid_coarse_float_;
}
#endif

void
Simulation_context::init_fft_grid()
{
    if (!(cfg().control().fft_mode() == "serial" || cfg().control().fft_mode() == "parallel")) {
        RTE_THROW("wrong FFT mode");
    }

    auto rlv = unit_cell().reciprocal_lattice_vectors();

    /* create FFT driver for dense mesh (density and potential) */
    auto fft_grid = cfg().settings().fft_grid_size();
    if (fft_grid[0] * fft_grid[1] * fft_grid[2] == 0) {
        fft_grid_ = sddk::get_min_fft_grid(pw_cutoff(), rlv);
        cfg().settings().fft_grid_size(fft_grid_);
    } else {
        /* else create a grid with user-specified dimensions */
        fft_grid_ = sddk::FFT3D_grid(fft_grid);
    }

    /* create FFT grid for coarse mesh */
    fft_coarse_grid_ = sddk::get_min_fft_grid(2 * gk_cutoff(), rlv);
}

sddk::mdarray<double, 3>
Simulation_context::generate_sbessel_mt(int lmax__) const
{
    PROFILE("sirius::Simulation_context::generate_sbessel_mt");

    sddk::mdarray<double, 3> sbessel_mt(lmax__ + 1, gvec().count(), unit_cell().num_atom_types());
    for (int iat = 0; iat < unit_cell().num_atom_types(); iat++) {
        #pragma omp parallel for schedule(static)
        for (int igloc = 0; igloc < gvec().count(); igloc++) {
            auto gv = gvec().gvec_cart<sddk::index_domain_t::local>(igloc);
            gsl_sf_bessel_jl_array(lmax__, gv.length() * unit_cell().atom_type(iat).mt_radius(),
                                   &sbessel_mt(0, igloc, iat));
        }
    }
    return sbessel_mt;
}

sddk::matrix<double_complex>
Simulation_context::generate_gvec_ylm(int lmax__)
{
    PROFILE("sirius::Simulation_context::generate_gvec_ylm");

    sddk::matrix<double_complex> gvec_ylm(utils::lmmax(lmax__), gvec().count(), sddk::memory_t::host, "gvec_ylm");
    #pragma omp parallel for schedule(static)
    for (int igloc = 0; igloc < gvec().count(); igloc++) {
        auto rtp = SHT::spherical_coordinates(gvec().gvec_cart<sddk::index_domain_t::local>(igloc));
        sf::spherical_harmonics(lmax__, rtp[1], rtp[2], &gvec_ylm(0, igloc));
    }
    return gvec_ylm;
}

sddk::mdarray<double_complex, 2>
Simulation_context::sum_fg_fl_yg(int lmax__, double_complex const* fpw__, sddk::mdarray<double, 3>& fl__,
                                 sddk::matrix<double_complex>& gvec_ylm__)
{
    PROFILE("sirius::Simulation_context::sum_fg_fl_yg");

    int ngv_loc = gvec().count();

    int na_max{0};
    for (int iat = 0; iat < unit_cell().num_atom_types(); iat++) {
        na_max = std::max(na_max, unit_cell().atom_type(iat).num_atoms());
    }

    int lmmax = utils::lmmax(lmax__);
    /* resuling matrix */
    sddk::mdarray<double_complex, 2> flm(lmmax, unit_cell().num_atoms());

    sddk::matrix<double_complex> phase_factors;
    sddk::matrix<double_complex> zm;
    sddk::matrix<double_complex> tmp;

    switch (processing_unit()) {
        case sddk::device_t::CPU: {
            auto& mp      = this->mem_pool(sddk::memory_t::host);
            phase_factors = sddk::matrix<double_complex>(ngv_loc, na_max, mp);
            zm            = sddk::matrix<double_complex>(lmmax, ngv_loc, mp);
            tmp           = sddk::matrix<double_complex>(lmmax, na_max, mp);
            break;
        }
        case sddk::device_t::GPU: {
            auto& mp      = this->mem_pool(sddk::memory_t::host);
            auto& mpd     = this->mem_pool(sddk::memory_t::device);
            phase_factors = sddk::matrix<double_complex>(nullptr, ngv_loc, na_max);
            phase_factors.allocate(mpd);
            zm = sddk::matrix<double_complex>(lmmax, ngv_loc, mp);
            zm.allocate(mpd);
            tmp = sddk::matrix<double_complex>(lmmax, na_max, mp);
            tmp.allocate(mpd);
            break;
        }
    }

    std::vector<double_complex> zil(lmax__ + 1);
    for (int l = 0; l <= lmax__; l++) {
        zil[l] = std::pow(double_complex(0, 1), l);
    }

    for (int iat = 0; iat < unit_cell().num_atom_types(); iat++) {
        int na = unit_cell().atom_type(iat).num_atoms();
        generate_phase_factors(iat, phase_factors);
        PROFILE_START("sirius::Simulation_context::sum_fg_fl_yg|zm");
        #pragma omp parallel for schedule(static)
        for (int igloc = 0; igloc < ngv_loc; igloc++) {
            for (int l = 0, lm = 0; l <= lmax__; l++) {
                double_complex z = fourpi * fl__(l, igloc, iat) * zil[l] * fpw__[igloc];
                for (int m = -l; m <= l; m++, lm++) {
                    zm(lm, igloc) = z * std::conj(gvec_ylm__(lm, igloc));
                }
            }
        }
        PROFILE_STOP("sirius::Simulation_context::sum_fg_fl_yg|zm");
        PROFILE_START("sirius::Simulation_context::sum_fg_fl_yg|mul");
        switch (processing_unit()) {
            case sddk::device_t::CPU: {
                sddk::linalg(sddk::linalg_t::blas)
                    .gemm('N', 'N', lmmax, na, ngv_loc, &sddk::linalg_const<double_complex>::one(), zm.at(sddk::memory_t::host),
                          zm.ld(), phase_factors.at(sddk::memory_t::host), phase_factors.ld(),
                          &sddk::linalg_const<double_complex>::zero(), tmp.at(sddk::memory_t::host), tmp.ld());
                break;
            }
            case sddk::device_t::GPU: {
                zm.copy_to(sddk::memory_t::device);
                sddk::linalg(sddk::linalg_t::gpublas)
                    .gemm('N', 'N', lmmax, na, ngv_loc, &sddk::linalg_const<double_complex>::one(), zm.at(sddk::memory_t::device),
                          zm.ld(), phase_factors.at(sddk::memory_t::device), phase_factors.ld(),
                          &sddk::linalg_const<double_complex>::zero(), tmp.at(sddk::memory_t::device), tmp.ld());
                tmp.copy_to(sddk::memory_t::host);
                break;
            }
        }
        PROFILE_STOP("sirius::Simulation_context::sum_fg_fl_yg|mul");

        for (int i = 0; i < na; i++) {
            int ia = unit_cell().atom_type(iat).atom_id(i);
            std::copy(&tmp(0, i), &tmp(0, i) + lmmax, &flm(0, ia));
        }
    }

    comm().allreduce(&flm(0, 0), (int)flm.size());

    return flm;
}

double
Simulation_context::ewald_lambda() const
{
    /* alpha = 1 / (2*sigma^2), selecting alpha here for better convergence */
    double lambda{1};
    double gmax = pw_cutoff();
    double upper_bound{0};
    double charge = unit_cell().num_electrons();

    /* iterate to find lambda */
    do {
        lambda += 0.1;
        upper_bound =
            charge * charge * std::sqrt(2.0 * lambda / twopi) * std::erfc(gmax * std::sqrt(1.0 / (4.0 * lambda)));
    } while (upper_bound < 1e-8);

    if (lambda < 1.5 && comm().rank() == 0) {
        std::stringstream s;
        s << "ewald_lambda(): pw_cutoff is too small";
        WARNING(s);
    }
    return lambda;
}

sddk::splindex<sddk::splindex_t::block>
Simulation_context::split_gvec_local() const
{
    /* local number of G-vectors for this MPI rank */
    int ngv_loc = gvec().count();
    /* estimate number of G-vectors in a block */
    int ld{-1};
    for (int iat = 0; iat < unit_cell().num_atom_types(); iat++) {
        int nat = unit_cell().atom_type(iat).num_atoms();
        int nbf = unit_cell().atom_type(iat).mt_basis_size();

        ld = std::max(ld, std::max(nbf * (nbf + 1) / 2, nat));
    }
    /* limit the size of relevant array to ~1Gb */
    int ngv_b = (1 << 30) / sizeof(double_complex) / ld;
    ngv_b     = std::max(1, std::min(ngv_loc, ngv_b));
    /* number of blocks of G-vectors */
    int nb = ngv_loc / ngv_b;
    /* split local number of G-vectors between blocks */
    return sddk::splindex<sddk::splindex_t::block>(ngv_loc, nb, 0);
}

void
Simulation_context::initialize()
{
    PROFILE("sirius::Simulation_context::initialize");

    /* can't initialize twice */
    if (initialized_) {
        RTE_THROW("Simulation parameters are already initialized.");
    }

    /* setup the output stream */
    if (this->comm().rank() == 0) {
        output_stream_ = &std::cout;
    } else {
        output_stream_ = &utils::null_stream__;
    }

    auto verb_lvl = utils::get_env<int>("SIRIUS_VERBOSITY");
    if (verb_lvl) {
        this->verbosity(*verb_lvl);
    }

    electronic_structure_method(cfg().parameters().electronic_structure_method());
    core_relativity(cfg().parameters().core_relativity());
    valence_relativity(cfg().parameters().valence_relativity());

    /* can't run fp-lapw with Gamma point trick */
    if (full_potential()) {
        gamma_point(false);
    }

    /* Gamma-point calculation and non-collinear magnetism are not compatible */
    if (num_mag_dims() == 3) {
        gamma_point(false);
    }

    /* set processing unit type */
    processing_unit(cfg().control().processing_unit());

    /* check if we can use a GPU device */
    if (processing_unit() == sddk::device_t::GPU) {
#if !defined(SIRIUS_GPU)
        RTE_THROW("not compiled with GPU support!");
#endif
    }

    /* initialize MPI communicators */
    init_comm();

    //auto print_mpi_layout = utils::get_env<int>("SIRIUS_PRINT_MPI_LAYOUT");

<<<<<<< HEAD
    //if (verbosity() >= 3 || (print_mpi_layout && *print_mpi_layout)) {
    //    pstdout pout(comm());
    //    if (comm().rank() == 0) {
    //        pout.printf("MPI rank placement\n");
    //        pout.printf("------------------\n");
    //    }
    //    auto name = sddk::Communicator::processor_name();
    //    pout.printf("rank: %3i, comm_band_rank: %3i, comm_k_rank: %3i, hostname: %s, mpi processor name: %s\n",
    //                comm().rank(), comm_band().rank(), comm_k().rank(), utils::hostname().c_str(), name.c_str());
    //}
=======
    if (verbosity() >= 3 || (print_mpi_layout && *print_mpi_layout)) {
        sddk::pstdout pout(comm());
        if (comm().rank() == 0) {
            pout.printf("MPI rank placement\n");
            pout.printf("------------------\n");
        }
        auto name = sddk::Communicator::processor_name();
        pout.printf("rank: %3i, comm_band_rank: %3i, comm_k_rank: %3i, hostname: %s, mpi processor name: %s\n",
                    comm().rank(), comm_band().rank(), comm_k().rank(), utils::hostname().c_str(), name.c_str());
    }
>>>>>>> e8a16ebd

    switch (processing_unit()) {
        case sddk::device_t::CPU: {
            host_memory_t_ = sddk::memory_t::host;
            break;
        }
        case sddk::device_t::GPU: {
            host_memory_t_ = sddk::memory_t::host_pinned;
            break;
        }
    }

    switch (processing_unit()) {
        case sddk::device_t::CPU: {
            preferred_memory_t_ = sddk::memory_t::host;
            break;
        }
        case sddk::device_t::GPU: {
            if (cfg().control().memory_usage() == "high") {
                preferred_memory_t_ = sddk::memory_t::device;
            }
            if (cfg().control().memory_usage() == "low" || cfg().control().memory_usage() == "medium") {
                preferred_memory_t_ = sddk::memory_t::host_pinned;
            }
            break;
        }
    }

    switch (processing_unit()) {
        case sddk::device_t::CPU: {
            aux_preferred_memory_t_ = sddk::memory_t::host;
            break;
        }
        case sddk::device_t::GPU: {
            if (cfg().control().memory_usage() == "high" || cfg().control().memory_usage() == "medium") {
                aux_preferred_memory_t_ = sddk::memory_t::device;
            }
            if (cfg().control().memory_usage() == "low") {
                aux_preferred_memory_t_ = sddk::memory_t::host_pinned;
            }
            break;
        }
    }

    switch (processing_unit()) {
        case sddk::device_t::CPU: {
            blas_linalg_t_ = sddk::linalg_t::blas;
            break;
        }
        case sddk::device_t::GPU: {
            if (cfg().control().memory_usage() == "high") {
                blas_linalg_t_ = sddk::linalg_t::gpublas;
            }
            if (cfg().control().memory_usage() == "low" || cfg().control().memory_usage() == "medium") {
#if defined(SIRIUS_ROCM)
                blas_linalg_t_ = sddk::linalg_t::gpublas;
#else
                blas_linalg_t_ = sddk::linalg_t::cublasxt;
#endif
            }
            break;
        }
    }

    if (processing_unit() == sddk::device_t::GPU) {
        spla_ctx_.reset(new spla::Context{SPLA_PU_GPU});
        spla_ctx_->set_tile_size_gpu(1688); // limit GPU memory usage to around 500MB
    }
    // share context for blas operations to reduce memory consumption
    splablas::get_handle_ptr() = spla_ctx_;

    /* can't use reduced G-vectors in LAPW code */
    if (full_potential()) {
        cfg().control().reduce_gvec(false);
    }

    if (!cfg().iterative_solver().type().size() || (cfg().iterative_solver().type() == "auto")) {
        if (full_potential()) {
            cfg().iterative_solver().type("exact");
        } else {
            cfg().iterative_solver().type("davidson");
        }
    }
    /* set default values for the G-vector cutoff */
    if (pw_cutoff() <= 0) {
        pw_cutoff(full_potential() ? 12 : 20);
    }

    /* initialize variables related to the unit cell */
    unit_cell().initialize();
    /* save the volume of the initial unit cell */
    omega0_ = unit_cell().omega();
    /* save initial lattice vectors */
    lattice_vectors0_ = unit_cell().lattice_vectors();

    /* check the lattice symmetries */
    if (use_symmetry()) {
        auto lv = matrix3d<double>(unit_cell().lattice_vectors());

        auto lat_sym = find_lat_sym(lv, cfg().control().spglib_tolerance());

        #pragma omp parallel for
        for (int i = 0; i < unit_cell().symmetry().size(); i++) {
            auto& spgR = unit_cell().symmetry()[i].spg_op.R;
            bool found{false};
            for (size_t i = 0; i < lat_sym.size(); i++) {
                auto latR = lat_sym[i];
                found     = true;
                for (int x : {0, 1, 2}) {
                    for (int y : {0, 1, 2}) {
                        found = found && (spgR(x, y) == latR(x, y));
                    }
                }
                if (found) {
                    break;
                }
            }
            if (!found) {
                RTE_THROW("spglib lattice symmetry was not found in the list of SIRIUS generated symmetries");
            }
        }
    }

    /* force global spin-orbit correction flag if one of the species has spin-orbit */
    for (int iat = 0; iat < unit_cell().num_atom_types(); iat++) {
        if (unit_cell().atom_type(iat).spin_orbit_coupling()) {
            this->so_correction(true);
        }
    }

    /* set default values for the G+k-vector cutoff */
    if (full_potential()) {
        /* find the cutoff for G+k vectors (derived from rgkmax (aw_cutoff here) and minimum MT radius) */
        if (aw_cutoff() > 0) {
            gk_cutoff(aw_cutoff() / unit_cell().min_mt_radius());
        }
        if (gk_cutoff() <= 0) {
            gk_cutoff(3);
        }
    } else {
        /* in pseudopotential case */
        if (gk_cutoff() <= 0) {
            gk_cutoff(7);
        }
    }

    /* check the G+k cutoff */
    if (gk_cutoff() * 2 > pw_cutoff()) {
        std::stringstream s;
        s << "G+k cutoff is too large for a given plane-wave cutoff" << std::endl
          << "  pw cutoff : " << pw_cutoff() << std::endl
          << "  doubled G+k cutoff : " << gk_cutoff() * 2;
        RTE_THROW(s);
    }

    if (!full_potential()) {
        lmax_rho(unit_cell().lmax() * 2);
        lmax_pot(unit_cell().lmax() * 2);
        lmax_apw(-1);
    }

    /* initialize FFT grid dimensions */
    init_fft_grid();

    int nbnd = static_cast<int>(unit_cell().num_valence_electrons() / 2.0) +
               std::max(10, static_cast<int>(0.1 * unit_cell().num_valence_electrons()));
    if (full_potential()) {
        /* take 10% of empty non-magnetic states */
        if (num_fv_states() < 0) {
            num_fv_states(nbnd);
        }
        if (num_fv_states() < static_cast<int>(unit_cell().num_valence_electrons() / 2.0)) {
            std::stringstream s;
            s << "not enough first-variational states : " << num_fv_states();
            RTE_THROW(s);
        }
    } else {
        if (num_mag_dims() == 3) {
            nbnd *= 2;
        }
        /* if number of bands was not set by the host code, set it here */
        if (num_bands() < 0) {
            num_bands(nbnd);
        }
    }

    std::string evsn[] = {std_evp_solver_name(), gen_evp_solver_name()};
#if defined(SIRIUS_CUDA)
    bool is_cuda{true};
#else
    bool is_cuda{false};
#endif
#if defined(SIRIUS_MAGMA)
    bool is_magma{true};
#else
    bool is_magma{false};
#endif
#if defined(SIRIUS_SCALAPACK)
    bool is_scalapack{true};
#else
    bool is_scalapack{false};
#endif
#if defined(SIRIUS_ELPA)
    bool is_elpa{true};
#else
    bool is_elpa{false};
#endif

    if (processing_unit() == sddk::device_t::CPU || acc::num_devices() == 0) {
        is_cuda  = false;
        is_magma = false;
    }

    int npr = cfg().control().mpi_grid_dims()[0];
    int npc = cfg().control().mpi_grid_dims()[1];

    /* deduce the default eigen-value solver */
    for (int i : {0, 1}) {
        if (evsn[i] == "auto") {
            /* conditions for sequential diagonalization */
            if (comm_band().size() == 1 || npc == 1 || npr == 1 || !is_scalapack) {
                if (full_potential()) {
                    if (is_magma) {
                        evsn[i] = "magma";
                    } else if (is_cuda) {
                        evsn[i] = "cusolver";
                    } else {
                        evsn[i] = "lapack";
                    }
                } else {
                    if (is_cuda) {
                        evsn[i] = "cusolver";
                    } else if (is_magma && num_bands() > 200) {
                        evsn[i] = "magma";
                    } else {
                        evsn[i] = "lapack";
                    }
                }
            } else {
                if (is_scalapack) {
                    evsn[i] = "scalapack";
                }
                if (is_elpa) {
                    evsn[i] = "elpa1";
                }
            }
        }
    }

    auto pstr = utils::get_env<std::string>("SIRIUS_EV_SOLVER");
    if (pstr) {
        evsn[0] = *pstr;
        evsn[1] = *pstr;
    }

    std_evp_solver_name(evsn[0]);
    gen_evp_solver_name(evsn[1]);

    std_evp_solver_ = Eigensolver_factory(std_evp_solver_name(), &mem_pool(sddk::memory_t::device));
    gen_evp_solver_ = Eigensolver_factory(gen_evp_solver_name(), &mem_pool(sddk::memory_t::device));

    auto& std_solver = std_evp_solver();
    auto& gen_solver = gen_evp_solver();

    if (std_solver.is_parallel() != gen_solver.is_parallel()) {
        RTE_THROW("both solvers must be sequential or parallel");
    }

    /* setup BLACS grid */
    if (std_solver.is_parallel()) {
        blacs_grid_ = std::unique_ptr<sddk::BLACS_grid>(new sddk::BLACS_grid(comm_band(), npr, npc));
    } else {
        blacs_grid_ = std::unique_ptr<sddk::BLACS_grid>(new sddk::BLACS_grid(sddk::Communicator::self(), 1, 1));
    }

    /* setup the cyclic block size */
    if (cyclic_block_size() < 0) {
        double a = std::min(std::log2(double(num_bands()) / blacs_grid_->num_ranks_col()),
                            std::log2(double(num_bands()) / blacs_grid_->num_ranks_row()));
        if (a < 1) {
            cfg().control().cyclic_block_size(2);
        } else {
            cfg().control().cyclic_block_size(
                static_cast<int>(std::min(128.0, std::pow(2.0, static_cast<int>(a))) + 1e-12));
        }
    }

    /* placeholder for augmentation operator for each atom type */
    augmentation_op_.resize(unit_cell().num_atom_types());

    if (this->hubbard_correction()) {
        /* if spin orbit coupling or non collinear magnetisms are activated, then
           we consider the full spherical hubbard correction */
        if (this->so_correction() || this->num_mag_dims() == 3) {
            this->cfg().hubbard().simplified(false);
        }
    }

    if (cfg().parameters().precision_wf() == "fp32" && cfg().parameters().precision_gs() == "fp64") {
        double t = std::numeric_limits<float>::epsilon() * 10;
        auto tol = std::max(cfg().settings().itsol_tol_min(), t);
        cfg().settings().itsol_tol_min(tol);
    }


    /* set the smearing */
    smearing(cfg().parameters().smearing());

    /* create G-vectors on the first call to update() */
    update();

    this->print_memory_usage(__FILE__, __LINE__);

    if (verbosity() >= 1 && comm().rank() == 0) {
        print_info(this->out());
    }

    auto pcs = utils::get_env<int>("SIRIUS_PRINT_CHECKSUM");
    if (pcs && *pcs) {
        this->cfg().control().print_checksum(true);
    }

    initialized_ = true;
    cfg().lock();
}

void
Simulation_context::print_info(std::ostream& out__) const
{
    {
        rte::rte_ostream os(out__, "info");
        tm const* ptm = localtime(&start_time_.tv_sec);
        char buf[100];
        strftime(buf, sizeof(buf), "%a, %e %b %Y %H:%M:%S", ptm);

        os << "SIRIUS version : " << sirius::major_version() << "." << sirius::minor_version()
           << "." << sirius::revision() << std::endl
           << "git hash       : " << sirius::git_hash() << std::endl
           << "git branch     : " << sirius::git_branchname() << std::endl
           << "build time     : " << sirius::build_date() << std::endl
           << "start time     : " << std::string(buf) << std::endl
           << std::endl
           << "number of MPI ranks           : " << this->comm().size() << std::endl;
        if (mpi_grid_) {
            os << "MPI grid                      :";
            for (int i = 0; i < mpi_grid_->num_dimensions(); i++) {
                os << " " << mpi_grid_->communicator(1 << i).size();
            }
            os << std::endl;
        }
        os << "maximum number of OMP threads : " << omp_get_max_threads() << std::endl
           << "number of MPI ranks per node  : " << num_ranks_per_node() << std::endl
           << "page size (Kb)                : " << (utils::get_page_size() >> 10) << std::endl
           << "number of pages               : " << utils::get_num_pages() << std::endl
           << "available memory (GB)         : " << (utils::get_total_memory() >> 30) << std::endl;
        os << std::endl;
    }
<<<<<<< HEAD
    {
        rte::rte_ostream os(out__, "fft");
        std::string headers[]       = {"FFT context for density and potential", "FFT context for coarse grid"};
        double cutoffs[]            = {pw_cutoff(), 2 * gk_cutoff()};
        Communicator const* comms[] = {&comm_fft(), &comm_fft_coarse()};
        FFT3D_grid fft_grids[]      = {this->fft_grid_, this->fft_coarse_grid_};
        Gvec const* gvecs[]         = {&gvec(), &gvec_coarse()};

        for (int i = 0; i < 2; i++) {
            os << headers[i] << std::endl
               << utils::hbar(37, '=') << std::endl
               << "  comm size                             : " << comms[i]->size() << std::endl
               << "  plane wave cutoff                     : " << cutoffs[i] << std::endl
               << "  grid size                             : " << fft_grids[i][0] << " "
                                                               << fft_grids[i][1] << " "
                                                               << fft_grids[i][2] << "   total : "
                                                               << fft_grids[i].num_points() << std::endl
               << "  grid limits                           : " << fft_grids[i].limits(0).first << " "
                                                               << fft_grids[i].limits(0).second << "   "
                                                               << fft_grids[i].limits(1).first << " "
                                                               << fft_grids[i].limits(1).second << "   "
                                                               << fft_grids[i].limits(2).first << " "
                                                               << fft_grids[i].limits(2).second << std::endl
               << "  number of G-vectors within the cutoff : " << gvecs[i]->num_gvec() << std::endl
               << "  local number of G-vectors             : " << gvecs[i]->count() << std::endl
               << "  number of G-shells                    : " << gvecs[i]->num_shells() << std::endl
               << std::endl;
        }
        os << "number of local G-vector blocks: " << split_gvec_local().num_ranks() << std::endl;
        os << std::endl;
=======
    std::printf("maximum number of OMP threads : %i\n", omp_get_max_threads());
    std::printf("number of MPI ranks per node  : %i\n", sddk::num_ranks_per_node());
    std::printf("page size (Kb)                : %li\n", utils::get_page_size() >> 10);
    std::printf("number of pages               : %li\n", utils::get_num_pages());
    std::printf("available memory (GB)         : %li\n", utils::get_total_memory() >> 30);

    std::string headers[]       = {"FFT context for density and potential", "FFT context for coarse grid"};
    double cutoffs[]            = {pw_cutoff(), 2 * gk_cutoff()};
    sddk::Communicator const* comms[] = {&comm_fft(), &comm_fft_coarse()};
    sddk::FFT3D_grid fft_grids[]      = {this->fft_grid_, this->fft_coarse_grid_};
    sddk::Gvec const* gvecs[]         = {&gvec(), &gvec_coarse()};

    std::printf("\n");
    for (int i = 0; i < 2; i++) {
        std::printf("%s\n", headers[i].c_str());
        std::printf("=====================================\n");
        std::printf("  comm size                             : %i\n", comms[i]->size());
        std::printf("  plane wave cutoff                     : %f\n", cutoffs[i]);
        std::printf("  grid size                             : %i %i %i   total : %i\n", fft_grids[i][0],
                    fft_grids[i][1], fft_grids[i][2], fft_grids[i].num_points());
        std::printf("  grid limits                           : %i %i   %i %i   %i %i\n", fft_grids[i].limits(0).first,
                    fft_grids[i].limits(0).second, fft_grids[i].limits(1).first, fft_grids[i].limits(1).second,
                    fft_grids[i].limits(2).first, fft_grids[i].limits(2).second);
        std::printf("  number of G-vectors within the cutoff : %i\n", gvecs[i]->num_gvec());
        std::printf("  local number of G-vectors             : %i\n", gvecs[i]->count());
        std::printf("  number of G-shells                    : %i\n", gvecs[i]->num_shells());
        std::printf("\n");
>>>>>>> e8a16ebd
    }
    {
        rte::rte_ostream os(out__, "unit cell");
        unit_cell().print_info(os, verbosity());
    }
    {
        rte::rte_ostream os(out__, "sym");
        unit_cell().symmetry().print_info(os, verbosity());
    }
    {
        rte::rte_ostream os(out__, "atom type");
        for (int i = 0; i < unit_cell().num_atom_types(); i++) {
            unit_cell().atom_type(i).print_info(os);
        }
    }
    if (this->cfg().control().print_neighbors()) {
        rte::rte_ostream os(out__, "nghbr");
        unit_cell().print_nearest_neighbours(os);
    }

    {
        rte::rte_ostream os(out__, "info");
        os << "total nuclear charge               : " << unit_cell().total_nuclear_charge() << std::endl
           << "number of core electrons           : " << unit_cell().num_core_electrons() << std::endl
           << "number of valence electrons        : " << unit_cell().num_valence_electrons() << std::endl
           << "total number of electrons          : " << unit_cell().num_electrons() << std::endl
           << "extra charge                       : " << cfg().parameters().extra_charge() << std::endl
           << "total number of aw basis functions : " << unit_cell().mt_aw_basis_size() << std::endl
           << "total number of lo basis functions : " << unit_cell().mt_lo_basis_size() << std::endl
           << "number of first-variational states : " << num_fv_states() << std::endl
           << "number of bands                    : " << num_bands() << std::endl
           << "number of spins                    : " << num_spins() << std::endl
           << "number of magnetic dimensions      : " << num_mag_dims() << std::endl
           << "number of spinor components        : " << num_spinor_comp() << std::endl
           << "number of spinors per band index   : " << num_spinors() << std::endl
           << "lmax_apw                           : " << unit_cell().lmax_apw() << std::endl
           << "lmax_rho                           : " << lmax_rho() << std::endl
           << "lmax_pot                           : " << lmax_pot() << std::endl
           << "lmax_rf                            : " << unit_cell().lmax() << std::endl
           << "smearing type                      : " << cfg().parameters().smearing().c_str() << std::endl
           << "smearing width                     : " << smearing_width() << std::endl
           << "cyclic block size                  : " << cyclic_block_size() << std::endl
           << "|G+k| cutoff                       : " << gk_cutoff() << std::endl
           << "symmetry                           : " << std::boolalpha << use_symmetry() << std::endl
           << "so_correction                      : " << std::boolalpha << so_correction() << std::endl;

        std::string reln[] = {"valence relativity                 : ", "core relativity                    : "};
        relativity_t relt[] = {valence_relativity_, core_relativity_};
        std::map<relativity_t, std::string> const relm = {
            {relativity_t::none, "none"},
            {relativity_t::koelling_harmon, "Koelling-Harmon"},
            {relativity_t::zora, "zora"},
            {relativity_t::iora, "iora"},
            {relativity_t::dirac, "Dirac"}
        };
        for (int i = 0; i < 2; i++) {
            os << reln[i] << relm.at(relt[i]) << std::endl;
        }

        std::string evsn[] = {"standard eigen-value solver        : ", "generalized eigen-value solver     : "};
        ev_solver_t evst[] = {std_evp_solver().type(), gen_evp_solver().type()};
        std::map<ev_solver_t, std::string> const evsm = {
            {ev_solver_t::lapack, "LAPACK"},
            {ev_solver_t::scalapack, "ScaLAPACK"},
            {ev_solver_t::elpa, "ELPA"},
            {ev_solver_t::magma, "MAGMA"},
            {ev_solver_t::magma_gpu, "MAGMA with GPU pointers"},
            {ev_solver_t::cusolver, "cuSOLVER"}
        };
        for (int i = 0; i < 2; i++) {
            os << evsn[i] << evsm.at(evst[i]) << std::endl;
        }
        os << "processing unit                    : ";
        switch (processing_unit()) {
            case device_t::CPU: {
                os << "CPU" << std::endl;
                break;
            }
            case device_t::GPU: {
                os << "GPU" << std::endl;
                os << "number of devices                  : " << acc::num_devices() << std::endl;
                acc::print_device_info(0, os);
                break;
            }
<<<<<<< HEAD
=======
#endif
            default: {
                std::stringstream s;
                s << "wrong eigen-value solver: " << evsn[i];
                RTE_THROW(s);
            }
        }
    }

    std::printf("processing unit                    : ");
    switch (processing_unit()) {
        case sddk::device_t::CPU: {
            std::printf("CPU\n");
            break;
        }
        case sddk::device_t::GPU: {
            std::printf("GPU\n");
            printf("number of devices                  : %i\n", acc::num_devices());
            acc::print_device_info(0);
            break;
>>>>>>> e8a16ebd
        }
        os << std::endl
           << "iterative solver                   : " << cfg().iterative_solver().type() << std::endl
           << "number of steps                    : " << cfg().iterative_solver().num_steps() << std::endl
           << "subspace size                      : " << cfg().iterative_solver().subspace_size() << std::endl
           << "early restart ratio                : " << cfg().iterative_solver().early_restart() << std::endl
           << "precision_wf                       : " << cfg().parameters().precision_wf() << std::endl
           << "precision_hs                       : " << cfg().parameters().precision_hs() << std::endl
           << "mixer                              : " << cfg().mixer().type() << std::endl
           << "mixing beta                        : " << cfg().mixer().beta() << std::endl
           << "max_history                        : " << cfg().mixer().max_history() << std::endl
           << "use_hartree                        : " << std::boolalpha << cfg().mixer().use_hartree() << std::endl
           << std::endl
           << "spglib version: " << spg_get_major_version() << "." << spg_get_minor_version() << "."
           << spg_get_micro_version() << std::endl;
    }
    {
        unsigned int vmajor, vminor, vmicro;
        H5get_libversion(&vmajor, &vminor, &vmicro);
        std::printf("HDF5 version: %d.%d.%d\n", vmajor, vminor, vmicro);
    }
    {
        int vmajor, vminor, vmicro;
        xc_version(&vmajor, &vminor, &vmicro);
        std::printf("Libxc version: %d.%d.%d\n", vmajor, vminor, vmicro);
    }

    int i{1};
    std::printf("\n");
    std::printf("XC functionals\n");
    std::printf("==============\n");
    for (auto& xc_label : xc_functionals()) {
        XC_functional xc(spfft<double>(), unit_cell().lattice_vectors(), xc_label, num_spins());
#if defined(SIRIUS_USE_VDWXC)
        if (xc.is_vdw()) {
            std::printf("Van der Walls functional\n");
            std::printf("%s\n", xc.refs().c_str());
            continue;
        }
#endif
        std::printf("%i) %s: %s\n", i, xc_label.c_str(), xc.name().c_str());
        std::printf("%s\n", xc.refs().c_str());
        i++;
    }

    if (!full_potential()) {
        std::printf("\n");
        std::printf("memory consumption\n");
        std::printf("==================\n");
        /* volume of the Brillouin zone */
        double v0 = std::pow(twopi, 3) / unit_cell().omega();
        /* volume of the cutoff sphere for wave-functions */
        double v1 = fourpi * std::pow(gk_cutoff(), 3) / 3;
        /* volume of the cutoff sphere for density and potential */
        double v2 = fourpi * std::pow(pw_cutoff(), 3) / 3;
        /* volume of the cutoff sphere for coarse FFT grid */
        double v3 = fourpi * std::pow(2 * gk_cutoff(), 3) / 3;
        /* approximate number of G+k vectors */
        auto ngk = static_cast<size_t>(v1 / v0);
        if (gamma_point()) {
            ngk /= 2;
        }
        /* approximate number of G vectors */
        auto ng = static_cast<size_t>(v2 / v0);
        if (cfg().control().reduce_gvec()) {
            ng /= 2;
        }
        /* approximate number of coarse G vectors */
        auto ngc = static_cast<size_t>(v3 / v0);
        if (cfg().control().reduce_gvec()) {
            ngc /= 2;
        }
        std::printf("approximate number of G+k vectors        : %li\n", ngk);
        std::printf("approximate number of G vectors          : %li\n", ng);
        std::printf("approximate number of coarse G vectors   : %li\n", ngc);
        size_t wf_size = ngk * num_bands() * num_spins() * 16;
        std::printf("approximate size of wave-functions for each k-point: %i Mb, %i Mb/rank\n",
                    static_cast<int>(wf_size >> 20), static_cast<int>((wf_size / comm_band().size()) >> 20));

        /* number of simultaneously treated spin components */
        int num_sc = (num_mag_dims() == 3) ? 2 : 1;
        /* number of auxiliary basis functions */
        int num_phi = cfg().iterative_solver().subspace_size() * num_bands();
        /* memory consumption for Davidson:
           - wave-functions psi (num_bands x num_spin)
           - Hpsi and Spsi (num_bands * num_sc)
           - auxiliary basis phi (num_bands x num_sc) and also Hphi and Sphi of the same size
           - residuals (num_bands * num_sc)
           - beta-projectors (estimated as num_bands)

           Each wave-function is of size ngk

           TODO: add estimation of subspace matrix size (H_{ij} and S_{ij})
        */
        size_t tot_size = (num_bands() * num_spins() + 2 * num_bands() * num_sc + 3 * num_phi * num_sc +
                           num_bands() * num_sc + num_bands()) *
                          ngk * sizeof(double_complex);
        std::printf("approximate memory consumption of Davidson solver: %i Mb/rank\n",
                    static_cast<int>((tot_size / comm_band().size()) >> 20));

        if (unit_cell().augment()) {
            /* approximate size of local fraction of G vectors */
            size_t ngloc = std::max(static_cast<size_t>(1), ng / comm().size());
            /* upper limit of packed {xi,xi'} bete-projectors index */
            int nb = unit_cell().max_mt_basis_size() * (unit_cell().max_mt_basis_size() + 1) / 2;
            /* size of augmentation operator;
               factor 2 is needed for the estimation of GPU memory, as augmentation operator for two atom types
               will be stored on GPU and computation will be overlapped with transfer of the  next augmentation
               operator */
            // TODO: optimize generated_rho_aug() for less memory consumption
            size_t size_aug = nb * ngloc * sizeof(double_complex);
            if (unit_cell().num_atom_types() > 1) {
                size_aug *= 2;
            }

            /* and two more arrays will be allocated in generate_rho_aug() with 1Gb maximum size each */
            size_t size1 = nb * ngloc * sizeof(double_complex);
            size1        = std::min(size1, static_cast<size_t>(1 << 30));

            int max_atoms{0};
            for (int iat = 0; iat < unit_cell().num_atom_types(); iat++) {
                max_atoms = std::max(max_atoms, unit_cell().atom_type(iat).num_atoms());
            }
            size_t size2 = max_atoms * ngloc * sizeof(double_complex);
            size2        = std::min(size2, static_cast<size_t>(1 << 30));

            size_aug += (size1 + size2);
            std::printf("approximate memory consumption of charge density augmentation: %i Mb/rank\n",
                        static_cast<int>(size_aug >> 20));
        }
        /* FFT buffers of fine and coarse meshes */
        size_t size_fft = spfft<double>().local_slice_size() + spfft_coarse<double>().local_slice_size();
        size_fft *= sizeof(double);
        if (!gamma_point()) {
            size_fft *= 2;
        }
        std::printf("approximate memory consumption of FFT transforms: %i Mb/rank\n", static_cast<int>(size_fft >> 20));
    }
}

/** The update of the lattice vectors or atomic positions has an impact on many quantities which have to be
    recomputed in the correct order. First, the unit cell is updated and the new reciprocal lattice vectors
    are obtained. Then the G-vectors are computed (if this is the first call to update()) or recomputed with a
    new reciprocal lattice, but without rebuilding a new list. On the first call the spfft objects are created
    after G-vectors. */
void
Simulation_context::update()
{
    PROFILE("sirius::Simulation_context::update");

    /* update unit cell (reciprocal lattice, etc.) */
    unit_cell().update();

    /* get new reciprocal vector */
    auto rlv = unit_cell().reciprocal_lattice_vectors();

    auto spfft_pu = this->processing_unit() == sddk::device_t::CPU ? SPFFT_PU_HOST : SPFFT_PU_GPU;

    /* create a list of G-vectors for corase FFT grid; this is done only once,
       the next time only reciprocal lattice of the G-vectors is updated */
    if (!gvec_coarse_) {
        /* create list of coarse G-vectors */
        gvec_coarse_ = std::make_unique<sddk::Gvec>(rlv, 2 * gk_cutoff(), comm(), cfg().control().reduce_gvec());
        /* create FFT friendly partiton */
        gvec_coarse_partition_ = std::make_unique<sddk::Gvec_partition>(*gvec_coarse_, comm_fft_coarse(),
                comm_ortho_fft_coarse());

        auto spl_z = split_fft_z(fft_coarse_grid_[2], comm_fft_coarse());

        /* create spfft buffer for coarse transform */
        spfft_grid_coarse_ = std::unique_ptr<spfft::Grid>(new spfft::Grid(
            fft_coarse_grid_[0], fft_coarse_grid_[1], fft_coarse_grid_[2], gvec_coarse_partition_->zcol_count_fft(),
            spl_z.local_size(), spfft_pu, -1, comm_fft_coarse().mpi_comm(), SPFFT_EXCH_DEFAULT));
#ifdef USE_FP32
        spfft_grid_coarse_float_ = std::unique_ptr<spfft::GridFloat>(new spfft::GridFloat(
            fft_coarse_grid_[0], fft_coarse_grid_[1], fft_coarse_grid_[2], gvec_coarse_partition_->zcol_count_fft(),
            spl_z.local_size(), spfft_pu, -1, comm_fft_coarse().mpi_comm(), SPFFT_EXCH_DEFAULT));
#endif
        /* create spfft transformations */
        const auto fft_type_coarse = gvec_coarse().reduced() ? SPFFT_TRANS_R2C : SPFFT_TRANS_C2C;

        auto const& gv = gvec_coarse_partition_->gvec_array();

        /* create actual transform object */
        spfft_transform_coarse_.reset(new spfft::Transform(spfft_grid_coarse_->create_transform(
            spfft_pu, fft_type_coarse, fft_coarse_grid_[0], fft_coarse_grid_[1], fft_coarse_grid_[2],
            spl_z.local_size(), gvec_coarse_partition_->gvec_count_fft(), SPFFT_INDEX_TRIPLETS,
            gv.at(sddk::memory_t::host))));
#ifdef USE_FP32
        spfft_transform_coarse_float_.reset(new spfft::TransformFloat(spfft_grid_coarse_float_->create_transform(
            spfft_pu, fft_type_coarse, fft_coarse_grid_[0], fft_coarse_grid_[1], fft_coarse_grid_[2],
            spl_z.local_size(), gvec_coarse_partition_->gvec_count_fft(), SPFFT_INDEX_TRIPLETS,
            gv.at(sddk::memory_t::host))));
#endif
    } else {
        gvec_coarse_->lattice_vectors(rlv);
    }

    /* create a list of G-vectors for dense FFT grid; G-vectors are divided between all available MPI ranks.*/
    if (!gvec_) {
        gvec_           = std::make_unique<sddk::Gvec>(pw_cutoff(), *gvec_coarse_);
        gvec_partition_ = std::make_unique<sddk::Gvec_partition>(*gvec_, comm_fft(), comm_ortho_fft());

        auto spl_z = split_fft_z(fft_grid_[2], comm_fft());

        /* create spfft buffer for fine-grained transform */
        spfft_grid_ = std::unique_ptr<spfft::Grid>(
            new spfft::Grid(fft_grid_[0], fft_grid_[1], fft_grid_[2],
                            gvec_partition_->zcol_count_fft(), spl_z.local_size(), spfft_pu, -1,
                            comm_fft().mpi_comm(), SPFFT_EXCH_DEFAULT));
#if defined(USE_FP32)
        spfft_grid_float_ = std::unique_ptr<spfft::GridFloat>(
            new spfft::GridFloat(fft_grid_[0], fft_grid_[1], fft_grid_[2], gvec_partition_->zcol_count_fft(),
                                 spl_z.local_size(), spfft_pu, -1, comm_fft().mpi_comm(), SPFFT_EXCH_DEFAULT));
#endif
        const auto fft_type = gvec().reduced() ? SPFFT_TRANS_R2C : SPFFT_TRANS_C2C;

        auto const& gv = gvec_partition_->gvec_array();

        spfft_transform_.reset(new spfft::Transform(spfft_grid_->create_transform(
            spfft_pu, fft_type, fft_grid_[0], fft_grid_[1], fft_grid_[2],
            spl_z.local_size(), gvec_partition_->gvec_count_fft(), SPFFT_INDEX_TRIPLETS, gv.at(sddk::memory_t::host))));
#if defined(USE_FP32)
        spfft_transform_float_.reset(new spfft::TransformFloat(spfft_grid_float_->create_transform(
            spfft_pu, fft_type, fft_grid_[0], fft_grid_[1], fft_grid_[2], spl_z.local_size(),
            gvec_partition_->gvec_count_fft(), SPFFT_INDEX_TRIPLETS, gv.at(sddk::memory_t::host))));
#endif

        /* copy G-vectors to GPU; this is done once because Miller indices of G-vectors
           do not change during the execution */
        switch (this->processing_unit()) {
            case sddk::device_t::CPU: {
                break;
            }
            case sddk::device_t::GPU: {
                gvec_coord_ = sddk::mdarray<int, 2>(gvec().count(), 3, sddk::memory_t::host, "gvec_coord_");
                #pragma omp parallel for schedule(static)
                for (int igloc = 0; igloc < gvec().count(); igloc++) {
                    auto G = gvec().gvec<sddk::index_domain_t::local>(igloc);
                    for (int x : {0, 1, 2}) {
                        gvec_coord_(igloc, x) = G[x];
                    }
                }
                gvec_coord_.allocate(sddk::memory_t::device).copy_to(sddk::memory_t::device);
                break;
            }
        }
    } else {
        gvec_->lattice_vectors(rlv);
    }

    /* After each update of the lattice vectors we might get a different set of G-vector shells.
     * Always update the mapping between the canonical FFT distribution and "local G-shells"
     * distribution which is used in symmetriezation of lattice periodic functions. */
    remap_gvec_ = std::make_unique<sddk::Gvec_shells>(gvec());

    /* check symmetry of G-vectors */
    if (unit_cell().num_atoms() != 0 && use_symmetry() && cfg().control().verification() >= 1) {
        check_gvec(gvec(), unit_cell().symmetry());
        if (!full_potential()) {
            check_gvec(gvec_coarse(), unit_cell().symmetry());
        }
        check_gvec(*remap_gvec_, unit_cell().symmetry());
    }

    /* check if FFT grid is OK; this check is especially needed if the grid is set as external parameter */
    if (cfg().control().verification() >= 0) {
        #pragma omp parallel for
        for (int igloc = 0; igloc < gvec().count(); igloc++) {
            int ig = gvec().offset() + igloc;

            auto gv = gvec().gvec<sddk::index_domain_t::local>(igloc);
            /* check limits */
            for (int x : {0, 1, 2}) {
                auto limits = fft_grid().limits(x);
                /* check boundaries */
                if (gv[x] < limits.first || gv[x] > limits.second) {
                    std::stringstream s;
                    s << "G-vector is outside of grid limits\n"
                      << "  G: " << gv << ", length: " << gvec().gvec_cart<sddk::index_domain_t::global>(ig).length() << "\n"
                      << "  FFT grid limits: " << fft_grid().limits(0).first << " " << fft_grid().limits(0).second
                      << " " << fft_grid().limits(1).first << " " << fft_grid().limits(1).second << " "
                      << fft_grid().limits(2).first << " " << fft_grid().limits(2).second << "\n"
                      << "  FFT grid is not compatible with G-vector cutoff (" << this->pw_cutoff() << ")";
                    RTE_THROW(s);
                }
            }
        }
    }

    init_atoms_to_grid_idx(cfg().control().rmt_max());

    std::pair<int, int> limits(0, 0);
    for (int x : {0, 1, 2}) {
        limits.first  = std::min(limits.first, fft_grid().limits(x).first);
        limits.second = std::max(limits.second, fft_grid().limits(x).second);
    }

    /* recompute phase factors for atoms */
    phase_factors_ = sddk::mdarray<double_complex, 3>(3, limits, unit_cell().num_atoms(), sddk::memory_t::host, "phase_factors_");
    #pragma omp parallel for
    for (int i = limits.first; i <= limits.second; i++) {
        for (int ia = 0; ia < unit_cell().num_atoms(); ia++) {
            auto pos = unit_cell().atom(ia).position();
            for (int x : {0, 1, 2}) {
                phase_factors_(x, i, ia) = std::exp(double_complex(0.0, twopi * (i * pos[x])));
            }
        }
    }

    /* recompute phase factors for atom types */
    phase_factors_t_ = sddk::mdarray<double_complex, 2>(gvec().count(), unit_cell().num_atom_types());
    #pragma omp parallel for schedule(static)
    for (int igloc = 0; igloc < gvec().count(); igloc++) {
        /* global index of G-vector */
        int ig = gvec().offset() + igloc;
        for (int iat = 0; iat < unit_cell().num_atom_types(); iat++) {
            double_complex z(0, 0);
            for (int ia = 0; ia < unit_cell().atom_type(iat).num_atoms(); ia++) {
                z += gvec_phase_factor(ig, unit_cell().atom_type(iat).atom_id(ia));
            }
            phase_factors_t_(igloc, iat) = z;
        }
    }

    if (use_symmetry()) {
        sym_phase_factors_ = sddk::mdarray<double_complex, 3>(3, limits, unit_cell().symmetry().size());

        #pragma omp parallel for
        for (int i = limits.first; i <= limits.second; i++) {
            for (int isym = 0; isym < unit_cell().symmetry().size(); isym++) {
                auto t = unit_cell().symmetry()[isym].spg_op.t;
                for (int x : {0, 1, 2}) {
                    sym_phase_factors_(x, i, isym) = std::exp(double_complex(0.0, twopi * (i * t[x])));
                }
            }
        }
    }

    /* precompute some G-vector related arrays */
    gvec_tp_ = sddk::mdarray<double, 2>(gvec().count(), 2, sddk::memory_t::host, "gvec_tp_");
    #pragma omp parallel for schedule(static)
    for (int igloc = 0; igloc < gvec().count(); igloc++) {
        auto rtp           = SHT::spherical_coordinates(gvec().gvec_cart<sddk::index_domain_t::local>(igloc));
        gvec_tp_(igloc, 0) = rtp[1];
        gvec_tp_(igloc, 1) = rtp[2];
    }

    switch (this->processing_unit()) {
        case sddk::device_t::CPU: {
            break;
        }
        case sddk::device_t::GPU: {
            gvec_tp_.allocate(sddk::memory_t::device).copy_to(sddk::memory_t::device);
            break;
        }
    }

    /* create or update radial integrals */
    if (!full_potential()) {
        /* find the new maximum length of G-vectors */
        double new_pw_cutoff{this->pw_cutoff()};
        for (int igloc = 0; igloc < gvec().count(); igloc++) {
            new_pw_cutoff = std::max(new_pw_cutoff, gvec().gvec_len<sddk::index_domain_t::local>(igloc));
        }
        gvec().comm().allreduce<double, sddk::mpi_op_t::max>(&new_pw_cutoff, 1);
        /* estimate new G+k-vectors cutoff */
        double new_gk_cutoff = this->gk_cutoff();
        if (new_pw_cutoff > this->pw_cutoff()) {
            new_gk_cutoff += (new_pw_cutoff - this->pw_cutoff());
        }

        /* radial integrals with pw_cutoff */
        if (!aug_ri_ || aug_ri_->qmax() < new_pw_cutoff) {
            aug_ri_ = std::unique_ptr<Radial_integrals_aug<false>>(new Radial_integrals_aug<false>(
                unit_cell(), new_pw_cutoff, cfg().settings().nprii_aug(), aug_ri_callback_));
        }

        if (!aug_ri_djl_ || aug_ri_djl_->qmax() < new_pw_cutoff) {
            aug_ri_djl_ = std::unique_ptr<Radial_integrals_aug<true>>(new Radial_integrals_aug<true>(
                unit_cell(), new_pw_cutoff, cfg().settings().nprii_aug(), aug_ri_djl_callback_));
        }

        if (!ps_core_ri_ || ps_core_ri_->qmax() < new_pw_cutoff) {
            ps_core_ri_ =
                std::unique_ptr<Radial_integrals_rho_core_pseudo<false>>(new Radial_integrals_rho_core_pseudo<false>(
                    unit_cell(), new_pw_cutoff, cfg().settings().nprii_rho_core(), rhoc_ri_callback_));
        }

        if (!ps_core_ri_djl_ || ps_core_ri_djl_->qmax() < new_pw_cutoff) {
            ps_core_ri_djl_ =
                std::unique_ptr<Radial_integrals_rho_core_pseudo<true>>(new Radial_integrals_rho_core_pseudo<true>(
                    unit_cell(), new_pw_cutoff, cfg().settings().nprii_rho_core(), rhoc_ri_djl_callback_));
        }

        if (!ps_rho_ri_ || ps_rho_ri_->qmax() < new_pw_cutoff) {
            ps_rho_ri_ = std::unique_ptr<Radial_integrals_rho_pseudo>(
                new Radial_integrals_rho_pseudo(unit_cell(), new_pw_cutoff, 20, ps_rho_ri_callback_));
        }

        if (!vloc_ri_ || vloc_ri_->qmax() < new_pw_cutoff) {
            vloc_ri_ = std::unique_ptr<Radial_integrals_vloc<false>>(new Radial_integrals_vloc<false>(
                unit_cell(), new_pw_cutoff, cfg().settings().nprii_vloc(), vloc_ri_callback_));
        }

        if (!vloc_ri_djl_ || vloc_ri_djl_->qmax() < new_pw_cutoff) {
            vloc_ri_djl_ = std::unique_ptr<Radial_integrals_vloc<true>>(new Radial_integrals_vloc<true>(
                unit_cell(), new_pw_cutoff, cfg().settings().nprii_vloc(), vloc_ri_djl_callback_));
        }

        /* radial integrals with pw_cutoff */
        if (!beta_ri_ || beta_ri_->qmax() < new_gk_cutoff) {
            beta_ri_ = std::unique_ptr<Radial_integrals_beta<false>>(new Radial_integrals_beta<false>(
                unit_cell(), new_gk_cutoff, cfg().settings().nprii_beta(), beta_ri_callback_));
        }

        if (!beta_ri_djl_ || beta_ri_djl_->qmax() < new_gk_cutoff) {
            beta_ri_djl_ = std::unique_ptr<Radial_integrals_beta<true>>(new Radial_integrals_beta<true>(
                unit_cell(), new_gk_cutoff, cfg().settings().nprii_beta(), beta_ri_djl_callback_));
        }

        auto idxr_wf = [&](int iat) -> sirius::experimental::radial_functions_index const& {
            return unit_cell().atom_type(iat).indexr_wfs();
        };

        auto ps_wf = [&](int iat, int i) -> Spline<double> const& {
            return unit_cell().atom_type(iat).ps_atomic_wf(i).f;
        };

        if (!ps_atomic_wf_ri_ || ps_atomic_wf_ri_->qmax() < new_gk_cutoff) {
            ps_atomic_wf_ri_ = std::unique_ptr<Radial_integrals_atomic_wf<false>>(new Radial_integrals_atomic_wf<false>(
                unit_cell(), new_gk_cutoff, 20, idxr_wf, ps_wf, ps_atomic_wf_ri_callback_));
        }

        if (!ps_atomic_wf_ri_djl_ || ps_atomic_wf_ri_djl_->qmax() < new_gk_cutoff) {
            ps_atomic_wf_ri_djl_ = std::unique_ptr<Radial_integrals_atomic_wf<true>>(
                new Radial_integrals_atomic_wf<true>(unit_cell(), new_gk_cutoff, 20, idxr_wf, ps_wf, ps_atomic_wf_ri_djl_callback_));
        }

        /* update augmentation operator */
        sddk::memory_pool* mp{nullptr};
        sddk::memory_pool* mpd{nullptr};
        switch (this->processing_unit()) {
            case sddk::device_t::CPU: {
                mp = &mem_pool(sddk::memory_t::host);
                break;
            }
            case sddk::device_t::GPU: {
                mp  = &mem_pool(sddk::memory_t::host_pinned);
                mpd = &mem_pool(sddk::memory_t::device);
                break;
            }
        }
        for (int iat = 0; iat < unit_cell().num_atom_types(); iat++) {
            if (unit_cell().atom_type(iat).augment() && unit_cell().atom_type(iat).num_atoms() > 0) {
                augmentation_op_[iat] = std::unique_ptr<Augmentation_operator>(
                    new Augmentation_operator(unit_cell().atom_type(iat), gvec()));
                augmentation_op_[iat]->generate_pw_coeffs(aug_ri(), gvec_tp_, *mp, mpd);
            } else {
                augmentation_op_[iat] = nullptr;
            }
        }
    }

    if (full_potential()) { // TODO: add corresponging radial integarls of Theta
        init_step_function();
    }

    auto save_config = utils::get_env<std::string>("SIRIUS_SAVE_CONFIG");
    if (save_config && this->comm().rank() == 0) {
        std::string name;
        if (*save_config == "all") {
            static int count{0};
            std::stringstream s;
            s << "sirius" << std::setfill('0') << std::setw(6) << count << ".json";
            name = s.str();
            count++;
        } else {
            name = *save_config;
        }
        std::ofstream fi(name, std::ofstream::out | std::ofstream::trunc);
        auto conf_dict = this->serialize();
        fi << conf_dict.dump(4);
    }
}

void
Simulation_context::create_storage_file() const
{
    if (comm_.rank() == 0) {
        /* create new hdf5 file */
        sddk::HDF5_tree fout(storage_file_name, sddk::hdf5_access_t::truncate);
        fout.create_node("parameters");
        fout.create_node("effective_potential");
        fout.create_node("effective_magnetic_field");
        fout.create_node("density");
        fout.create_node("magnetization");

        for (int j = 0; j < num_mag_dims(); j++) {
            fout["magnetization"].create_node(j);
            fout["effective_magnetic_field"].create_node(j);
        }

        fout["parameters"].write("num_spins", num_spins());
        fout["parameters"].write("num_mag_dims", num_mag_dims());
        fout["parameters"].write("num_bands", num_bands());

        sddk::mdarray<int, 2> gv(3, gvec().num_gvec());
        for (int ig = 0; ig < gvec().num_gvec(); ig++) {
            auto G = gvec().gvec<sddk::index_domain_t::global>(ig);
            for (int x : {0, 1, 2}) {
                gv(x, ig) = G[x];
            }
        }
        fout["parameters"].write("num_gvec", gvec().num_gvec());
        fout["parameters"].write("gvec", gv);

        fout.create_node("unit_cell");
        fout["unit_cell"].create_node("atoms");
        for (int j = 0; j < unit_cell().num_atoms(); j++) {
            fout["unit_cell"]["atoms"].create_node(j);
            fout["unit_cell"]["atoms"][j].write("mt_basis_size", unit_cell().atom(j).mt_basis_size());
        }
    }
    comm_.barrier();
}

void
Simulation_context::generate_phase_factors(int iat__, sddk::mdarray<double_complex, 2>& phase_factors__) const
{
    PROFILE("sirius::Simulation_context::generate_phase_factors");
    int na = unit_cell().atom_type(iat__).num_atoms();
    switch (processing_unit_) {
        case sddk::device_t::CPU: {
            #pragma omp parallel for
            for (int igloc = 0; igloc < gvec().count(); igloc++) {
                int ig = gvec().offset() + igloc;
                for (int i = 0; i < na; i++) {
                    int ia                    = unit_cell().atom_type(iat__).atom_id(i);
                    phase_factors__(igloc, i) = gvec_phase_factor(ig, ia);
                }
            }
            break;
        }
        case sddk::device_t::GPU: {
#if defined(SIRIUS_GPU)
            generate_phase_factors_gpu(gvec().count(), na, gvec_coord().at(sddk::memory_t::device),
                                       unit_cell().atom_coord(iat__).at(sddk::memory_t::device),
                                       phase_factors__.at(sddk::memory_t::device));
#endif
            break;
        }
    }
}

void
Simulation_context::print_memory_usage(const char* file__, int line__)
{
    auto pmu = utils::get_env<int>("SIRIUS_PRINT_MEMORY_USAGE");
    if (comm().rank() == 0 && ((cfg().control().print_memory_usage() && verbosity() >= 1) || (pmu && *pmu))) {
        sirius::print_memory_usage(file__, line__);

        std::vector<std::string> labels = {"host"};
        std::vector<sddk::memory_pool*> mp    = {&this->mem_pool(sddk::memory_t::host)};
        int np{1};
        if (processing_unit() == sddk::device_t::GPU) {
            labels.push_back("host pinned");
            labels.push_back("device");
            mp.push_back(&this->mem_pool(sddk::memory_t::host_pinned));
            mp.push_back(&this->mem_pool(sddk::memory_t::device));
            np = 3;
        }
        std::printf("memory pools\n");
        std::printf("------------\n");
        for (int i = 0; i < np; i++) {
            std::printf("%s: total capacity: %li Mb, free: %li Mb, num.blocks: %li, num.pointers: %li\n",
                        labels[i].c_str(), mp[i]->total_size() >> 20, mp[i]->free_size() >> 20, mp[i]->num_blocks(),
                        mp[i]->num_stored_ptr());
        }
    }
}

void
Simulation_context::init_atoms_to_grid_idx(double R__)
{
    PROFILE("sirius::Simulation_context::init_atoms_to_grid_idx");

    auto Rmt = unit_cell().find_mt_radii(1, true);

    double R{0};
    for (auto e : Rmt) {
        R = std::max(e, R);
    }

    //double R = R__;

    atoms_to_grid_idx_.resize(unit_cell().num_atoms());

    vector3d<double> delta(1.0 / spfft<double>().dim_x(), 1.0 / spfft<double>().dim_y(), 1.0 / spfft<double>().dim_z());

    int z_off = spfft<double>().local_z_offset();
    vector3d<int> grid_beg(0, 0, z_off);
    vector3d<int> grid_end(spfft<double>().dim_x(), spfft<double>().dim_y(), z_off + spfft<double>().local_z_length());
    std::vector<vector3d<double>> verts_cart{{-R, -R, -R}, {R, -R, -R}, {-R, R, -R}, {R, R, -R},
                                             {-R, -R, R},  {R, -R, R},  {-R, R, R},  {R, R, R}};

    auto bounds_box = [&](vector3d<double> pos) {
        std::vector<vector3d<double>> verts;

        /* pos is a position of atom */
        for (auto v : verts_cart) {
            verts.push_back(pos + unit_cell().get_fractional_coordinates(v));
        }

        std::pair<vector3d<int>, vector3d<int>> bounds_ind;

        for (int x : {0, 1, 2}) {
            std::sort(verts.begin(), verts.end(),
                      [x](vector3d<double>& a, vector3d<double>& b) { return a[x] < b[x]; });
            bounds_ind.first[x]  = std::max(static_cast<int>(verts[0][x] / delta[x]) - 1, grid_beg[x]);
            bounds_ind.second[x] = std::min(static_cast<int>(verts[5][x] / delta[x]) + 1, grid_end[x]);
        }

        return bounds_ind;
    };

    #pragma omp parallel for
    for (int ia = 0; ia < unit_cell().num_atoms(); ia++) {

        std::vector<std::pair<int, double>> atom_to_ind_map;

        for (int t0 = -1; t0 <= 1; t0++) {
            for (int t1 = -1; t1 <= 1; t1++) {
                for (int t2 = -1; t2 <= 1; t2++) {
                    auto pos = unit_cell().atom(ia).position() + vector3d<double>(t0, t1, t2);

                    /* find the small box around this atom */
                    auto box = bounds_box(pos);

                    for (int j0 = box.first[0]; j0 < box.second[0]; j0++) {
                        for (int j1 = box.first[1]; j1 < box.second[1]; j1++) {
                            for (int j2 = box.first[2]; j2 < box.second[2]; j2++) {
                                auto v = pos - vector3d<double>(delta[0] * j0, delta[1] * j1, delta[2] * j2);
                                auto r = unit_cell().get_cartesian_coordinates(v).length();
                                if (r < Rmt[unit_cell().atom(ia).type_id()]) {
                                    auto ir = fft_grid_.index_by_coord(j0, j1, j2 - z_off);
                                    atom_to_ind_map.push_back({ir, r});
                                }
                            }
                        }
                    }
                }
            }
        }

        atoms_to_grid_idx_[ia] = std::move(atom_to_ind_map);
    }
}

void
Simulation_context::init_step_function()
{
    auto v = make_periodic_function<sddk::index_domain_t::global>([&](int iat, double g) {
        auto R = unit_cell().atom_type(iat).mt_radius();
        return unit_step_function_form_factors(R, g);
    });

    theta_    = sddk::mdarray<double, 1>(spfft<double>().local_slice_size());
    theta_pw_ = sddk::mdarray<double_complex, 1>(gvec().num_gvec());

    try {
        for (int ig = 0; ig < gvec().num_gvec(); ig++) {
            theta_pw_[ig] = -v[ig];
        }
        theta_pw_[0] += 1.0;

        std::vector<double_complex> ftmp(gvec_partition().gvec_count_fft());
        this->gvec_partition().scatter_pw_global(&theta_pw_[0], &ftmp[0]);
        spfft<double>().backward(reinterpret_cast<double const*>(ftmp.data()), SPFFT_PU_HOST);
        double* theta_ptr = spfft<double>().local_slice_size() == 0 ? nullptr : &theta_[0];
        spfft_output(spfft<double>(), theta_ptr);
    } catch (...) {
        std::stringstream s;
        s << "fft_grid = " << fft_grid_[0] << " " << fft_grid_[1] << " " << fft_grid_[2] << std::endl
          << "spfft<double>().local_slice_size() = " << spfft<double>().local_slice_size() << std::endl
          << "gvec_partition().gvec_count_fft() = " << gvec_partition().gvec_count_fft();
        RTE_THROW(s);
    }

    double vit{0};
    for (int i = 0; i < spfft<double>().local_slice_size(); i++) {
        vit += theta_[i];
    }
    vit *= (unit_cell().omega() / fft_grid().num_points());
    sddk::Communicator(spfft<double>().communicator()).allreduce(&vit, 1);

    if (std::abs(vit - unit_cell().volume_it()) > 1e-10) {
        std::stringstream s;
        s << "step function gives a wrong volume for IT region" << std::endl
          << "  difference with exact value : " << std::abs(vit - unit_cell().volume_it());
        if (comm().rank() == 0) {
            WARNING(s);
        }
    }
    if (cfg().control().print_checksum()) {
        double_complex z1 = theta_pw_.checksum();
        double d1         = theta_.checksum();
        sddk::Communicator(spfft<double>().communicator()).allreduce(&d1, 1);
        if (comm().rank() == 0) {
            utils::print_checksum("theta", d1);
            utils::print_checksum("theta_pw", z1);
        }
    }
}

void
Simulation_context::init_comm()
{
    PROFILE("sirius::Simulation_context::init_comm");

    /* check MPI grid dimensions and set a default grid if needed */
    if (!cfg().control().mpi_grid_dims().size()) {
        mpi_grid_dims({1, 1});
    }
    if (cfg().control().mpi_grid_dims().size() != 2) {
        RTE_THROW("wrong MPI grid");
    }

    int npr = cfg().control().mpi_grid_dims()[0];
    int npc = cfg().control().mpi_grid_dims()[1];
    int npb = npr * npc;
    if (npb <= 0) {
        std::stringstream s;
        s << "wrong mpi grid dimensions : " << npr << " " << npc;
        RTE_THROW(s);
    }
    int npk = comm_.size() / npb;
    if (npk * npb != comm_.size()) {
        std::stringstream s;
        s << "Can't divide " << comm_.size() << " ranks into groups of size " << npb;
        RTE_THROW(s);
    }

    /* create k- and band- communicators */
    if (comm_k_.is_null() && comm_band_.is_null()) {
        comm_band_ = comm_.split(comm_.rank() / npb);
        comm_k_    = comm_.split(comm_.rank() % npb);
    }

    /* setup MPI grid */
    mpi_grid_ = std::make_unique<sddk::MPI_grid>(std::vector<int>({npc, npr}), comm_band_);

    /* here we know the number of ranks for band parallelization */

    /* if we have multiple ranks per node and band parallelization, switch to parallel FFT for coarse mesh */
    if (sddk::num_ranks_per_node() > 1 && comm_band().size() > 1) {
        cfg().control().fft_mode("parallel");
    }

    /* create communicator, orthogonal to comm_fft_coarse */
    comm_ortho_fft_coarse_ = comm().split(comm_fft_coarse().rank());

    /* create communicator, orthogonal to comm_fft_coarse within a band communicator */
    comm_band_ortho_fft_coarse_ = comm_band().split(comm_fft_coarse().rank());
}
} // namespace sirius<|MERGE_RESOLUTION|>--- conflicted
+++ resolved
@@ -370,31 +370,21 @@
     /* initialize MPI communicators */
     init_comm();
 
-    //auto print_mpi_layout = utils::get_env<int>("SIRIUS_PRINT_MPI_LAYOUT");
-
-<<<<<<< HEAD
-    //if (verbosity() >= 3 || (print_mpi_layout && *print_mpi_layout)) {
-    //    pstdout pout(comm());
-    //    if (comm().rank() == 0) {
-    //        pout.printf("MPI rank placement\n");
-    //        pout.printf("------------------\n");
-    //    }
-    //    auto name = sddk::Communicator::processor_name();
-    //    pout.printf("rank: %3i, comm_band_rank: %3i, comm_k_rank: %3i, hostname: %s, mpi processor name: %s\n",
-    //                comm().rank(), comm_band().rank(), comm_k().rank(), utils::hostname().c_str(), name.c_str());
-    //}
-=======
+    auto print_mpi_layout = utils::get_env<int>("SIRIUS_PRINT_MPI_LAYOUT");
+
     if (verbosity() >= 3 || (print_mpi_layout && *print_mpi_layout)) {
         sddk::pstdout pout(comm());
         if (comm().rank() == 0) {
-            pout.printf("MPI rank placement\n");
-            pout.printf("------------------\n");
-        }
-        auto name = sddk::Communicator::processor_name();
-        pout.printf("rank: %3i, comm_band_rank: %3i, comm_k_rank: %3i, hostname: %s, mpi processor name: %s\n",
-                    comm().rank(), comm_band().rank(), comm_k().rank(), utils::hostname().c_str(), name.c_str());
-    }
->>>>>>> e8a16ebd
+            pout << "MPI rank placement" << std::endl;
+            pout << "------------------" << std::endl;
+        }
+        pout << "rank: " << comm().rank()
+             << ", comm_band_rank: " << comm_band().rank()
+             << ", comm_k_rank: " << comm_k().rank()
+             << ", hostname: " << utils::hostname()
+             << ", mpi processor name: " << sddk::Communicator::processor_name() << std::endl;
+        this->out() << pout.flush(0);
+    }
 
     switch (processing_unit()) {
         case sddk::device_t::CPU: {
@@ -746,20 +736,19 @@
             os << std::endl;
         }
         os << "maximum number of OMP threads : " << omp_get_max_threads() << std::endl
-           << "number of MPI ranks per node  : " << num_ranks_per_node() << std::endl
+           << "number of MPI ranks per node  : " << sddk::num_ranks_per_node() << std::endl
            << "page size (Kb)                : " << (utils::get_page_size() >> 10) << std::endl
            << "number of pages               : " << utils::get_num_pages() << std::endl
            << "available memory (GB)         : " << (utils::get_total_memory() >> 30) << std::endl;
         os << std::endl;
     }
-<<<<<<< HEAD
     {
         rte::rte_ostream os(out__, "fft");
         std::string headers[]       = {"FFT context for density and potential", "FFT context for coarse grid"};
         double cutoffs[]            = {pw_cutoff(), 2 * gk_cutoff()};
-        Communicator const* comms[] = {&comm_fft(), &comm_fft_coarse()};
-        FFT3D_grid fft_grids[]      = {this->fft_grid_, this->fft_coarse_grid_};
-        Gvec const* gvecs[]         = {&gvec(), &gvec_coarse()};
+        sddk::Communicator const* comms[] = {&comm_fft(), &comm_fft_coarse()};
+        sddk::FFT3D_grid fft_grids[]      = {this->fft_grid_, this->fft_coarse_grid_};
+        sddk::Gvec const* gvecs[]         = {&gvec(), &gvec_coarse()};
 
         for (int i = 0; i < 2; i++) {
             os << headers[i] << std::endl
@@ -783,35 +772,6 @@
         }
         os << "number of local G-vector blocks: " << split_gvec_local().num_ranks() << std::endl;
         os << std::endl;
-=======
-    std::printf("maximum number of OMP threads : %i\n", omp_get_max_threads());
-    std::printf("number of MPI ranks per node  : %i\n", sddk::num_ranks_per_node());
-    std::printf("page size (Kb)                : %li\n", utils::get_page_size() >> 10);
-    std::printf("number of pages               : %li\n", utils::get_num_pages());
-    std::printf("available memory (GB)         : %li\n", utils::get_total_memory() >> 30);
-
-    std::string headers[]       = {"FFT context for density and potential", "FFT context for coarse grid"};
-    double cutoffs[]            = {pw_cutoff(), 2 * gk_cutoff()};
-    sddk::Communicator const* comms[] = {&comm_fft(), &comm_fft_coarse()};
-    sddk::FFT3D_grid fft_grids[]      = {this->fft_grid_, this->fft_coarse_grid_};
-    sddk::Gvec const* gvecs[]         = {&gvec(), &gvec_coarse()};
-
-    std::printf("\n");
-    for (int i = 0; i < 2; i++) {
-        std::printf("%s\n", headers[i].c_str());
-        std::printf("=====================================\n");
-        std::printf("  comm size                             : %i\n", comms[i]->size());
-        std::printf("  plane wave cutoff                     : %f\n", cutoffs[i]);
-        std::printf("  grid size                             : %i %i %i   total : %i\n", fft_grids[i][0],
-                    fft_grids[i][1], fft_grids[i][2], fft_grids[i].num_points());
-        std::printf("  grid limits                           : %i %i   %i %i   %i %i\n", fft_grids[i].limits(0).first,
-                    fft_grids[i].limits(0).second, fft_grids[i].limits(1).first, fft_grids[i].limits(1).second,
-                    fft_grids[i].limits(2).first, fft_grids[i].limits(2).second);
-        std::printf("  number of G-vectors within the cutoff : %i\n", gvecs[i]->num_gvec());
-        std::printf("  local number of G-vectors             : %i\n", gvecs[i]->count());
-        std::printf("  number of G-shells                    : %i\n", gvecs[i]->num_shells());
-        std::printf("\n");
->>>>>>> e8a16ebd
     }
     {
         rte::rte_ostream os(out__, "unit cell");
@@ -886,39 +846,16 @@
         }
         os << "processing unit                    : ";
         switch (processing_unit()) {
-            case device_t::CPU: {
+            case sddk::device_t::CPU: {
                 os << "CPU" << std::endl;
                 break;
             }
-            case device_t::GPU: {
+            case sddk::device_t::GPU: {
                 os << "GPU" << std::endl;
                 os << "number of devices                  : " << acc::num_devices() << std::endl;
                 acc::print_device_info(0, os);
                 break;
             }
-<<<<<<< HEAD
-=======
-#endif
-            default: {
-                std::stringstream s;
-                s << "wrong eigen-value solver: " << evsn[i];
-                RTE_THROW(s);
-            }
-        }
-    }
-
-    std::printf("processing unit                    : ");
-    switch (processing_unit()) {
-        case sddk::device_t::CPU: {
-            std::printf("CPU\n");
-            break;
-        }
-        case sddk::device_t::GPU: {
-            std::printf("GPU\n");
-            printf("number of devices                  : %i\n", acc::num_devices());
-            acc::print_device_info(0);
-            break;
->>>>>>> e8a16ebd
         }
         os << std::endl
            << "iterative solver                   : " << cfg().iterative_solver().type() << std::endl
