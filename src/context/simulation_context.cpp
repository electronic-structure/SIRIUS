// Copyright (c) 2013-2019 Anton Kozhevnikov, Thomas Schulthess
// All rights reserved.
//
// Redistribution and use in source and binary forms, with or without modification, are permitted provided that
// the following conditions are met:
//
// 1. Redistributions of source code must retain the above copyright notice, this list of conditions and the
//    following disclaimer.
// 2. Redistributions in binary form must reproduce the above copyright notice, this list of conditions
//    and the following disclaimer in the documentation and/or other materials provided with the distribution.
//
// THIS SOFTWARE IS PROVIDED BY THE COPYRIGHT HOLDERS AND CONTRIBUTORS "AS IS" AND ANY EXPRESS OR IMPLIED
// WARRANTIES, INCLUDING, BUT NOT LIMITED TO, THE IMPLIED WARRANTIES OF MERCHANTABILITY AND FITNESS FOR A
// PARTICULAR PURPOSE ARE DISCLAIMED. IN NO EVENT SHALL THE COPYRIGHT HOLDER OR CONTRIBUTORS BE LIABLE FOR
// ANY DIRECT, INDIRECT, INCIDENTAL, SPECIAL, EXEMPLARY, OR CONSEQUENTIAL DAMAGES (INCLUDING, BUT NOT LIMITED TO,
// PROCUREMENT OF SUBSTITUTE GOODS OR SERVICES; LOSS OF USE, DATA, OR PROFITS; OR BUSINESS INTERRUPTION) HOWEVER
// CAUSED AND ON ANY THEORY OF LIABILITY, WHETHER IN CONTRACT, STRICT LIABILITY, OR TORT (INCLUDING NEGLIGENCE OR
// OTHERWISE) ARISING IN ANY WAY OUT OF THE USE OF THIS SOFTWARE, EVEN IF ADVISED OF THE POSSIBILITY OF SUCH DAMAGE.

/** \file simulation_context.cpp
 *
 *  \brief Implementation of Simulation_context class.
 */

#include <gsl/gsl_sf_bessel.h>
#include "sirius_version.hpp"
#include "simulation_context.hpp"
#include "symmetry/lattice.hpp"
#include "symmetry/crystal_symmetry.hpp"
#include "symmetry/check_gvec.hpp"
#include "utils/profiler.hpp"
#include "utils/env.hpp"
#include "SDDK/omp.hpp"
#include "potential/xc_functional.hpp"
#include "linalg/linalg_spla.hpp"

namespace sirius {

<<<<<<< HEAD
void
print_memory_usage(const char* file__, int line__)
{
    size_t VmRSS, VmHWM;
    utils::get_proc_status(&VmHWM, &VmRSS);

    std::vector<char> str(2048);

    int n = snprintf(&str[0], 2048, "[rank%04i at line %i of file %s]", sddk::Communicator::world().rank(), line__, file__);

    n += snprintf(&str[n], 2048, " VmHWM: %i Mb, VmRSS: %i Mb", static_cast<int>(VmHWM >> 20),
                  static_cast<int>(VmRSS >> 20));

    if (acc::num_devices() > 0) {
        size_t gpu_mem = acc::get_free_mem();
        n += snprintf(&str[n], 2048, ", GPU free memory: %i Mb", static_cast<int>(gpu_mem >> 20));
    }
    std::printf("%s\n", &str[0]);
}

=======
>>>>>>> 69c0e855
double
unit_step_function_form_factors(double R__, double g__)
{
    if (g__ < 1e-12) {
        return std::pow(R__, 3) / 3.0;
    } else {
        return (std::sin(g__ * R__) - g__ * R__ * std::cos(g__ * R__)) / std::pow(g__, 3);
    }
}

template <>
spfft::Transform& Simulation_context::spfft<double>()
{
    return *spfft_transform_;
}

template <>
spfft::Transform const& Simulation_context::spfft<double>() const
{
    return *spfft_transform_;
}

template <>
spfft::Transform& Simulation_context::spfft_coarse<double>()
{
    return *spfft_transform_coarse_;
}

template <>
spfft::Transform const& Simulation_context::spfft_coarse<double>() const
{
    return *spfft_transform_coarse_;
}

template <>
spfft::Grid& Simulation_context::spfft_grid_coarse<double>()
{
    return *spfft_grid_coarse_;
}

#if defined(USE_FP32)
template <>
spfft::TransformFloat& Simulation_context::spfft<float>()
{
    return *spfft_transform_float_;
}

template <>
spfft::TransformFloat const& Simulation_context::spfft<float>() const
{
    return *spfft_transform_float_;
}

template <>
spfft::TransformFloat& Simulation_context::spfft_coarse<float>()
{
    return *spfft_transform_coarse_float_;
}

template <>
spfft::TransformFloat const& Simulation_context::spfft_coarse<float>() const
{
    return *spfft_transform_coarse_float_;
}

template <>
spfft::GridFloat& Simulation_context::spfft_grid_coarse<float>()
{
    return *spfft_grid_coarse_float_;
}
#endif

void
Simulation_context::init_fft_grid()
{
    if (!(cfg().control().fft_mode() == "serial" || cfg().control().fft_mode() == "parallel")) {
        RTE_THROW("wrong FFT mode");
    }

    auto rlv = unit_cell().reciprocal_lattice_vectors();

    /* create FFT driver for dense mesh (density and potential) */
    auto fft_grid = cfg().settings().fft_grid_size();
    if (fft_grid[0] * fft_grid[1] * fft_grid[2] == 0) {
        fft_grid_ = sddk::get_min_fft_grid(pw_cutoff(), rlv);
        cfg().settings().fft_grid_size(fft_grid_);
    } else {
        /* else create a grid with user-specified dimensions */
        fft_grid_ = sddk::FFT3D_grid(fft_grid);
    }

    /* create FFT grid for coarse mesh */
    fft_coarse_grid_ = sddk::get_min_fft_grid(2 * gk_cutoff(), rlv);
}

sddk::mdarray<double, 3>
Simulation_context::generate_sbessel_mt(int lmax__) const
{
    PROFILE("sirius::Simulation_context::generate_sbessel_mt");

    sddk::mdarray<double, 3> sbessel_mt(lmax__ + 1, gvec().count(), unit_cell().num_atom_types());
    for (int iat = 0; iat < unit_cell().num_atom_types(); iat++) {
        #pragma omp parallel for schedule(static)
        for (int igloc = 0; igloc < gvec().count(); igloc++) {
            auto gv = gvec().gvec_cart<sddk::index_domain_t::local>(igloc);
            gsl_sf_bessel_jl_array(lmax__, gv.length() * unit_cell().atom_type(iat).mt_radius(),
                                   &sbessel_mt(0, igloc, iat));
        }
    }
    return sbessel_mt;
}

sddk::matrix<double_complex>
Simulation_context::generate_gvec_ylm(int lmax__)
{
    PROFILE("sirius::Simulation_context::generate_gvec_ylm");

    sddk::matrix<double_complex> gvec_ylm(utils::lmmax(lmax__), gvec().count(), sddk::memory_t::host, "gvec_ylm");
    #pragma omp parallel for schedule(static)
    for (int igloc = 0; igloc < gvec().count(); igloc++) {
        auto rtp = SHT::spherical_coordinates(gvec().gvec_cart<sddk::index_domain_t::local>(igloc));
        sf::spherical_harmonics(lmax__, rtp[1], rtp[2], &gvec_ylm(0, igloc));
    }
    return gvec_ylm;
}

sddk::mdarray<double_complex, 2>
Simulation_context::sum_fg_fl_yg(int lmax__, double_complex const* fpw__, sddk::mdarray<double, 3>& fl__,
                                 sddk::matrix<double_complex>& gvec_ylm__)
{
    PROFILE("sirius::Simulation_context::sum_fg_fl_yg");

    int ngv_loc = gvec().count();

    int na_max{0};
    for (int iat = 0; iat < unit_cell().num_atom_types(); iat++) {
        na_max = std::max(na_max, unit_cell().atom_type(iat).num_atoms());
    }

    int lmmax = utils::lmmax(lmax__);
    /* resuling matrix */
    sddk::mdarray<double_complex, 2> flm(lmmax, unit_cell().num_atoms());

    sddk::matrix<double_complex> phase_factors;
    sddk::matrix<double_complex> zm;
    sddk::matrix<double_complex> tmp;

    switch (processing_unit()) {
        case sddk::device_t::CPU: {
<<<<<<< HEAD
            auto& mp      = this->mem_pool(sddk::memory_t::host);
=======
            auto& mp      = get_memory_pool(sddk::memory_t::host);
>>>>>>> 69c0e855
            phase_factors = sddk::matrix<double_complex>(ngv_loc, na_max, mp);
            zm            = sddk::matrix<double_complex>(lmmax, ngv_loc, mp);
            tmp           = sddk::matrix<double_complex>(lmmax, na_max, mp);
            break;
        }
        case sddk::device_t::GPU: {
<<<<<<< HEAD
            auto& mp      = this->mem_pool(sddk::memory_t::host);
            auto& mpd     = this->mem_pool(sddk::memory_t::device);
=======
            auto& mp      = get_memory_pool(sddk::memory_t::host);
            auto& mpd     = get_memory_pool(sddk::memory_t::device);
>>>>>>> 69c0e855
            phase_factors = sddk::matrix<double_complex>(nullptr, ngv_loc, na_max);
            phase_factors.allocate(mpd);
            zm = sddk::matrix<double_complex>(lmmax, ngv_loc, mp);
            zm.allocate(mpd);
            tmp = sddk::matrix<double_complex>(lmmax, na_max, mp);
            tmp.allocate(mpd);
            break;
        }
    }

    std::vector<double_complex> zil(lmax__ + 1);
    for (int l = 0; l <= lmax__; l++) {
        zil[l] = std::pow(double_complex(0, 1), l);
    }

    for (int iat = 0; iat < unit_cell().num_atom_types(); iat++) {
        int na = unit_cell().atom_type(iat).num_atoms();
        generate_phase_factors(iat, phase_factors);
        PROFILE_START("sirius::Simulation_context::sum_fg_fl_yg|zm");
        #pragma omp parallel for schedule(static)
        for (int igloc = 0; igloc < ngv_loc; igloc++) {
            for (int l = 0, lm = 0; l <= lmax__; l++) {
                double_complex z = fourpi * fl__(l, igloc, iat) * zil[l] * fpw__[igloc];
                for (int m = -l; m <= l; m++, lm++) {
                    zm(lm, igloc) = z * std::conj(gvec_ylm__(lm, igloc));
                }
            }
        }
        PROFILE_STOP("sirius::Simulation_context::sum_fg_fl_yg|zm");
        PROFILE_START("sirius::Simulation_context::sum_fg_fl_yg|mul");
        switch (processing_unit()) {
            case sddk::device_t::CPU: {
                sddk::linalg(sddk::linalg_t::blas)
                    .gemm('N', 'N', lmmax, na, ngv_loc, &sddk::linalg_const<double_complex>::one(), zm.at(sddk::memory_t::host),
                          zm.ld(), phase_factors.at(sddk::memory_t::host), phase_factors.ld(),
                          &sddk::linalg_const<double_complex>::zero(), tmp.at(sddk::memory_t::host), tmp.ld());
                break;
            }
            case sddk::device_t::GPU: {
                zm.copy_to(sddk::memory_t::device);
                sddk::linalg(sddk::linalg_t::gpublas)
                    .gemm('N', 'N', lmmax, na, ngv_loc, &sddk::linalg_const<double_complex>::one(), zm.at(sddk::memory_t::device),
                          zm.ld(), phase_factors.at(sddk::memory_t::device), phase_factors.ld(),
                          &sddk::linalg_const<double_complex>::zero(), tmp.at(sddk::memory_t::device), tmp.ld());
                tmp.copy_to(sddk::memory_t::host);
                break;
            }
        }
        PROFILE_STOP("sirius::Simulation_context::sum_fg_fl_yg|mul");

        for (int i = 0; i < na; i++) {
            int ia = unit_cell().atom_type(iat).atom_id(i);
            std::copy(&tmp(0, i), &tmp(0, i) + lmmax, &flm(0, ia));
        }
    }

    comm().allreduce(&flm(0, 0), (int)flm.size());

    return flm;
}

double
Simulation_context::ewald_lambda() const
{
    /* alpha = 1 / (2*sigma^2), selecting alpha here for better convergence */
    double lambda{1};
    double gmax = pw_cutoff();
    double upper_bound{0};
    double charge = unit_cell().num_electrons();

    /* iterate to find lambda */
    do {
        lambda += 0.1;
        upper_bound =
            charge * charge * std::sqrt(2.0 * lambda / twopi) * std::erfc(gmax * std::sqrt(1.0 / (4.0 * lambda)));
    } while (upper_bound < 1e-8);

    if (lambda < 1.5 && comm().rank() == 0) {
        std::stringstream s;
        s << "ewald_lambda(): pw_cutoff is too small";
        WARNING(s);
    }
    return lambda;
}

sddk::splindex<sddk::splindex_t::block>
Simulation_context::split_gvec_local() const
{
    /* local number of G-vectors for this MPI rank */
    int ngv_loc = gvec().count();
    /* estimate number of G-vectors in a block */
    int ld{-1};
    for (int iat = 0; iat < unit_cell().num_atom_types(); iat++) {
        int nat = unit_cell().atom_type(iat).num_atoms();
        int nbf = unit_cell().atom_type(iat).mt_basis_size();

        ld = std::max(ld, std::max(nbf * (nbf + 1) / 2, nat));
    }
    /* limit the size of relevant array to ~1Gb */
    int ngv_b = (1 << 30) / sizeof(double_complex) / ld;
    ngv_b     = std::max(1, std::min(ngv_loc, ngv_b));
    /* number of blocks of G-vectors */
    int nb = ngv_loc / ngv_b;
    /* split local number of G-vectors between blocks */
    return sddk::splindex<sddk::splindex_t::block>(ngv_loc, nb, 0);
}

void
Simulation_context::initialize()
{
    PROFILE("sirius::Simulation_context::initialize");

    /* can't initialize twice */
    if (initialized_) {
        RTE_THROW("Simulation parameters are already initialized.");
    }

    auto verb_lvl = env::get_value_ptr<int>("SIRIUS_VERBOSITY");
    if (verb_lvl) {
        this->verbosity(*verb_lvl);
    }

    /* setup the output stream */
    if (this->comm().rank() == 0 && this->verbosity() >= 1) {
        auto out_str = utils::split(cfg().control().output(), ':');
        if (out_str.size() != 2) {
            RTE_THROW("wrong output stream parameter");
        }
        if (out_str[0] == "stdout") {
            output_stream_ = &std::cout;
        } else if (out_str[0] == "file") {
            output_file_stream_ = std::ofstream(out_str[1]);
            output_stream_ = &output_file_stream_;
        } else {
            RTE_THROW("unknown output stream type");
        }
    } else {
        output_stream_ = &utils::null_stream();
    }

    electronic_structure_method(cfg().parameters().electronic_structure_method());
    core_relativity(cfg().parameters().core_relativity());
    valence_relativity(cfg().parameters().valence_relativity());

    /* can't run fp-lapw with Gamma point trick */
    if (full_potential()) {
        gamma_point(false);
    }

    /* Gamma-point calculation and non-collinear magnetism are not compatible */
    if (num_mag_dims() == 3) {
        gamma_point(false);
    }

    /* set processing unit type */
    processing_unit(cfg().control().processing_unit());

    /* check if we can use a GPU device */
    if (processing_unit() == sddk::device_t::GPU) {
#if !defined(SIRIUS_GPU)
        RTE_THROW("not compiled with GPU support!");
#endif
    }

    /* initialize MPI communicators */
    init_comm();

    auto print_mpi_layout = env::print_mpi_layout();

<<<<<<< HEAD
    if (verbosity() >= 3 || (print_mpi_layout && *print_mpi_layout)) {
        sddk::pstdout pout(comm());
        if (comm().rank() == 0) {
            pout.printf("MPI rank placement\n");
            pout.printf("------------------\n");
        }
        auto name = sddk::Communicator::processor_name();
        pout.printf("rank: %3i, comm_band_rank: %3i, comm_k_rank: %3i, hostname: %s, mpi processor name: %s\n",
                    comm().rank(), comm_band().rank(), comm_k().rank(), utils::hostname().c_str(), name.c_str());
    }

    switch (processing_unit()) {
        case sddk::device_t::CPU: {
            host_memory_t_ = sddk::memory_t::host;
            break;
        }
        case sddk::device_t::GPU: {
            host_memory_t_ = sddk::memory_t::host_pinned;
            break;
=======
    if (verbosity() >= 3 || print_mpi_layout) {
        sddk::pstdout pout(comm());
        if (comm().rank() == 0) {
            pout << "MPI rank placement" << std::endl;
            pout << "------------------" << std::endl;
>>>>>>> 69c0e855
        }
        pout << "rank: " << comm().rank()
             << ", comm_band_rank: " << comm_band().rank()
             << ", comm_k_rank: " << comm_k().rank()
             << ", hostname: " << utils::hostname()
             << ", mpi processor name: " << sddk::Communicator::processor_name() << std::endl;
        rte::ostream(this->out(), "info") << pout.flush(0);
    }

    switch (processing_unit()) {
        case sddk::device_t::CPU: {
<<<<<<< HEAD
            preferred_memory_t_ = sddk::memory_t::host;
            break;
        }
        case sddk::device_t::GPU: {
            if (cfg().control().memory_usage() == "high") {
                preferred_memory_t_ = sddk::memory_t::device;
            }
            if (cfg().control().memory_usage() == "low" || cfg().control().memory_usage() == "medium") {
                preferred_memory_t_ = sddk::memory_t::host_pinned;
            }
=======
            host_memory_t_ = sddk::memory_t::host;
            break;
        }
        case sddk::device_t::GPU: {
            host_memory_t_ = sddk::memory_t::host_pinned;
>>>>>>> 69c0e855
            break;
        }
    }

<<<<<<< HEAD
    switch (processing_unit()) {
        case sddk::device_t::CPU: {
            aux_preferred_memory_t_ = sddk::memory_t::host;
            break;
        }
        case sddk::device_t::GPU: {
            if (cfg().control().memory_usage() == "high" || cfg().control().memory_usage() == "medium") {
                aux_preferred_memory_t_ = sddk::memory_t::device;
            }
            if (cfg().control().memory_usage() == "low") {
                aux_preferred_memory_t_ = sddk::memory_t::host_pinned;
            }
            break;
        }
    }

    switch (processing_unit()) {
        case sddk::device_t::CPU: {
            blas_linalg_t_ = sddk::linalg_t::blas;
            break;
        }
        case sddk::device_t::GPU: {
            if (cfg().control().memory_usage() == "high") {
                blas_linalg_t_ = sddk::linalg_t::gpublas;
            }
            if (cfg().control().memory_usage() == "low" || cfg().control().memory_usage() == "medium") {
#if defined(SIRIUS_ROCM)
                blas_linalg_t_ = sddk::linalg_t::gpublas;
#else
                blas_linalg_t_ = sddk::linalg_t::cublasxt;
#endif
            }
            break;
        }
    }

=======
>>>>>>> 69c0e855
    if (processing_unit() == sddk::device_t::GPU) {
        spla_ctx_.reset(new spla::Context{SPLA_PU_GPU});
        spla_ctx_->set_tile_size_gpu(1688); // limit GPU memory usage to around 500MB
    }
    // share context for blas operations to reduce memory consumption
    splablas::get_handle_ptr() = spla_ctx_;

    /* can't use reduced G-vectors in LAPW code */
    if (full_potential()) {
        cfg().control().reduce_gvec(false);
    }

    if (!cfg().iterative_solver().type().size() || (cfg().iterative_solver().type() == "auto")) {
        if (full_potential()) {
            cfg().iterative_solver().type("exact");
        } else {
            cfg().iterative_solver().type("davidson");
        }
    }
    /* set default values for the G-vector cutoff */
    if (pw_cutoff() <= 0) {
        pw_cutoff(full_potential() ? 12 : 20);
    }

    /* initialize variables related to the unit cell */
    unit_cell().initialize();
    /* save the volume of the initial unit cell */
    omega0_ = unit_cell().omega();
    /* save initial lattice vectors */
    lattice_vectors0_ = unit_cell().lattice_vectors();

    /* check the lattice symmetries */
    if (use_symmetry()) {
        auto lv = matrix3d<double>(unit_cell().lattice_vectors());

        auto lat_sym = find_lat_sym(lv, cfg().control().spglib_tolerance());

        #pragma omp parallel for
        for (int i = 0; i < unit_cell().symmetry().size(); i++) {
            auto& spgR = unit_cell().symmetry()[i].spg_op.R;
            bool found{false};
            for (size_t i = 0; i < lat_sym.size(); i++) {
                auto latR = lat_sym[i];
                found     = true;
                for (int x : {0, 1, 2}) {
                    for (int y : {0, 1, 2}) {
                        found = found && (spgR(x, y) == latR(x, y));
                    }
                }
                if (found) {
                    break;
                }
            }
            if (!found) {
                RTE_THROW("spglib lattice symmetry was not found in the list of SIRIUS generated symmetries");
            }
        }
    }

    /* force global spin-orbit correction flag if one of the species has spin-orbit */
    for (int iat = 0; iat < unit_cell().num_atom_types(); iat++) {
        if (unit_cell().atom_type(iat).spin_orbit_coupling()) {
            this->so_correction(true);
        }
    }

    /* set default values for the G+k-vector cutoff */
    if (full_potential()) {
        /* find the cutoff for G+k vectors (derived from rgkmax (aw_cutoff here) and minimum MT radius) */
        if (aw_cutoff() > 0) {
            gk_cutoff(aw_cutoff() / unit_cell().min_mt_radius());
        }
        if (gk_cutoff() <= 0) {
            gk_cutoff(3);
        }
    } else {
        /* in pseudopotential case */
        if (gk_cutoff() <= 0) {
            gk_cutoff(7);
        }
    }

    /* check the G+k cutoff */
    if (gk_cutoff() * 2 > pw_cutoff()) {
        std::stringstream s;
        s << "G+k cutoff is too large for a given plane-wave cutoff" << std::endl
          << "  pw cutoff : " << pw_cutoff() << std::endl
          << "  doubled G+k cutoff : " << gk_cutoff() * 2;
        RTE_THROW(s);
    }

    if (!full_potential()) {
        lmax_rho(unit_cell().lmax() * 2);
        lmax_pot(unit_cell().lmax() * 2);
        lmax_apw(-1);
    }

    /* initialize FFT grid dimensions */
    init_fft_grid();

    int nbnd = static_cast<int>(unit_cell().num_valence_electrons() / 2.0) +
               std::max(10, static_cast<int>(0.1 * unit_cell().num_valence_electrons()));
    if (full_potential()) {
        /* take 10% of empty non-magnetic states */
        if (num_fv_states() < 0) {
            num_fv_states(nbnd);
        }
        if (num_fv_states() < static_cast<int>(unit_cell().num_valence_electrons() / 2.0)) {
            std::stringstream s;
            s << "not enough first-variational states : " << num_fv_states();
            RTE_THROW(s);
        }
    } else {
        if (num_mag_dims() == 3) {
            nbnd *= 2;
        }
        /* if number of bands was not set by the host code, set it here */
        if (num_bands() < 0) {
            num_bands(nbnd);
        }
    }

    std::string evsn[] = {std_evp_solver_name(), gen_evp_solver_name()};
#if defined(SIRIUS_CUDA)
    bool is_cuda{true};
#else
    bool is_cuda{false};
#endif
#if defined(SIRIUS_MAGMA)
    bool is_magma{true};
#else
    bool is_magma{false};
#endif
#if defined(SIRIUS_SCALAPACK)
    bool is_scalapack{true};
#else
    bool is_scalapack{false};
#endif
#if defined(SIRIUS_ELPA)
    bool is_elpa{true};
#else
    bool is_elpa{false};
#endif

    if (processing_unit() == sddk::device_t::CPU || acc::num_devices() == 0) {
        is_cuda  = false;
        is_magma = false;
    }

    int npr = cfg().control().mpi_grid_dims()[0];
    int npc = cfg().control().mpi_grid_dims()[1];

    /* deduce the default eigen-value solver */
    for (int i : {0, 1}) {
        if (evsn[i] == "auto") {
            /* conditions for sequential diagonalization */
            if (comm_band().size() == 1 || npc == 1 || npr == 1 || !is_scalapack) {
                if (full_potential()) {
                    if (is_magma) {
                        evsn[i] = "magma";
                    } else if (is_cuda) {
                        evsn[i] = "cusolver";
                    } else {
                        evsn[i] = "lapack";
                    }
                } else {
                    if (is_cuda) {
                        evsn[i] = "cusolver";
                    } else if (is_magma && num_bands() > 200) {
                        evsn[i] = "magma";
                    } else {
                        evsn[i] = "lapack";
                    }
                }
            } else {
                if (is_scalapack) {
                    evsn[i] = "scalapack";
                }
                if (is_elpa) {
                    evsn[i] = "elpa1";
                }
            }
        }
    }

    auto ev_str = env::get_ev_solver();
    if (ev_str.size()) {
        evsn[0] = ev_str;
        evsn[1] = ev_str;
    }

    std_evp_solver_name(evsn[0]);
    gen_evp_solver_name(evsn[1]);

<<<<<<< HEAD
    std_evp_solver_ = Eigensolver_factory(std_evp_solver_name(), &mem_pool(sddk::memory_t::device));
    gen_evp_solver_ = Eigensolver_factory(gen_evp_solver_name(), &mem_pool(sddk::memory_t::device));
=======
    std_evp_solver_ = Eigensolver_factory(std_evp_solver_name());
    gen_evp_solver_ = Eigensolver_factory(gen_evp_solver_name());
>>>>>>> 69c0e855

    auto& std_solver = std_evp_solver();
    auto& gen_solver = gen_evp_solver();

    if (std_solver.is_parallel() != gen_solver.is_parallel()) {
        RTE_THROW("both solvers must be sequential or parallel");
    }

    /* setup BLACS grid */
    if (std_solver.is_parallel()) {
<<<<<<< HEAD
        blacs_grid_ = std::unique_ptr<sddk::BLACS_grid>(new sddk::BLACS_grid(comm_band(), npr, npc));
    } else {
        blacs_grid_ = std::unique_ptr<sddk::BLACS_grid>(new sddk::BLACS_grid(sddk::Communicator::self(), 1, 1));
=======
        blacs_grid_ = std::make_unique<sddk::BLACS_grid>(comm_band(), npr, npc);
    } else {
        blacs_grid_ = std::make_unique<sddk::BLACS_grid>(sddk::Communicator::self(), 1, 1);
>>>>>>> 69c0e855
    }

    /* setup the cyclic block size */
    if (cyclic_block_size() < 0) {
        double a = std::min(std::log2(double(num_bands()) / blacs_grid_->num_ranks_col()),
                            std::log2(double(num_bands()) / blacs_grid_->num_ranks_row()));
        if (a < 1) {
            cfg().control().cyclic_block_size(2);
        } else {
            cfg().control().cyclic_block_size(
                static_cast<int>(std::min(128.0, std::pow(2.0, static_cast<int>(a))) + 1e-12));
        }
    }

    /* placeholder for augmentation operator for each atom type */
    augmentation_op_.resize(unit_cell().num_atom_types());

    if (this->hubbard_correction()) {
        /* if spin orbit coupling or non collinear magnetisms are activated, then
           we consider the full spherical hubbard correction */
        if (this->so_correction() || this->num_mag_dims() == 3) {
            this->cfg().hubbard().simplified(false);
        }
    }

    if (cfg().parameters().precision_wf() == "fp32" && cfg().parameters().precision_gs() == "fp64") {
        double t = std::numeric_limits<float>::epsilon() * 10;
        auto tol = std::max(cfg().settings().itsol_tol_min(), t);
        cfg().settings().itsol_tol_min(tol);
    }


    /* set the smearing */
    smearing(cfg().parameters().smearing());

    /* create G-vectors on the first call to update() */
    update();

<<<<<<< HEAD
    this->print_memory_usage(__FILE__, __LINE__);

    if (verbosity() >= 1 && comm().rank() == 0) {
        print_info();
    }

    auto pcs = utils::get_env<int>("SIRIUS_PRINT_CHECKSUM");
    if (pcs && *pcs) {
=======
    ::sirius::print_memory_usage(this->out(), FILE_LINE);

    if (verbosity() >= 1 && comm().rank() == 0) {
        print_info(this->out());
    }

    auto pcs = env::print_checksum();
    if (pcs) {
>>>>>>> 69c0e855
        this->cfg().control().print_checksum(true);
    }

    initialized_ = true;
    cfg().lock();
}

void
Simulation_context::print_info(std::ostream& out__) const
{
<<<<<<< HEAD
    tm const* ptm = localtime(&start_time_.tv_sec);
    char buf[100];
    strftime(buf, sizeof(buf), "%a, %e %b %Y %H:%M:%S", ptm);

    std::printf("\n");
    std::printf("SIRIUS version : %i.%i.%i\n", sirius::major_version(), sirius::minor_version(), sirius::revision());
    std::printf("git hash       : %s\n", sirius::git_hash().c_str());
    std::printf("git branch     : %s\n", sirius::git_branchname().c_str());
    std::printf("build time     : %s\n", sirius::build_date().c_str());
    std::printf("start time     : %s\n", buf);
    std::printf("\n");
    std::printf("number of MPI ranks           : %i\n", comm_.size());
    if (mpi_grid_) {
        std::printf("MPI grid                      :");
        for (int i = 0; i < mpi_grid_->num_dimensions(); i++) {
            std::printf(" %i", mpi_grid_->communicator(1 << i).size());
        }
        std::printf("\n");
    }
    std::printf("maximum number of OMP threads : %i\n", omp_get_max_threads());
    std::printf("number of MPI ranks per node  : %i\n", sddk::num_ranks_per_node());
    std::printf("page size (Kb)                : %li\n", utils::get_page_size() >> 10);
    std::printf("number of pages               : %li\n", utils::get_num_pages());
    std::printf("available memory (GB)         : %li\n", utils::get_total_memory() >> 30);

    std::string headers[]       = {"FFT context for density and potential", "FFT context for coarse grid"};
    double cutoffs[]            = {pw_cutoff(), 2 * gk_cutoff()};
    sddk::Communicator const* comms[] = {&comm_fft(), &comm_fft_coarse()};
    sddk::FFT3D_grid fft_grids[]      = {this->fft_grid_, this->fft_coarse_grid_};
    sddk::Gvec const* gvecs[]         = {&gvec(), &gvec_coarse()};

    std::printf("\n");
    for (int i = 0; i < 2; i++) {
        std::printf("%s\n", headers[i].c_str());
        std::printf("=====================================\n");
        std::printf("  comm size                             : %i\n", comms[i]->size());
        std::printf("  plane wave cutoff                     : %f\n", cutoffs[i]);
        std::printf("  grid size                             : %i %i %i   total : %i\n", fft_grids[i][0],
                    fft_grids[i][1], fft_grids[i][2], fft_grids[i].num_points());
        std::printf("  grid limits                           : %i %i   %i %i   %i %i\n", fft_grids[i].limits(0).first,
                    fft_grids[i].limits(0).second, fft_grids[i].limits(1).first, fft_grids[i].limits(1).second,
                    fft_grids[i].limits(2).first, fft_grids[i].limits(2).second);
        std::printf("  number of G-vectors within the cutoff : %i\n", gvecs[i]->num_gvec());
        std::printf("  local number of G-vectors             : %i\n", gvecs[i]->count());
        std::printf("  number of G-shells                    : %i\n", gvecs[i]->num_shells());
        std::printf("\n");
    }
    std::printf("number of local G-vector blocks: %i\n", split_gvec_local().num_ranks());

    unit_cell().print_info(verbosity());
    for (int i = 0; i < unit_cell().num_atom_types(); i++) {
        unit_cell().atom_type(i).print_info(std::cout);
    }
    if (this->cfg().control().print_neighbors()) {
        std::stringstream s;
        s << std::endl;
        unit_cell().print_nearest_neighbours(s);
        this->message(1, "nghbr", s);
    }

    std::printf("\n");
    std::printf("Basic information\n");
    for (int i = 0; i < 80; i++, std::printf("-"))
        ;
    std::printf("\n");
    std::printf("total nuclear charge               : %i\n", unit_cell().total_nuclear_charge());
    std::printf("number of core electrons           : %f\n", unit_cell().num_core_electrons());
    std::printf("number of valence electrons        : %f\n", unit_cell().num_valence_electrons());
    std::printf("total number of electrons          : %f\n", unit_cell().num_electrons());
    std::printf("extra charge                       : %f\n", cfg().parameters().extra_charge());
    std::printf("total number of aw basis functions : %i\n", unit_cell().mt_aw_basis_size());
    std::printf("total number of lo basis functions : %i\n", unit_cell().mt_lo_basis_size());
    std::printf("number of first-variational states : %i\n", num_fv_states());
    std::printf("number of bands                    : %i\n", num_bands());
    std::printf("number of spins                    : %i\n", num_spins());
    std::printf("number of magnetic dimensions      : %i\n", num_mag_dims());
    std::printf("number of spinor components        : %i\n", num_spinor_comp());
    std::printf("number of spinors per band index   : %i\n", num_spinors());
    std::printf("lmax_apw                           : %i\n", unit_cell().lmax_apw());
    std::printf("lmax_rho                           : %i\n", lmax_rho());
    std::printf("lmax_pot                           : %i\n", lmax_pot());
    std::printf("lmax_rf                            : %i\n", unit_cell().lmax());
    std::printf("smearing type                      : %s\n", cfg().parameters().smearing().c_str());
    std::printf("smearing width                     : %f\n", smearing_width());
    std::printf("cyclic block size                  : %i\n", cyclic_block_size());
    std::printf("|G+k| cutoff                       : %f\n", gk_cutoff());
    std::printf("symmetry                           : %s\n", utils::boolstr(use_symmetry()).c_str());
    std::printf("so_correction                      : %s\n", utils::boolstr(so_correction()).c_str());

    std::string reln[] = {"valence relativity                 : ", "core relativity                    : "};

    relativity_t relt[] = {valence_relativity_, core_relativity_};
    for (int i = 0; i < 2; i++) {
        std::printf("%s", reln[i].c_str());
        switch (relt[i]) {
            case relativity_t::none: {
                std::printf("none\n");
                break;
            }
            case relativity_t::koelling_harmon: {
                std::printf("Koelling-Harmon\n");
                break;
            }
            case relativity_t::zora: {
                std::printf("zora\n");
                break;
            }
            case relativity_t::iora: {
                std::printf("iora\n");
                break;
            }
            case relativity_t::dirac: {
                std::printf("Dirac\n");
                break;
=======
    {
        rte::ostream os(out__, "info");
        tm const* ptm = localtime(&start_time_.tv_sec);
        char buf[100];
        strftime(buf, sizeof(buf), "%a, %e %b %Y %H:%M:%S", ptm);

        os << "SIRIUS version : " << sirius::major_version() << "." << sirius::minor_version()
           << "." << sirius::revision() << std::endl
           << "git hash       : " << sirius::git_hash() << std::endl
           << "git branch     : " << sirius::git_branchname() << std::endl
           << "build time     : " << sirius::build_date() << std::endl
           << "start time     : " << std::string(buf) << std::endl
           << std::endl
           << "number of MPI ranks           : " << this->comm().size() << std::endl;
        if (mpi_grid_) {
            os << "MPI grid                      :";
            for (int i = 0; i < mpi_grid_->num_dimensions(); i++) {
                os << " " << mpi_grid_->communicator(1 << i).size();
>>>>>>> 69c0e855
            }
            os << std::endl;
        }
        os << "maximum number of OMP threads : " << omp_get_max_threads() << std::endl
           << "number of MPI ranks per node  : " << sddk::num_ranks_per_node() << std::endl
           << "page size (Kb)                : " << (utils::get_page_size() >> 10) << std::endl
           << "number of pages               : " << utils::get_num_pages() << std::endl
           << "available memory (GB)         : " << (utils::get_total_memory() >> 30) << std::endl;
        os << std::endl;
    }
    {
        rte::ostream os(out__, "fft");
        std::string headers[]       = {"FFT context for density and potential", "FFT context for coarse grid"};
        double cutoffs[]            = {pw_cutoff(), 2 * gk_cutoff()};
        sddk::Communicator const* comms[] = {&comm_fft(), &comm_fft_coarse()};
        sddk::FFT3D_grid fft_grids[]      = {this->fft_grid_, this->fft_coarse_grid_};
        sddk::Gvec const* gvecs[]         = {&gvec(), &gvec_coarse()};

        for (int i = 0; i < 2; i++) {
            os << headers[i] << std::endl
               << utils::hbar(37, '=') << std::endl
               << "  comm size                             : " << comms[i]->size() << std::endl
               << "  plane wave cutoff                     : " << cutoffs[i] << std::endl
               << "  grid size                             : " << fft_grids[i][0] << " "
                                                               << fft_grids[i][1] << " "
                                                               << fft_grids[i][2] << "   total : "
                                                               << fft_grids[i].num_points() << std::endl
               << "  grid limits                           : " << fft_grids[i].limits(0).first << " "
                                                               << fft_grids[i].limits(0).second << "   "
                                                               << fft_grids[i].limits(1).first << " "
                                                               << fft_grids[i].limits(1).second << "   "
                                                               << fft_grids[i].limits(2).first << " "
                                                               << fft_grids[i].limits(2).second << std::endl
               << "  number of G-vectors within the cutoff : " << gvecs[i]->num_gvec() << std::endl
               << "  local number of G-vectors             : " << gvecs[i]->count() << std::endl
               << "  number of G-shells                    : " << gvecs[i]->num_shells() << std::endl
               << std::endl;
        }
        os << "number of local G-vector blocks: " << split_gvec_local().num_ranks() << std::endl;
        os << std::endl;
    }
    {
        rte::ostream os(out__, "unit cell");
        unit_cell().print_info(os, verbosity());
    }
    {
        rte::ostream os(out__, "sym");
        unit_cell().symmetry().print_info(os, verbosity());
    }
    {
        rte::ostream os(out__, "atom type");
        for (int i = 0; i < unit_cell().num_atom_types(); i++) {
            unit_cell().atom_type(i).print_info(os);
        }
    }
    if (this->cfg().control().print_neighbors()) {
        rte::ostream os(out__, "nghbr");
        unit_cell().print_nearest_neighbours(os);
    }

    {
        rte::ostream os(out__, "info");
        os << "total nuclear charge               : " << unit_cell().total_nuclear_charge() << std::endl
           << "number of core electrons           : " << unit_cell().num_core_electrons() << std::endl
           << "number of valence electrons        : " << unit_cell().num_valence_electrons() << std::endl
           << "total number of electrons          : " << unit_cell().num_electrons() << std::endl
           << "extra charge                       : " << cfg().parameters().extra_charge() << std::endl
           << "total number of aw basis functions : " << unit_cell().mt_aw_basis_size() << std::endl
           << "total number of lo basis functions : " << unit_cell().mt_lo_basis_size() << std::endl
           << "number of first-variational states : " << num_fv_states() << std::endl
           << "number of bands                    : " << num_bands() << std::endl
           << "number of spins                    : " << num_spins() << std::endl
           << "number of magnetic dimensions      : " << num_mag_dims() << std::endl
           << "number of spinor components        : " << num_spinor_comp() << std::endl
           << "number of spinors per band index   : " << num_spinors() << std::endl
           << "lmax_apw                           : " << unit_cell().lmax_apw() << std::endl
           << "lmax_rho                           : " << lmax_rho() << std::endl
           << "lmax_pot                           : " << lmax_pot() << std::endl
           << "lmax_rf                            : " << unit_cell().lmax() << std::endl
           << "smearing type                      : " << cfg().parameters().smearing().c_str() << std::endl
           << "smearing width                     : " << smearing_width() << std::endl
           << "cyclic block size                  : " << cyclic_block_size() << std::endl
           << "|G+k| cutoff                       : " << gk_cutoff() << std::endl
           << "symmetry                           : " << std::boolalpha << use_symmetry() << std::endl
           << "so_correction                      : " << std::boolalpha << so_correction() << std::endl;

        std::string reln[] = {"valence relativity                 : ", "core relativity                    : "};
        relativity_t relt[] = {valence_relativity_, core_relativity_};
        std::map<relativity_t, std::string> const relm = {
            {relativity_t::none, "none"},
            {relativity_t::koelling_harmon, "Koelling-Harmon"},
            {relativity_t::zora, "zora"},
            {relativity_t::iora, "iora"},
            {relativity_t::dirac, "Dirac"}
        };
        for (int i = 0; i < 2; i++) {
            os << reln[i] << relm.at(relt[i]) << std::endl;
        }

        std::string evsn[] = {"standard eigen-value solver        : ", "generalized eigen-value solver     : "};
        ev_solver_t evst[] = {std_evp_solver().type(), gen_evp_solver().type()};
        std::map<ev_solver_t, std::string> const evsm = {
            {ev_solver_t::lapack, "LAPACK"},
            {ev_solver_t::scalapack, "ScaLAPACK"},
            {ev_solver_t::elpa, "ELPA"},
            {ev_solver_t::magma, "MAGMA"},
            {ev_solver_t::magma_gpu, "MAGMA with GPU pointers"},
            {ev_solver_t::cusolver, "cuSOLVER"}
        };
        for (int i = 0; i < 2; i++) {
            os << evsn[i] << evsm.at(evst[i]) << std::endl;
        }
        os << "processing unit                    : ";
        switch (processing_unit()) {
            case sddk::device_t::CPU: {
                os << "CPU" << std::endl;
                break;
            }
            case sddk::device_t::GPU: {
                os << "GPU" << std::endl;
                os << "number of devices                  : " << acc::num_devices() << std::endl;
                acc::print_device_info(0, os);
                break;
            }
        }
        os << std::endl
           << "iterative solver                   : " << cfg().iterative_solver().type() << std::endl
           << "number of steps                    : " << cfg().iterative_solver().num_steps() << std::endl
           << "subspace size                      : " << cfg().iterative_solver().subspace_size() << std::endl
           << "early restart ratio                : " << cfg().iterative_solver().early_restart() << std::endl
           << "precision_wf                       : " << cfg().parameters().precision_wf() << std::endl
           << "precision_hs                       : " << cfg().parameters().precision_hs() << std::endl
           << "mixer                              : " << cfg().mixer().type() << std::endl
           << "mixing beta                        : " << cfg().mixer().beta() << std::endl
           << "max_history                        : " << cfg().mixer().max_history() << std::endl
           << "use_hartree                        : " << std::boolalpha << cfg().mixer().use_hartree() << std::endl
           << std::endl
           << "spglib version: " << spg_get_major_version() << "." << spg_get_minor_version() << "."
           << spg_get_micro_version() << std::endl;
    }
<<<<<<< HEAD

    std::printf("processing unit                    : ");
    switch (processing_unit()) {
        case sddk::device_t::CPU: {
            std::printf("CPU\n");
            break;
        }
        case sddk::device_t::GPU: {
            std::printf("GPU\n");
            printf("number of devices                  : %i\n", acc::num_devices());
            acc::print_device_info(0);
            break;
        }
    }
    std::printf("\n");
    std::printf("iterative solver                   : %s\n", cfg().iterative_solver().type().c_str());
    std::printf("number of steps                    : %i\n", cfg().iterative_solver().num_steps());
    std::printf("subspace size                      : %i\n", cfg().iterative_solver().subspace_size());
    std::printf("early restart ratio                : %.2f\n", cfg().iterative_solver().early_restart());
    std::printf("precision_wf                       : %s\n", cfg().parameters().precision_wf().c_str());
    std::printf("precision_hs                       : %s\n", cfg().parameters().precision_hs().c_str());
    std::printf("mixer                              : %s\n", cfg().mixer().type().c_str());
    std::printf("mixing beta                        : %.2f\n", cfg().mixer().beta());
    std::printf("max_history                        : %i\n", cfg().mixer().max_history());
    std::printf("use_hartree                        : %s\n", utils::boolstr(cfg().mixer().use_hartree()).c_str());

    std::printf("\n");
    std::printf("spglib version: %d.%d.%d\n", spg_get_major_version(), spg_get_minor_version(),
                spg_get_micro_version());
=======
>>>>>>> 69c0e855
    {
        rte::ostream os(out__, "info");
        unsigned int vmajor, vminor, vmicro;
        H5get_libversion(&vmajor, &vminor, &vmicro);
        os << "HDF5 version: " << vmajor << "." << vminor << "." << vmicro << std::endl;
    }
    {
        rte::ostream os(out__, "info");
        int vmajor, vminor, vmicro;
        xc_version(&vmajor, &vminor, &vmicro);
        os << "Libxc version: " << vmajor << "." << vminor << "." << vmicro << std::endl;
    }
    {
        rte::ostream os(out__, "info");
        int i{1};
        os << std::endl << "XC functionals" << std::endl
           << utils::hbar(14, '=') << std::endl;
        for (auto& xc_label : xc_functionals()) {
            XC_functional xc(spfft<double>(), unit_cell().lattice_vectors(), xc_label, num_spins());
#if defined(SIRIUS_USE_VDWXC)
            if (xc.is_vdw()) {
                os << "Van der Walls functional" << std::endl
                   << xc.refs() << std::endl;
                continue;
            }
#endif
            os << i << ") " << xc_label << " : " << xc.name() << std::endl
               << xc.refs() << std::endl;
            i++;
        }
    }

    if (!full_potential()) {
        rte::ostream os(out__, "info");
        os << std::endl
           << "memory consumption" << std::endl
           << utils::hbar(18, '=') << std::endl;
        /* volume of the Brillouin zone */
        double v0 = std::pow(twopi, 3) / unit_cell().omega();
        /* volume of the cutoff sphere for wave-functions */
        double v1 = fourpi * std::pow(gk_cutoff(), 3) / 3;
        /* volume of the cutoff sphere for density and potential */
        double v2 = fourpi * std::pow(pw_cutoff(), 3) / 3;
        /* volume of the cutoff sphere for coarse FFT grid */
        double v3 = fourpi * std::pow(2 * gk_cutoff(), 3) / 3;
        /* approximate number of G+k vectors */
        auto ngk = static_cast<size_t>(v1 / v0);
        if (gamma_point()) {
            ngk /= 2;
        }
        /* approximate number of G vectors */
        auto ng = static_cast<size_t>(v2 / v0);
        if (cfg().control().reduce_gvec()) {
            ng /= 2;
        }
        /* approximate number of coarse G vectors */
        auto ngc = static_cast<size_t>(v3 / v0);
        if (cfg().control().reduce_gvec()) {
            ngc /= 2;
        }
        os << "approximate number of G+k vectors        : " << ngk << std::endl
           << "approximate number of G vectors          : " << ng << std::endl
           << "approximate number of coarse G vectors   : " << ngc << std::endl;
        size_t wf_size = ngk * num_bands() * num_spins() * 16;
        os << "approximate size of wave-functions for each k-point: " << static_cast<int>(wf_size >> 20) << " Mb,  "
           << static_cast<int>((wf_size / comm_band().size()) >> 20) << " Mb/rank" << std::endl;

        /* number of simultaneously treated spin components */
        int num_sc = (num_mag_dims() == 3) ? 2 : 1;
        /* number of auxiliary basis functions */
        int num_phi = cfg().iterative_solver().subspace_size() * num_bands();
        /* memory consumption for Davidson:
           - wave-functions psi (num_bands x num_spin)
           - Hpsi and Spsi (num_bands * num_sc)
           - auxiliary basis phi (num_bands x num_sc) and also Hphi and Sphi of the same size
           - residuals (num_bands * num_sc)
           - beta-projectors (estimated as num_bands)

           Each wave-function is of size ngk

           TODO: add estimation of subspace matrix size (H_{ij} and S_{ij})
        */
        size_t tot_size = (num_bands() * num_spins() + 2 * num_bands() * num_sc + 3 * num_phi * num_sc +
                           num_bands() * num_sc + num_bands()) *
                          ngk * sizeof(double_complex);
        os << "approximate memory consumption of Davidson solver: "
           << static_cast<int>((tot_size / comm_band().size()) >> 20) << " Mb/rank" << std::endl;

        if (unit_cell().augment()) {
            /* approximate size of local fraction of G vectors */
            size_t ngloc = std::max(static_cast<size_t>(1), ng / comm().size());
            /* upper limit of packed {xi,xi'} bete-projectors index */
            int nb = unit_cell().max_mt_basis_size() * (unit_cell().max_mt_basis_size() + 1) / 2;
            /* size of augmentation operator;
               factor 2 is needed for the estimation of GPU memory, as augmentation operator for two atom types
               will be stored on GPU and computation will be overlapped with transfer of the  next augmentation
               operator */
            // TODO: optimize generated_rho_aug() for less memory consumption
            size_t size_aug = nb * ngloc * sizeof(double_complex);
            if (unit_cell().num_atom_types() > 1) {
                size_aug *= 2;
            }

            /* and two more arrays will be allocated in generate_rho_aug() with 1Gb maximum size each */
            size_t size1 = nb * ngloc * sizeof(double_complex);
            size1        = std::min(size1, static_cast<size_t>(1 << 30));

            int max_atoms{0};
            for (int iat = 0; iat < unit_cell().num_atom_types(); iat++) {
                max_atoms = std::max(max_atoms, unit_cell().atom_type(iat).num_atoms());
            }
            size_t size2 = max_atoms * ngloc * sizeof(double_complex);
            size2        = std::min(size2, static_cast<size_t>(1 << 30));

            size_aug += (size1 + size2);
            os << "approximate memory consumption of charge density augmentation: "
               <<  static_cast<int>(size_aug >> 20) << " Mb/rank" << std::endl;
        }
        /* FFT buffers of fine and coarse meshes */
        size_t size_fft = spfft<double>().local_slice_size() + spfft_coarse<double>().local_slice_size();
        size_fft *= sizeof(double);
        if (!gamma_point()) {
            size_fft *= 2;
        }
        os << "approximate memory consumption of FFT transforms: "
           << static_cast<int>(size_fft >> 20) << " Mb/rank" << std::endl;
    }
}

/** The update of the lattice vectors or atomic positions has an impact on many quantities which have to be
    recomputed in the correct order. First, the unit cell is updated and the new reciprocal lattice vectors
    are obtained. Then the G-vectors are computed (if this is the first call to update()) or recomputed with a
    new reciprocal lattice, but without rebuilding a new list. On the first call the spfft objects are created
    after G-vectors. */
void
Simulation_context::update()
{
    PROFILE("sirius::Simulation_context::update");

    /* update unit cell (reciprocal lattice, etc.) */
    unit_cell().update();

    /* get new reciprocal vector */
    auto rlv = unit_cell().reciprocal_lattice_vectors();

    auto spfft_pu = this->processing_unit() == sddk::device_t::CPU ? SPFFT_PU_HOST : SPFFT_PU_GPU;

    /* create a list of G-vectors for corase FFT grid; this is done only once,
       the next time only reciprocal lattice of the G-vectors is updated */
    if (!gvec_coarse_) {
        /* create list of coarse G-vectors */
        gvec_coarse_ = std::make_unique<sddk::Gvec>(rlv, 2 * gk_cutoff(), comm(), cfg().control().reduce_gvec());
        /* create FFT friendly partiton */
<<<<<<< HEAD
        gvec_coarse_partition_ = std::make_unique<sddk::Gvec_partition>(*gvec_coarse_, comm_fft_coarse(),
=======
        gvec_coarse_fft_ = std::make_shared<sddk::Gvec_fft>(*gvec_coarse_, comm_fft_coarse(),
>>>>>>> 69c0e855
                comm_ortho_fft_coarse());

        auto spl_z = split_fft_z(fft_coarse_grid_[2], comm_fft_coarse());

        /* create spfft buffer for coarse transform */
<<<<<<< HEAD
        spfft_grid_coarse_ = std::unique_ptr<spfft::Grid>(new spfft::Grid(
            fft_coarse_grid_[0], fft_coarse_grid_[1], fft_coarse_grid_[2], gvec_coarse_partition_->zcol_count_fft(),
            spl_z.local_size(), spfft_pu, -1, comm_fft_coarse().mpi_comm(), SPFFT_EXCH_DEFAULT));
#ifdef USE_FP32
        spfft_grid_coarse_float_ = std::unique_ptr<spfft::GridFloat>(new spfft::GridFloat(
            fft_coarse_grid_[0], fft_coarse_grid_[1], fft_coarse_grid_[2], gvec_coarse_partition_->zcol_count_fft(),
            spl_z.local_size(), spfft_pu, -1, comm_fft_coarse().mpi_comm(), SPFFT_EXCH_DEFAULT));
=======
        spfft_grid_coarse_ = std::make_unique<spfft::Grid>(fft_coarse_grid_[0], fft_coarse_grid_[1],
                fft_coarse_grid_[2], gvec_coarse_fft_->zcol_count_fft(),
                spl_z.local_size(), spfft_pu, -1, comm_fft_coarse().mpi_comm(), SPFFT_EXCH_DEFAULT);
#ifdef USE_FP32
        spfft_grid_coarse_float_ = std::make_unique<spfft::GridFloat>(fft_coarse_grid_[0], fft_coarse_grid_[1],
                fft_coarse_grid_[2], gvec_coarse_fft_->zcol_count_fft(), spl_z.local_size(), spfft_pu, -1,
                comm_fft_coarse().mpi_comm(), SPFFT_EXCH_DEFAULT);
>>>>>>> 69c0e855
#endif
        /* create spfft transformations */
        const auto fft_type_coarse = gvec_coarse().reduced() ? SPFFT_TRANS_R2C : SPFFT_TRANS_C2C;

<<<<<<< HEAD
        auto const& gv = gvec_coarse_partition_->gvec_array();
=======
        auto const& gv = gvec_coarse_fft_->gvec_array();
>>>>>>> 69c0e855

        /* create actual transform object */
        spfft_transform_coarse_.reset(new spfft::Transform(spfft_grid_coarse_->create_transform(
            spfft_pu, fft_type_coarse, fft_coarse_grid_[0], fft_coarse_grid_[1], fft_coarse_grid_[2],
<<<<<<< HEAD
            spl_z.local_size(), gvec_coarse_partition_->gvec_count_fft(), SPFFT_INDEX_TRIPLETS,
=======
            spl_z.local_size(), gvec_coarse_fft_->gvec_count_fft(), SPFFT_INDEX_TRIPLETS,
>>>>>>> 69c0e855
            gv.at(sddk::memory_t::host))));
#ifdef USE_FP32
        spfft_transform_coarse_float_.reset(new spfft::TransformFloat(spfft_grid_coarse_float_->create_transform(
            spfft_pu, fft_type_coarse, fft_coarse_grid_[0], fft_coarse_grid_[1], fft_coarse_grid_[2],
<<<<<<< HEAD
            spl_z.local_size(), gvec_coarse_partition_->gvec_count_fft(), SPFFT_INDEX_TRIPLETS,
=======
            spl_z.local_size(), gvec_coarse_fft_->gvec_count_fft(), SPFFT_INDEX_TRIPLETS,
>>>>>>> 69c0e855
            gv.at(sddk::memory_t::host))));
#endif
    } else {
        gvec_coarse_->lattice_vectors(rlv);
    }

    /* create a list of G-vectors for dense FFT grid; G-vectors are divided between all available MPI ranks.*/
    if (!gvec_) {
<<<<<<< HEAD
        gvec_           = std::make_unique<sddk::Gvec>(pw_cutoff(), *gvec_coarse_);
        gvec_partition_ = std::make_unique<sddk::Gvec_partition>(*gvec_, comm_fft(), comm_ortho_fft());
=======
        gvec_     = std::make_shared<sddk::Gvec>(pw_cutoff(), *gvec_coarse_);
        gvec_fft_ = std::make_shared<sddk::Gvec_fft>(*gvec_, comm_fft(), comm_ortho_fft());
>>>>>>> 69c0e855

        auto spl_z = split_fft_z(fft_grid_[2], comm_fft());

        /* create spfft buffer for fine-grained transform */
        spfft_grid_ = std::unique_ptr<spfft::Grid>(
            new spfft::Grid(fft_grid_[0], fft_grid_[1], fft_grid_[2],
                            gvec_fft_->zcol_count_fft(), spl_z.local_size(), spfft_pu, -1,
                            comm_fft().mpi_comm(), SPFFT_EXCH_DEFAULT));
#if defined(USE_FP32)
        spfft_grid_float_ = std::unique_ptr<spfft::GridFloat>(
<<<<<<< HEAD
            new spfft::GridFloat(fft_grid_[0], fft_grid_[1], fft_grid_[2], gvec_partition_->zcol_count_fft(),
=======
            new spfft::GridFloat(fft_grid_[0], fft_grid_[1], fft_grid_[2], gvec_fft_->zcol_count_fft(),
>>>>>>> 69c0e855
                                 spl_z.local_size(), spfft_pu, -1, comm_fft().mpi_comm(), SPFFT_EXCH_DEFAULT));
#endif
        const auto fft_type = gvec().reduced() ? SPFFT_TRANS_R2C : SPFFT_TRANS_C2C;

<<<<<<< HEAD
        auto const& gv = gvec_partition_->gvec_array();

        spfft_transform_.reset(new spfft::Transform(spfft_grid_->create_transform(
            spfft_pu, fft_type, fft_grid_[0], fft_grid_[1], fft_grid_[2],
            spl_z.local_size(), gvec_partition_->gvec_count_fft(), SPFFT_INDEX_TRIPLETS, gv.at(sddk::memory_t::host))));
#if defined(USE_FP32)
        spfft_transform_float_.reset(new spfft::TransformFloat(spfft_grid_float_->create_transform(
            spfft_pu, fft_type, fft_grid_[0], fft_grid_[1], fft_grid_[2], spl_z.local_size(),
            gvec_partition_->gvec_count_fft(), SPFFT_INDEX_TRIPLETS, gv.at(sddk::memory_t::host))));
=======
        auto const& gv = gvec_fft_->gvec_array();

        spfft_transform_.reset(new spfft::Transform(spfft_grid_->create_transform(
            spfft_pu, fft_type, fft_grid_[0], fft_grid_[1], fft_grid_[2],
            spl_z.local_size(), gvec_fft_->gvec_count_fft(), SPFFT_INDEX_TRIPLETS, gv.at(sddk::memory_t::host))));
#if defined(USE_FP32)
        spfft_transform_float_.reset(new spfft::TransformFloat(spfft_grid_float_->create_transform(
            spfft_pu, fft_type, fft_grid_[0], fft_grid_[1], fft_grid_[2], spl_z.local_size(),
            gvec_fft_->gvec_count_fft(), SPFFT_INDEX_TRIPLETS, gv.at(sddk::memory_t::host))));
>>>>>>> 69c0e855
#endif

        /* copy G-vectors to GPU; this is done once because Miller indices of G-vectors
           do not change during the execution */
        switch (this->processing_unit()) {
            case sddk::device_t::CPU: {
                break;
            }
            case sddk::device_t::GPU: {
                gvec_coord_ = sddk::mdarray<int, 2>(gvec().count(), 3, sddk::memory_t::host, "gvec_coord_");
                #pragma omp parallel for schedule(static)
                for (int igloc = 0; igloc < gvec().count(); igloc++) {
                    auto G = gvec().gvec<sddk::index_domain_t::local>(igloc);
                    for (int x : {0, 1, 2}) {
                        gvec_coord_(igloc, x) = G[x];
                    }
                }
                gvec_coord_.allocate(sddk::memory_t::device).copy_to(sddk::memory_t::device);
                break;
            }
        }
    } else {
        gvec_->lattice_vectors(rlv);
    }

    /* After each update of the lattice vectors we might get a different set of G-vector shells.
     * Always update the mapping between the canonical FFT distribution and "local G-shells"
     * distribution which is used in symmetriezation of lattice periodic functions. */
    remap_gvec_ = std::make_unique<sddk::Gvec_shells>(gvec());

    /* check symmetry of G-vectors */
    if (unit_cell().num_atoms() != 0 && use_symmetry() && cfg().control().verification() >= 1) {
        check_gvec(gvec(), unit_cell().symmetry());
        if (!full_potential()) {
            check_gvec(gvec_coarse(), unit_cell().symmetry());
        }
        check_gvec(*remap_gvec_, unit_cell().symmetry());
    }

    /* check if FFT grid is OK; this check is especially needed if the grid is set as external parameter */
    if (cfg().control().verification() >= 0) {
        #pragma omp parallel for
        for (int igloc = 0; igloc < gvec().count(); igloc++) {
            int ig = gvec().offset() + igloc;

            auto gv = gvec().gvec<sddk::index_domain_t::local>(igloc);
            /* check limits */
            for (int x : {0, 1, 2}) {
                auto limits = fft_grid().limits(x);
                /* check boundaries */
                if (gv[x] < limits.first || gv[x] > limits.second) {
                    std::stringstream s;
                    s << "G-vector is outside of grid limits\n"
                      << "  G: " << gv << ", length: " << gvec().gvec_cart<sddk::index_domain_t::global>(ig).length() << "\n"
                      << "  FFT grid limits: " << fft_grid().limits(0).first << " " << fft_grid().limits(0).second
                      << " " << fft_grid().limits(1).first << " " << fft_grid().limits(1).second << " "
                      << fft_grid().limits(2).first << " " << fft_grid().limits(2).second << "\n"
                      << "  FFT grid is not compatible with G-vector cutoff (" << this->pw_cutoff() << ")";
                    RTE_THROW(s);
                }
            }
        }
    }

    if (unit_cell().num_atoms()) {
        init_atoms_to_grid_idx(cfg().control().rmt_max());
    }

    std::pair<int, int> limits(0, 0);
    for (int x : {0, 1, 2}) {
        limits.first  = std::min(limits.first, fft_grid().limits(x).first);
        limits.second = std::max(limits.second, fft_grid().limits(x).second);
    }

    /* recompute phase factors for atoms */
    phase_factors_ = sddk::mdarray<double_complex, 3>(3, limits, unit_cell().num_atoms(), sddk::memory_t::host, "phase_factors_");
    #pragma omp parallel for
    for (int i = limits.first; i <= limits.second; i++) {
        for (int ia = 0; ia < unit_cell().num_atoms(); ia++) {
            auto pos = unit_cell().atom(ia).position();
            for (int x : {0, 1, 2}) {
                phase_factors_(x, i, ia) = std::exp(double_complex(0.0, twopi * (i * pos[x])));
            }
        }
    }

    /* recompute phase factors for atom types */
    phase_factors_t_ = sddk::mdarray<double_complex, 2>(gvec().count(), unit_cell().num_atom_types());
    #pragma omp parallel for schedule(static)
    for (int igloc = 0; igloc < gvec().count(); igloc++) {
        /* global index of G-vector */
        int ig = gvec().offset() + igloc;
        for (int iat = 0; iat < unit_cell().num_atom_types(); iat++) {
            double_complex z(0, 0);
            for (int ia = 0; ia < unit_cell().atom_type(iat).num_atoms(); ia++) {
                z += gvec_phase_factor(ig, unit_cell().atom_type(iat).atom_id(ia));
            }
            phase_factors_t_(igloc, iat) = z;
        }
    }

    if (use_symmetry()) {
        sym_phase_factors_ = sddk::mdarray<double_complex, 3>(3, limits, unit_cell().symmetry().size());

        #pragma omp parallel for
        for (int i = limits.first; i <= limits.second; i++) {
            for (int isym = 0; isym < unit_cell().symmetry().size(); isym++) {
                auto t = unit_cell().symmetry()[isym].spg_op.t;
                for (int x : {0, 1, 2}) {
                    sym_phase_factors_(x, i, isym) = std::exp(double_complex(0.0, twopi * (i * t[x])));
                }
            }
        }
    }

    /* precompute some G-vector related arrays */
    gvec_tp_ = sddk::mdarray<double, 2>(gvec().count(), 2, sddk::memory_t::host, "gvec_tp_");
    #pragma omp parallel for schedule(static)
    for (int igloc = 0; igloc < gvec().count(); igloc++) {
        auto rtp           = SHT::spherical_coordinates(gvec().gvec_cart<sddk::index_domain_t::local>(igloc));
        gvec_tp_(igloc, 0) = rtp[1];
        gvec_tp_(igloc, 1) = rtp[2];
    }

    switch (this->processing_unit()) {
        case sddk::device_t::CPU: {
            break;
        }
        case sddk::device_t::GPU: {
            gvec_tp_.allocate(sddk::memory_t::device).copy_to(sddk::memory_t::device);
            break;
        }
    }

    /* create or update radial integrals */
    if (!full_potential()) {
        /* find the new maximum length of G-vectors */
        double new_pw_cutoff{this->pw_cutoff()};
        for (int igloc = 0; igloc < gvec().count(); igloc++) {
            new_pw_cutoff = std::max(new_pw_cutoff, gvec().gvec_len<sddk::index_domain_t::local>(igloc));
        }
        gvec().comm().allreduce<double, sddk::mpi_op_t::max>(&new_pw_cutoff, 1);
        /* estimate new G+k-vectors cutoff */
        double new_gk_cutoff = this->gk_cutoff();
        if (new_pw_cutoff > this->pw_cutoff()) {
            new_gk_cutoff += (new_pw_cutoff - this->pw_cutoff());
        }

        /* radial integrals with pw_cutoff */
        if (!aug_ri_ || aug_ri_->qmax() < new_pw_cutoff) {
            aug_ri_ = std::unique_ptr<Radial_integrals_aug<false>>(new Radial_integrals_aug<false>(
                unit_cell(), new_pw_cutoff, cfg().settings().nprii_aug(), aug_ri_callback_));
        }

        if (!aug_ri_djl_ || aug_ri_djl_->qmax() < new_pw_cutoff) {
            aug_ri_djl_ = std::unique_ptr<Radial_integrals_aug<true>>(new Radial_integrals_aug<true>(
                unit_cell(), new_pw_cutoff, cfg().settings().nprii_aug(), aug_ri_djl_callback_));
        }

        if (!ps_core_ri_ || ps_core_ri_->qmax() < new_pw_cutoff) {
            ps_core_ri_ =
                std::unique_ptr<Radial_integrals_rho_core_pseudo<false>>(new Radial_integrals_rho_core_pseudo<false>(
                    unit_cell(), new_pw_cutoff, cfg().settings().nprii_rho_core(), rhoc_ri_callback_));
        }

        if (!ps_core_ri_djl_ || ps_core_ri_djl_->qmax() < new_pw_cutoff) {
            ps_core_ri_djl_ =
                std::unique_ptr<Radial_integrals_rho_core_pseudo<true>>(new Radial_integrals_rho_core_pseudo<true>(
                    unit_cell(), new_pw_cutoff, cfg().settings().nprii_rho_core(), rhoc_ri_djl_callback_));
        }

        if (!ps_rho_ri_ || ps_rho_ri_->qmax() < new_pw_cutoff) {
            ps_rho_ri_ = std::unique_ptr<Radial_integrals_rho_pseudo>(
                new Radial_integrals_rho_pseudo(unit_cell(), new_pw_cutoff, 20, ps_rho_ri_callback_));
        }

        if (!vloc_ri_ || vloc_ri_->qmax() < new_pw_cutoff) {
            vloc_ri_ = std::unique_ptr<Radial_integrals_vloc<false>>(new Radial_integrals_vloc<false>(
                unit_cell(), new_pw_cutoff, cfg().settings().nprii_vloc(), vloc_ri_callback_));
        }

        if (!vloc_ri_djl_ || vloc_ri_djl_->qmax() < new_pw_cutoff) {
            vloc_ri_djl_ = std::unique_ptr<Radial_integrals_vloc<true>>(new Radial_integrals_vloc<true>(
                unit_cell(), new_pw_cutoff, cfg().settings().nprii_vloc(), vloc_ri_djl_callback_));
        }

        /* radial integrals with pw_cutoff */
        if (!beta_ri_ || beta_ri_->qmax() < new_gk_cutoff) {
            beta_ri_ = std::unique_ptr<Radial_integrals_beta<false>>(new Radial_integrals_beta<false>(
                unit_cell(), new_gk_cutoff, cfg().settings().nprii_beta(), beta_ri_callback_));
        }

        if (!beta_ri_djl_ || beta_ri_djl_->qmax() < new_gk_cutoff) {
            beta_ri_djl_ = std::unique_ptr<Radial_integrals_beta<true>>(new Radial_integrals_beta<true>(
                unit_cell(), new_gk_cutoff, cfg().settings().nprii_beta(), beta_ri_djl_callback_));
        }

        auto idxr_wf = [&](int iat) -> sirius::experimental::radial_functions_index const& {
            return unit_cell().atom_type(iat).indexr_wfs();
        };

        auto ps_wf = [&](int iat, int i) -> Spline<double> const& {
            return unit_cell().atom_type(iat).ps_atomic_wf(i).f;
        };

        if (!ps_atomic_wf_ri_ || ps_atomic_wf_ri_->qmax() < new_gk_cutoff) {
            ps_atomic_wf_ri_ = std::unique_ptr<Radial_integrals_atomic_wf<false>>(new Radial_integrals_atomic_wf<false>(
                unit_cell(), new_gk_cutoff, 20, idxr_wf, ps_wf, ps_atomic_wf_ri_callback_));
        }

        if (!ps_atomic_wf_ri_djl_ || ps_atomic_wf_ri_djl_->qmax() < new_gk_cutoff) {
            ps_atomic_wf_ri_djl_ = std::unique_ptr<Radial_integrals_atomic_wf<true>>(
                new Radial_integrals_atomic_wf<true>(unit_cell(), new_gk_cutoff, 20, idxr_wf, ps_wf, ps_atomic_wf_ri_djl_callback_));
        }

        /* update augmentation operator */
        sddk::memory_pool* mp{nullptr};
        sddk::memory_pool* mpd{nullptr};
        switch (this->processing_unit()) {
            case sddk::device_t::CPU: {
<<<<<<< HEAD
                mp = &mem_pool(sddk::memory_t::host);
                break;
            }
            case sddk::device_t::GPU: {
                mp  = &mem_pool(sddk::memory_t::host_pinned);
                mpd = &mem_pool(sddk::memory_t::device);
=======
                mp = &get_memory_pool(sddk::memory_t::host);
                break;
            }
            case sddk::device_t::GPU: {
                mp  = &get_memory_pool(sddk::memory_t::host_pinned);
                mpd = &get_memory_pool(sddk::memory_t::device);
>>>>>>> 69c0e855
                break;
            }
        }
        for (int iat = 0; iat < unit_cell().num_atom_types(); iat++) {
            if (unit_cell().atom_type(iat).augment() && unit_cell().atom_type(iat).num_atoms() > 0) {
                augmentation_op_[iat] = std::make_unique<Augmentation_operator>(unit_cell().atom_type(iat), gvec());
                augmentation_op_[iat]->generate_pw_coeffs(aug_ri(), gvec_tp_, *mp, mpd);
            } else {
                augmentation_op_[iat] = nullptr;
            }
        }
    }

    if (full_potential()) { // TODO: add corresponging radial integarls of Theta
        init_step_function();
    }

<<<<<<< HEAD
    auto save_config = utils::get_env<std::string>("SIRIUS_SAVE_CONFIG");
    if (save_config && this->comm().rank() == 0) {
        std::string name;
        if (*save_config == "all") {
=======
    auto save_config = env::save_config();
    if (save_config.size() && this->comm().rank() == 0) {
        std::string name;
        if (save_config == "all") {
>>>>>>> 69c0e855
            static int count{0};
            std::stringstream s;
            s << "sirius" << std::setfill('0') << std::setw(6) << count << ".json";
            name = s.str();
            count++;
        } else {
<<<<<<< HEAD
            name = *save_config;
=======
            name = save_config;
>>>>>>> 69c0e855
        }
        std::ofstream fi(name, std::ofstream::out | std::ofstream::trunc);
        auto conf_dict = this->serialize();
        fi << conf_dict.dump(4);
    }
}

void
Simulation_context::create_storage_file() const
{
    if (comm_.rank() == 0) {
        /* create new hdf5 file */
        sddk::HDF5_tree fout(storage_file_name, sddk::hdf5_access_t::truncate);
        fout.create_node("parameters");
        fout.create_node("effective_potential");
        fout.create_node("effective_magnetic_field");
        fout.create_node("density");
        fout.create_node("magnetization");

        for (int j = 0; j < num_mag_dims(); j++) {
            fout["magnetization"].create_node(j);
            fout["effective_magnetic_field"].create_node(j);
        }

        fout["parameters"].write("num_spins", num_spins());
        fout["parameters"].write("num_mag_dims", num_mag_dims());
        fout["parameters"].write("num_bands", num_bands());

        sddk::mdarray<int, 2> gv(3, gvec().num_gvec());
        for (int ig = 0; ig < gvec().num_gvec(); ig++) {
            auto G = gvec().gvec<sddk::index_domain_t::global>(ig);
            for (int x : {0, 1, 2}) {
                gv(x, ig) = G[x];
            }
        }
        fout["parameters"].write("num_gvec", gvec().num_gvec());
        fout["parameters"].write("gvec", gv);

        fout.create_node("unit_cell");
        fout["unit_cell"].create_node("atoms");
        for (int j = 0; j < unit_cell().num_atoms(); j++) {
            fout["unit_cell"]["atoms"].create_node(j);
            fout["unit_cell"]["atoms"][j].write("mt_basis_size", unit_cell().atom(j).mt_basis_size());
        }
    }
    comm_.barrier();
}

void
Simulation_context::generate_phase_factors(int iat__, sddk::mdarray<double_complex, 2>& phase_factors__) const
{
    PROFILE("sirius::Simulation_context::generate_phase_factors");
    int na = unit_cell().atom_type(iat__).num_atoms();
    switch (processing_unit_) {
        case sddk::device_t::CPU: {
            #pragma omp parallel for
            for (int igloc = 0; igloc < gvec().count(); igloc++) {
                int ig = gvec().offset() + igloc;
                for (int i = 0; i < na; i++) {
                    int ia                    = unit_cell().atom_type(iat__).atom_id(i);
                    phase_factors__(igloc, i) = gvec_phase_factor(ig, ia);
                }
            }
            break;
        }
        case sddk::device_t::GPU: {
#if defined(SIRIUS_GPU)
            generate_phase_factors_gpu(gvec().count(), na, gvec_coord().at(sddk::memory_t::device),
                                       unit_cell().atom_coord(iat__).at(sddk::memory_t::device),
                                       phase_factors__.at(sddk::memory_t::device));
#endif
            break;
        }
    }
}

void
<<<<<<< HEAD
Simulation_context::print_memory_usage(const char* file__, int line__)
{
    auto pmu = utils::get_env<int>("SIRIUS_PRINT_MEMORY_USAGE");
    if (comm().rank() == 0 && ((cfg().control().print_memory_usage() && verbosity() >= 1) || (pmu && *pmu))) {
        sirius::print_memory_usage(file__, line__);

        std::vector<std::string> labels = {"host"};
        std::vector<sddk::memory_pool*> mp    = {&this->mem_pool(sddk::memory_t::host)};
        int np{1};
        if (processing_unit() == sddk::device_t::GPU) {
            labels.push_back("host pinned");
            labels.push_back("device");
            mp.push_back(&this->mem_pool(sddk::memory_t::host_pinned));
            mp.push_back(&this->mem_pool(sddk::memory_t::device));
            np = 3;
        }
        std::printf("memory pools\n");
        std::printf("------------\n");
        for (int i = 0; i < np; i++) {
            std::printf("%s: total capacity: %li Mb, free: %li Mb, num.blocks: %li, num.pointers: %li\n",
                        labels[i].c_str(), mp[i]->total_size() >> 20, mp[i]->free_size() >> 20, mp[i]->num_blocks(),
                        mp[i]->num_stored_ptr());
        }
    }
}

void
=======
>>>>>>> 69c0e855
Simulation_context::init_atoms_to_grid_idx(double R__)
{
    PROFILE("sirius::Simulation_context::init_atoms_to_grid_idx");

    auto Rmt = unit_cell().find_mt_radii(1, true);

    double R{0};
    for (auto e : Rmt) {
        R = std::max(e, R);
    }

    //double R = R__;

    atoms_to_grid_idx_.resize(unit_cell().num_atoms());

    vector3d<double> delta(1.0 / spfft<double>().dim_x(), 1.0 / spfft<double>().dim_y(), 1.0 / spfft<double>().dim_z());

    int z_off = spfft<double>().local_z_offset();
    vector3d<int> grid_beg(0, 0, z_off);
    vector3d<int> grid_end(spfft<double>().dim_x(), spfft<double>().dim_y(), z_off + spfft<double>().local_z_length());
    std::vector<vector3d<double>> verts_cart{{-R, -R, -R}, {R, -R, -R}, {-R, R, -R}, {R, R, -R},
                                             {-R, -R, R},  {R, -R, R},  {-R, R, R},  {R, R, R}};

    auto bounds_box = [&](vector3d<double> pos) {
        std::vector<vector3d<double>> verts;

        /* pos is a position of atom */
        for (auto v : verts_cart) {
            verts.push_back(pos + unit_cell().get_fractional_coordinates(v));
        }

        std::pair<vector3d<int>, vector3d<int>> bounds_ind;

        for (int x : {0, 1, 2}) {
            std::sort(verts.begin(), verts.end(),
                      [x](vector3d<double>& a, vector3d<double>& b) { return a[x] < b[x]; });
            bounds_ind.first[x]  = std::max(static_cast<int>(verts[0][x] / delta[x]) - 1, grid_beg[x]);
            bounds_ind.second[x] = std::min(static_cast<int>(verts[5][x] / delta[x]) + 1, grid_end[x]);
        }

        return bounds_ind;
    };

    #pragma omp parallel for
    for (int ia = 0; ia < unit_cell().num_atoms(); ia++) {

        std::vector<std::pair<int, double>> atom_to_ind_map;

        for (int t0 = -1; t0 <= 1; t0++) {
            for (int t1 = -1; t1 <= 1; t1++) {
                for (int t2 = -1; t2 <= 1; t2++) {
                    auto pos = unit_cell().atom(ia).position() + vector3d<double>(t0, t1, t2);

                    /* find the small box around this atom */
                    auto box = bounds_box(pos);

                    for (int j0 = box.first[0]; j0 < box.second[0]; j0++) {
                        for (int j1 = box.first[1]; j1 < box.second[1]; j1++) {
                            for (int j2 = box.first[2]; j2 < box.second[2]; j2++) {
                                auto v = pos - vector3d<double>(delta[0] * j0, delta[1] * j1, delta[2] * j2);
                                auto r = unit_cell().get_cartesian_coordinates(v).length();
                                if (r < Rmt[unit_cell().atom(ia).type_id()]) {
                                    auto ir = fft_grid_.index_by_coord(j0, j1, j2 - z_off);
                                    atom_to_ind_map.push_back({ir, r});
                                }
                            }
                        }
                    }
                }
            }
        }

        atoms_to_grid_idx_[ia] = std::move(atom_to_ind_map);
    }
}

void
Simulation_context::init_step_function()
{
    auto v = make_periodic_function<sddk::index_domain_t::global>([&](int iat, double g) {
        auto R = unit_cell().atom_type(iat).mt_radius();
        return unit_step_function_form_factors(R, g);
    });

    theta_    = sddk::mdarray<double, 1>(spfft<double>().local_slice_size());
    theta_pw_ = sddk::mdarray<double_complex, 1>(gvec().num_gvec());

    try {
        for (int ig = 0; ig < gvec().num_gvec(); ig++) {
            theta_pw_[ig] = -v[ig];
        }
        theta_pw_[0] += 1.0;

<<<<<<< HEAD
        std::vector<double_complex> ftmp(gvec_partition().gvec_count_fft());
        this->gvec_partition().scatter_pw_global(&theta_pw_[0], &ftmp[0]);
=======
        std::vector<double_complex> ftmp(gvec_fft().gvec_count_fft());
        this->gvec_fft().scatter_pw_global(&theta_pw_[0], &ftmp[0]);
>>>>>>> 69c0e855
        spfft<double>().backward(reinterpret_cast<double const*>(ftmp.data()), SPFFT_PU_HOST);
        double* theta_ptr = spfft<double>().local_slice_size() == 0 ? nullptr : &theta_[0];
        spfft_output(spfft<double>(), theta_ptr);
    } catch (...) {
        std::stringstream s;
        s << "fft_grid = " << fft_grid_[0] << " " << fft_grid_[1] << " " << fft_grid_[2] << std::endl
          << "spfft<double>().local_slice_size() = " << spfft<double>().local_slice_size() << std::endl
          << "gvec_fft().gvec_count_fft() = " << gvec_fft().gvec_count_fft();
        RTE_THROW(s);
    }

    double vit{0};
    for (int i = 0; i < spfft<double>().local_slice_size(); i++) {
        vit += theta_[i];
    }
    vit *= (unit_cell().omega() / fft_grid().num_points());
    sddk::Communicator(spfft<double>().communicator()).allreduce(&vit, 1);

    if (std::abs(vit - unit_cell().volume_it()) > 1e-10) {
        std::stringstream s;
        s << "step function gives a wrong volume for IT region" << std::endl
          << "  difference with exact value : " << std::abs(vit - unit_cell().volume_it());
        if (comm().rank() == 0) {
            WARNING(s);
        }
    }
    if (cfg().control().print_checksum()) {
        double_complex z1 = theta_pw_.checksum();
        double d1         = theta_.checksum();
        sddk::Communicator(spfft<double>().communicator()).allreduce(&d1, 1);
<<<<<<< HEAD
        if (comm().rank() == 0) {
            utils::print_checksum("theta", d1);
            utils::print_checksum("theta_pw", z1);
        }
=======
        utils::print_checksum("theta", d1, this->out());
        utils::print_checksum("theta_pw", z1, this->out());
>>>>>>> 69c0e855
    }
}

void
Simulation_context::init_comm()
{
    PROFILE("sirius::Simulation_context::init_comm");

    /* check MPI grid dimensions and set a default grid if needed */
    if (!cfg().control().mpi_grid_dims().size()) {
        mpi_grid_dims({1, 1});
    }
    if (cfg().control().mpi_grid_dims().size() != 2) {
        RTE_THROW("wrong MPI grid");
    }

    int npr = cfg().control().mpi_grid_dims()[0];
    int npc = cfg().control().mpi_grid_dims()[1];
    int npb = npr * npc;
    if (npb <= 0) {
        std::stringstream s;
        s << "wrong mpi grid dimensions : " << npr << " " << npc;
        RTE_THROW(s);
    }
    int npk = comm_.size() / npb;
    if (npk * npb != comm_.size()) {
        std::stringstream s;
        s << "Can't divide " << comm_.size() << " ranks into groups of size " << npb;
        RTE_THROW(s);
    }

    /* create k- and band- communicators */
    if (comm_k_.is_null() && comm_band_.is_null()) {
        comm_band_ = comm_.split(comm_.rank() / npb);
        comm_k_    = comm_.split(comm_.rank() % npb);
    }

    /* setup MPI grid */
    mpi_grid_ = std::make_unique<sddk::MPI_grid>(std::vector<int>({npc, npr}), comm_band_);

    /* here we know the number of ranks for band parallelization */

    /* if we have multiple ranks per node and band parallelization, switch to parallel FFT for coarse mesh */
<<<<<<< HEAD
    if (sddk::num_ranks_per_node() > 1 && comm_band().size() > 1) {
=======
    if ((npr == npb) || (sddk::num_ranks_per_node() > acc::num_devices() && comm_band().size() > 1)) {
>>>>>>> 69c0e855
        cfg().control().fft_mode("parallel");
    }

    /* create communicator, orthogonal to comm_fft_coarse */
    comm_ortho_fft_coarse_ = comm().split(comm_fft_coarse().rank());

    /* create communicator, orthogonal to comm_fft_coarse within a band communicator */
    comm_band_ortho_fft_coarse_ = comm_band().split(comm_fft_coarse().rank());
}
} // namespace sirius<|MERGE_RESOLUTION|>--- conflicted
+++ resolved
@@ -36,29 +36,6 @@
 
 namespace sirius {
 
-<<<<<<< HEAD
-void
-print_memory_usage(const char* file__, int line__)
-{
-    size_t VmRSS, VmHWM;
-    utils::get_proc_status(&VmHWM, &VmRSS);
-
-    std::vector<char> str(2048);
-
-    int n = snprintf(&str[0], 2048, "[rank%04i at line %i of file %s]", sddk::Communicator::world().rank(), line__, file__);
-
-    n += snprintf(&str[n], 2048, " VmHWM: %i Mb, VmRSS: %i Mb", static_cast<int>(VmHWM >> 20),
-                  static_cast<int>(VmRSS >> 20));
-
-    if (acc::num_devices() > 0) {
-        size_t gpu_mem = acc::get_free_mem();
-        n += snprintf(&str[n], 2048, ", GPU free memory: %i Mb", static_cast<int>(gpu_mem >> 20));
-    }
-    std::printf("%s\n", &str[0]);
-}
-
-=======
->>>>>>> 69c0e855
 double
 unit_step_function_form_factors(double R__, double g__)
 {
@@ -208,24 +185,15 @@
 
     switch (processing_unit()) {
         case sddk::device_t::CPU: {
-<<<<<<< HEAD
-            auto& mp      = this->mem_pool(sddk::memory_t::host);
-=======
             auto& mp      = get_memory_pool(sddk::memory_t::host);
->>>>>>> 69c0e855
             phase_factors = sddk::matrix<double_complex>(ngv_loc, na_max, mp);
             zm            = sddk::matrix<double_complex>(lmmax, ngv_loc, mp);
             tmp           = sddk::matrix<double_complex>(lmmax, na_max, mp);
             break;
         }
         case sddk::device_t::GPU: {
-<<<<<<< HEAD
-            auto& mp      = this->mem_pool(sddk::memory_t::host);
-            auto& mpd     = this->mem_pool(sddk::memory_t::device);
-=======
             auto& mp      = get_memory_pool(sddk::memory_t::host);
             auto& mpd     = get_memory_pool(sddk::memory_t::device);
->>>>>>> 69c0e855
             phase_factors = sddk::matrix<double_complex>(nullptr, ngv_loc, na_max);
             phase_factors.allocate(mpd);
             zm = sddk::matrix<double_complex>(lmmax, ngv_loc, mp);
@@ -395,33 +363,11 @@
 
     auto print_mpi_layout = env::print_mpi_layout();
 
-<<<<<<< HEAD
-    if (verbosity() >= 3 || (print_mpi_layout && *print_mpi_layout)) {
-        sddk::pstdout pout(comm());
-        if (comm().rank() == 0) {
-            pout.printf("MPI rank placement\n");
-            pout.printf("------------------\n");
-        }
-        auto name = sddk::Communicator::processor_name();
-        pout.printf("rank: %3i, comm_band_rank: %3i, comm_k_rank: %3i, hostname: %s, mpi processor name: %s\n",
-                    comm().rank(), comm_band().rank(), comm_k().rank(), utils::hostname().c_str(), name.c_str());
-    }
-
-    switch (processing_unit()) {
-        case sddk::device_t::CPU: {
-            host_memory_t_ = sddk::memory_t::host;
-            break;
-        }
-        case sddk::device_t::GPU: {
-            host_memory_t_ = sddk::memory_t::host_pinned;
-            break;
-=======
     if (verbosity() >= 3 || print_mpi_layout) {
         sddk::pstdout pout(comm());
         if (comm().rank() == 0) {
             pout << "MPI rank placement" << std::endl;
             pout << "------------------" << std::endl;
->>>>>>> 69c0e855
         }
         pout << "rank: " << comm().rank()
              << ", comm_band_rank: " << comm_band().rank()
@@ -433,67 +379,15 @@
 
     switch (processing_unit()) {
         case sddk::device_t::CPU: {
-<<<<<<< HEAD
-            preferred_memory_t_ = sddk::memory_t::host;
-            break;
-        }
-        case sddk::device_t::GPU: {
-            if (cfg().control().memory_usage() == "high") {
-                preferred_memory_t_ = sddk::memory_t::device;
-            }
-            if (cfg().control().memory_usage() == "low" || cfg().control().memory_usage() == "medium") {
-                preferred_memory_t_ = sddk::memory_t::host_pinned;
-            }
-=======
             host_memory_t_ = sddk::memory_t::host;
             break;
         }
         case sddk::device_t::GPU: {
             host_memory_t_ = sddk::memory_t::host_pinned;
->>>>>>> 69c0e855
             break;
         }
     }
 
-<<<<<<< HEAD
-    switch (processing_unit()) {
-        case sddk::device_t::CPU: {
-            aux_preferred_memory_t_ = sddk::memory_t::host;
-            break;
-        }
-        case sddk::device_t::GPU: {
-            if (cfg().control().memory_usage() == "high" || cfg().control().memory_usage() == "medium") {
-                aux_preferred_memory_t_ = sddk::memory_t::device;
-            }
-            if (cfg().control().memory_usage() == "low") {
-                aux_preferred_memory_t_ = sddk::memory_t::host_pinned;
-            }
-            break;
-        }
-    }
-
-    switch (processing_unit()) {
-        case sddk::device_t::CPU: {
-            blas_linalg_t_ = sddk::linalg_t::blas;
-            break;
-        }
-        case sddk::device_t::GPU: {
-            if (cfg().control().memory_usage() == "high") {
-                blas_linalg_t_ = sddk::linalg_t::gpublas;
-            }
-            if (cfg().control().memory_usage() == "low" || cfg().control().memory_usage() == "medium") {
-#if defined(SIRIUS_ROCM)
-                blas_linalg_t_ = sddk::linalg_t::gpublas;
-#else
-                blas_linalg_t_ = sddk::linalg_t::cublasxt;
-#endif
-            }
-            break;
-        }
-    }
-
-=======
->>>>>>> 69c0e855
     if (processing_unit() == sddk::device_t::GPU) {
         spla_ctx_.reset(new spla::Context{SPLA_PU_GPU});
         spla_ctx_->set_tile_size_gpu(1688); // limit GPU memory usage to around 500MB
@@ -688,13 +582,8 @@
     std_evp_solver_name(evsn[0]);
     gen_evp_solver_name(evsn[1]);
 
-<<<<<<< HEAD
-    std_evp_solver_ = Eigensolver_factory(std_evp_solver_name(), &mem_pool(sddk::memory_t::device));
-    gen_evp_solver_ = Eigensolver_factory(gen_evp_solver_name(), &mem_pool(sddk::memory_t::device));
-=======
     std_evp_solver_ = Eigensolver_factory(std_evp_solver_name());
     gen_evp_solver_ = Eigensolver_factory(gen_evp_solver_name());
->>>>>>> 69c0e855
 
     auto& std_solver = std_evp_solver();
     auto& gen_solver = gen_evp_solver();
@@ -705,15 +594,9 @@
 
     /* setup BLACS grid */
     if (std_solver.is_parallel()) {
-<<<<<<< HEAD
-        blacs_grid_ = std::unique_ptr<sddk::BLACS_grid>(new sddk::BLACS_grid(comm_band(), npr, npc));
-    } else {
-        blacs_grid_ = std::unique_ptr<sddk::BLACS_grid>(new sddk::BLACS_grid(sddk::Communicator::self(), 1, 1));
-=======
         blacs_grid_ = std::make_unique<sddk::BLACS_grid>(comm_band(), npr, npc);
     } else {
         blacs_grid_ = std::make_unique<sddk::BLACS_grid>(sddk::Communicator::self(), 1, 1);
->>>>>>> 69c0e855
     }
 
     /* setup the cyclic block size */
@@ -752,16 +635,6 @@
     /* create G-vectors on the first call to update() */
     update();
 
-<<<<<<< HEAD
-    this->print_memory_usage(__FILE__, __LINE__);
-
-    if (verbosity() >= 1 && comm().rank() == 0) {
-        print_info();
-    }
-
-    auto pcs = utils::get_env<int>("SIRIUS_PRINT_CHECKSUM");
-    if (pcs && *pcs) {
-=======
     ::sirius::print_memory_usage(this->out(), FILE_LINE);
 
     if (verbosity() >= 1 && comm().rank() == 0) {
@@ -770,7 +643,6 @@
 
     auto pcs = env::print_checksum();
     if (pcs) {
->>>>>>> 69c0e855
         this->cfg().control().print_checksum(true);
     }
 
@@ -781,122 +653,6 @@
 void
 Simulation_context::print_info(std::ostream& out__) const
 {
-<<<<<<< HEAD
-    tm const* ptm = localtime(&start_time_.tv_sec);
-    char buf[100];
-    strftime(buf, sizeof(buf), "%a, %e %b %Y %H:%M:%S", ptm);
-
-    std::printf("\n");
-    std::printf("SIRIUS version : %i.%i.%i\n", sirius::major_version(), sirius::minor_version(), sirius::revision());
-    std::printf("git hash       : %s\n", sirius::git_hash().c_str());
-    std::printf("git branch     : %s\n", sirius::git_branchname().c_str());
-    std::printf("build time     : %s\n", sirius::build_date().c_str());
-    std::printf("start time     : %s\n", buf);
-    std::printf("\n");
-    std::printf("number of MPI ranks           : %i\n", comm_.size());
-    if (mpi_grid_) {
-        std::printf("MPI grid                      :");
-        for (int i = 0; i < mpi_grid_->num_dimensions(); i++) {
-            std::printf(" %i", mpi_grid_->communicator(1 << i).size());
-        }
-        std::printf("\n");
-    }
-    std::printf("maximum number of OMP threads : %i\n", omp_get_max_threads());
-    std::printf("number of MPI ranks per node  : %i\n", sddk::num_ranks_per_node());
-    std::printf("page size (Kb)                : %li\n", utils::get_page_size() >> 10);
-    std::printf("number of pages               : %li\n", utils::get_num_pages());
-    std::printf("available memory (GB)         : %li\n", utils::get_total_memory() >> 30);
-
-    std::string headers[]       = {"FFT context for density and potential", "FFT context for coarse grid"};
-    double cutoffs[]            = {pw_cutoff(), 2 * gk_cutoff()};
-    sddk::Communicator const* comms[] = {&comm_fft(), &comm_fft_coarse()};
-    sddk::FFT3D_grid fft_grids[]      = {this->fft_grid_, this->fft_coarse_grid_};
-    sddk::Gvec const* gvecs[]         = {&gvec(), &gvec_coarse()};
-
-    std::printf("\n");
-    for (int i = 0; i < 2; i++) {
-        std::printf("%s\n", headers[i].c_str());
-        std::printf("=====================================\n");
-        std::printf("  comm size                             : %i\n", comms[i]->size());
-        std::printf("  plane wave cutoff                     : %f\n", cutoffs[i]);
-        std::printf("  grid size                             : %i %i %i   total : %i\n", fft_grids[i][0],
-                    fft_grids[i][1], fft_grids[i][2], fft_grids[i].num_points());
-        std::printf("  grid limits                           : %i %i   %i %i   %i %i\n", fft_grids[i].limits(0).first,
-                    fft_grids[i].limits(0).second, fft_grids[i].limits(1).first, fft_grids[i].limits(1).second,
-                    fft_grids[i].limits(2).first, fft_grids[i].limits(2).second);
-        std::printf("  number of G-vectors within the cutoff : %i\n", gvecs[i]->num_gvec());
-        std::printf("  local number of G-vectors             : %i\n", gvecs[i]->count());
-        std::printf("  number of G-shells                    : %i\n", gvecs[i]->num_shells());
-        std::printf("\n");
-    }
-    std::printf("number of local G-vector blocks: %i\n", split_gvec_local().num_ranks());
-
-    unit_cell().print_info(verbosity());
-    for (int i = 0; i < unit_cell().num_atom_types(); i++) {
-        unit_cell().atom_type(i).print_info(std::cout);
-    }
-    if (this->cfg().control().print_neighbors()) {
-        std::stringstream s;
-        s << std::endl;
-        unit_cell().print_nearest_neighbours(s);
-        this->message(1, "nghbr", s);
-    }
-
-    std::printf("\n");
-    std::printf("Basic information\n");
-    for (int i = 0; i < 80; i++, std::printf("-"))
-        ;
-    std::printf("\n");
-    std::printf("total nuclear charge               : %i\n", unit_cell().total_nuclear_charge());
-    std::printf("number of core electrons           : %f\n", unit_cell().num_core_electrons());
-    std::printf("number of valence electrons        : %f\n", unit_cell().num_valence_electrons());
-    std::printf("total number of electrons          : %f\n", unit_cell().num_electrons());
-    std::printf("extra charge                       : %f\n", cfg().parameters().extra_charge());
-    std::printf("total number of aw basis functions : %i\n", unit_cell().mt_aw_basis_size());
-    std::printf("total number of lo basis functions : %i\n", unit_cell().mt_lo_basis_size());
-    std::printf("number of first-variational states : %i\n", num_fv_states());
-    std::printf("number of bands                    : %i\n", num_bands());
-    std::printf("number of spins                    : %i\n", num_spins());
-    std::printf("number of magnetic dimensions      : %i\n", num_mag_dims());
-    std::printf("number of spinor components        : %i\n", num_spinor_comp());
-    std::printf("number of spinors per band index   : %i\n", num_spinors());
-    std::printf("lmax_apw                           : %i\n", unit_cell().lmax_apw());
-    std::printf("lmax_rho                           : %i\n", lmax_rho());
-    std::printf("lmax_pot                           : %i\n", lmax_pot());
-    std::printf("lmax_rf                            : %i\n", unit_cell().lmax());
-    std::printf("smearing type                      : %s\n", cfg().parameters().smearing().c_str());
-    std::printf("smearing width                     : %f\n", smearing_width());
-    std::printf("cyclic block size                  : %i\n", cyclic_block_size());
-    std::printf("|G+k| cutoff                       : %f\n", gk_cutoff());
-    std::printf("symmetry                           : %s\n", utils::boolstr(use_symmetry()).c_str());
-    std::printf("so_correction                      : %s\n", utils::boolstr(so_correction()).c_str());
-
-    std::string reln[] = {"valence relativity                 : ", "core relativity                    : "};
-
-    relativity_t relt[] = {valence_relativity_, core_relativity_};
-    for (int i = 0; i < 2; i++) {
-        std::printf("%s", reln[i].c_str());
-        switch (relt[i]) {
-            case relativity_t::none: {
-                std::printf("none\n");
-                break;
-            }
-            case relativity_t::koelling_harmon: {
-                std::printf("Koelling-Harmon\n");
-                break;
-            }
-            case relativity_t::zora: {
-                std::printf("zora\n");
-                break;
-            }
-            case relativity_t::iora: {
-                std::printf("iora\n");
-                break;
-            }
-            case relativity_t::dirac: {
-                std::printf("Dirac\n");
-                break;
-=======
     {
         rte::ostream os(out__, "info");
         tm const* ptm = localtime(&start_time_.tv_sec);
@@ -915,7 +671,6 @@
             os << "MPI grid                      :";
             for (int i = 0; i < mpi_grid_->num_dimensions(); i++) {
                 os << " " << mpi_grid_->communicator(1 << i).size();
->>>>>>> 69c0e855
             }
             os << std::endl;
         }
@@ -1056,38 +811,6 @@
            << "spglib version: " << spg_get_major_version() << "." << spg_get_minor_version() << "."
            << spg_get_micro_version() << std::endl;
     }
-<<<<<<< HEAD
-
-    std::printf("processing unit                    : ");
-    switch (processing_unit()) {
-        case sddk::device_t::CPU: {
-            std::printf("CPU\n");
-            break;
-        }
-        case sddk::device_t::GPU: {
-            std::printf("GPU\n");
-            printf("number of devices                  : %i\n", acc::num_devices());
-            acc::print_device_info(0);
-            break;
-        }
-    }
-    std::printf("\n");
-    std::printf("iterative solver                   : %s\n", cfg().iterative_solver().type().c_str());
-    std::printf("number of steps                    : %i\n", cfg().iterative_solver().num_steps());
-    std::printf("subspace size                      : %i\n", cfg().iterative_solver().subspace_size());
-    std::printf("early restart ratio                : %.2f\n", cfg().iterative_solver().early_restart());
-    std::printf("precision_wf                       : %s\n", cfg().parameters().precision_wf().c_str());
-    std::printf("precision_hs                       : %s\n", cfg().parameters().precision_hs().c_str());
-    std::printf("mixer                              : %s\n", cfg().mixer().type().c_str());
-    std::printf("mixing beta                        : %.2f\n", cfg().mixer().beta());
-    std::printf("max_history                        : %i\n", cfg().mixer().max_history());
-    std::printf("use_hartree                        : %s\n", utils::boolstr(cfg().mixer().use_hartree()).c_str());
-
-    std::printf("\n");
-    std::printf("spglib version: %d.%d.%d\n", spg_get_major_version(), spg_get_minor_version(),
-                spg_get_micro_version());
-=======
->>>>>>> 69c0e855
     {
         rte::ostream os(out__, "info");
         unsigned int vmajor, vminor, vmicro;
@@ -1241,25 +964,12 @@
         /* create list of coarse G-vectors */
         gvec_coarse_ = std::make_unique<sddk::Gvec>(rlv, 2 * gk_cutoff(), comm(), cfg().control().reduce_gvec());
         /* create FFT friendly partiton */
-<<<<<<< HEAD
-        gvec_coarse_partition_ = std::make_unique<sddk::Gvec_partition>(*gvec_coarse_, comm_fft_coarse(),
-=======
         gvec_coarse_fft_ = std::make_shared<sddk::Gvec_fft>(*gvec_coarse_, comm_fft_coarse(),
->>>>>>> 69c0e855
                 comm_ortho_fft_coarse());
 
         auto spl_z = split_fft_z(fft_coarse_grid_[2], comm_fft_coarse());
 
         /* create spfft buffer for coarse transform */
-<<<<<<< HEAD
-        spfft_grid_coarse_ = std::unique_ptr<spfft::Grid>(new spfft::Grid(
-            fft_coarse_grid_[0], fft_coarse_grid_[1], fft_coarse_grid_[2], gvec_coarse_partition_->zcol_count_fft(),
-            spl_z.local_size(), spfft_pu, -1, comm_fft_coarse().mpi_comm(), SPFFT_EXCH_DEFAULT));
-#ifdef USE_FP32
-        spfft_grid_coarse_float_ = std::unique_ptr<spfft::GridFloat>(new spfft::GridFloat(
-            fft_coarse_grid_[0], fft_coarse_grid_[1], fft_coarse_grid_[2], gvec_coarse_partition_->zcol_count_fft(),
-            spl_z.local_size(), spfft_pu, -1, comm_fft_coarse().mpi_comm(), SPFFT_EXCH_DEFAULT));
-=======
         spfft_grid_coarse_ = std::make_unique<spfft::Grid>(fft_coarse_grid_[0], fft_coarse_grid_[1],
                 fft_coarse_grid_[2], gvec_coarse_fft_->zcol_count_fft(),
                 spl_z.local_size(), spfft_pu, -1, comm_fft_coarse().mpi_comm(), SPFFT_EXCH_DEFAULT);
@@ -1267,34 +977,21 @@
         spfft_grid_coarse_float_ = std::make_unique<spfft::GridFloat>(fft_coarse_grid_[0], fft_coarse_grid_[1],
                 fft_coarse_grid_[2], gvec_coarse_fft_->zcol_count_fft(), spl_z.local_size(), spfft_pu, -1,
                 comm_fft_coarse().mpi_comm(), SPFFT_EXCH_DEFAULT);
->>>>>>> 69c0e855
 #endif
         /* create spfft transformations */
         const auto fft_type_coarse = gvec_coarse().reduced() ? SPFFT_TRANS_R2C : SPFFT_TRANS_C2C;
 
-<<<<<<< HEAD
-        auto const& gv = gvec_coarse_partition_->gvec_array();
-=======
         auto const& gv = gvec_coarse_fft_->gvec_array();
->>>>>>> 69c0e855
 
         /* create actual transform object */
         spfft_transform_coarse_.reset(new spfft::Transform(spfft_grid_coarse_->create_transform(
             spfft_pu, fft_type_coarse, fft_coarse_grid_[0], fft_coarse_grid_[1], fft_coarse_grid_[2],
-<<<<<<< HEAD
-            spl_z.local_size(), gvec_coarse_partition_->gvec_count_fft(), SPFFT_INDEX_TRIPLETS,
-=======
             spl_z.local_size(), gvec_coarse_fft_->gvec_count_fft(), SPFFT_INDEX_TRIPLETS,
->>>>>>> 69c0e855
             gv.at(sddk::memory_t::host))));
 #ifdef USE_FP32
         spfft_transform_coarse_float_.reset(new spfft::TransformFloat(spfft_grid_coarse_float_->create_transform(
             spfft_pu, fft_type_coarse, fft_coarse_grid_[0], fft_coarse_grid_[1], fft_coarse_grid_[2],
-<<<<<<< HEAD
-            spl_z.local_size(), gvec_coarse_partition_->gvec_count_fft(), SPFFT_INDEX_TRIPLETS,
-=======
             spl_z.local_size(), gvec_coarse_fft_->gvec_count_fft(), SPFFT_INDEX_TRIPLETS,
->>>>>>> 69c0e855
             gv.at(sddk::memory_t::host))));
 #endif
     } else {
@@ -1303,13 +1000,8 @@
 
     /* create a list of G-vectors for dense FFT grid; G-vectors are divided between all available MPI ranks.*/
     if (!gvec_) {
-<<<<<<< HEAD
-        gvec_           = std::make_unique<sddk::Gvec>(pw_cutoff(), *gvec_coarse_);
-        gvec_partition_ = std::make_unique<sddk::Gvec_partition>(*gvec_, comm_fft(), comm_ortho_fft());
-=======
         gvec_     = std::make_shared<sddk::Gvec>(pw_cutoff(), *gvec_coarse_);
         gvec_fft_ = std::make_shared<sddk::Gvec_fft>(*gvec_, comm_fft(), comm_ortho_fft());
->>>>>>> 69c0e855
 
         auto spl_z = split_fft_z(fft_grid_[2], comm_fft());
 
@@ -1320,26 +1012,11 @@
                             comm_fft().mpi_comm(), SPFFT_EXCH_DEFAULT));
 #if defined(USE_FP32)
         spfft_grid_float_ = std::unique_ptr<spfft::GridFloat>(
-<<<<<<< HEAD
-            new spfft::GridFloat(fft_grid_[0], fft_grid_[1], fft_grid_[2], gvec_partition_->zcol_count_fft(),
-=======
             new spfft::GridFloat(fft_grid_[0], fft_grid_[1], fft_grid_[2], gvec_fft_->zcol_count_fft(),
->>>>>>> 69c0e855
                                  spl_z.local_size(), spfft_pu, -1, comm_fft().mpi_comm(), SPFFT_EXCH_DEFAULT));
 #endif
         const auto fft_type = gvec().reduced() ? SPFFT_TRANS_R2C : SPFFT_TRANS_C2C;
 
-<<<<<<< HEAD
-        auto const& gv = gvec_partition_->gvec_array();
-
-        spfft_transform_.reset(new spfft::Transform(spfft_grid_->create_transform(
-            spfft_pu, fft_type, fft_grid_[0], fft_grid_[1], fft_grid_[2],
-            spl_z.local_size(), gvec_partition_->gvec_count_fft(), SPFFT_INDEX_TRIPLETS, gv.at(sddk::memory_t::host))));
-#if defined(USE_FP32)
-        spfft_transform_float_.reset(new spfft::TransformFloat(spfft_grid_float_->create_transform(
-            spfft_pu, fft_type, fft_grid_[0], fft_grid_[1], fft_grid_[2], spl_z.local_size(),
-            gvec_partition_->gvec_count_fft(), SPFFT_INDEX_TRIPLETS, gv.at(sddk::memory_t::host))));
-=======
         auto const& gv = gvec_fft_->gvec_array();
 
         spfft_transform_.reset(new spfft::Transform(spfft_grid_->create_transform(
@@ -1349,7 +1026,6 @@
         spfft_transform_float_.reset(new spfft::TransformFloat(spfft_grid_float_->create_transform(
             spfft_pu, fft_type, fft_grid_[0], fft_grid_[1], fft_grid_[2], spl_z.local_size(),
             gvec_fft_->gvec_count_fft(), SPFFT_INDEX_TRIPLETS, gv.at(sddk::memory_t::host))));
->>>>>>> 69c0e855
 #endif
 
         /* copy G-vectors to GPU; this is done once because Miller indices of G-vectors
@@ -1570,21 +1246,12 @@
         sddk::memory_pool* mpd{nullptr};
         switch (this->processing_unit()) {
             case sddk::device_t::CPU: {
-<<<<<<< HEAD
-                mp = &mem_pool(sddk::memory_t::host);
-                break;
-            }
-            case sddk::device_t::GPU: {
-                mp  = &mem_pool(sddk::memory_t::host_pinned);
-                mpd = &mem_pool(sddk::memory_t::device);
-=======
                 mp = &get_memory_pool(sddk::memory_t::host);
                 break;
             }
             case sddk::device_t::GPU: {
                 mp  = &get_memory_pool(sddk::memory_t::host_pinned);
                 mpd = &get_memory_pool(sddk::memory_t::device);
->>>>>>> 69c0e855
                 break;
             }
         }
@@ -1602,28 +1269,17 @@
         init_step_function();
     }
 
-<<<<<<< HEAD
-    auto save_config = utils::get_env<std::string>("SIRIUS_SAVE_CONFIG");
-    if (save_config && this->comm().rank() == 0) {
-        std::string name;
-        if (*save_config == "all") {
-=======
     auto save_config = env::save_config();
     if (save_config.size() && this->comm().rank() == 0) {
         std::string name;
         if (save_config == "all") {
->>>>>>> 69c0e855
             static int count{0};
             std::stringstream s;
             s << "sirius" << std::setfill('0') << std::setw(6) << count << ".json";
             name = s.str();
             count++;
         } else {
-<<<<<<< HEAD
-            name = *save_config;
-=======
             name = save_config;
->>>>>>> 69c0e855
         }
         std::ofstream fi(name, std::ofstream::out | std::ofstream::trunc);
         auto conf_dict = this->serialize();
@@ -1701,36 +1357,6 @@
 }
 
 void
-<<<<<<< HEAD
-Simulation_context::print_memory_usage(const char* file__, int line__)
-{
-    auto pmu = utils::get_env<int>("SIRIUS_PRINT_MEMORY_USAGE");
-    if (comm().rank() == 0 && ((cfg().control().print_memory_usage() && verbosity() >= 1) || (pmu && *pmu))) {
-        sirius::print_memory_usage(file__, line__);
-
-        std::vector<std::string> labels = {"host"};
-        std::vector<sddk::memory_pool*> mp    = {&this->mem_pool(sddk::memory_t::host)};
-        int np{1};
-        if (processing_unit() == sddk::device_t::GPU) {
-            labels.push_back("host pinned");
-            labels.push_back("device");
-            mp.push_back(&this->mem_pool(sddk::memory_t::host_pinned));
-            mp.push_back(&this->mem_pool(sddk::memory_t::device));
-            np = 3;
-        }
-        std::printf("memory pools\n");
-        std::printf("------------\n");
-        for (int i = 0; i < np; i++) {
-            std::printf("%s: total capacity: %li Mb, free: %li Mb, num.blocks: %li, num.pointers: %li\n",
-                        labels[i].c_str(), mp[i]->total_size() >> 20, mp[i]->free_size() >> 20, mp[i]->num_blocks(),
-                        mp[i]->num_stored_ptr());
-        }
-    }
-}
-
-void
-=======
->>>>>>> 69c0e855
 Simulation_context::init_atoms_to_grid_idx(double R__)
 {
     PROFILE("sirius::Simulation_context::init_atoms_to_grid_idx");
@@ -1824,13 +1450,8 @@
         }
         theta_pw_[0] += 1.0;
 
-<<<<<<< HEAD
-        std::vector<double_complex> ftmp(gvec_partition().gvec_count_fft());
-        this->gvec_partition().scatter_pw_global(&theta_pw_[0], &ftmp[0]);
-=======
         std::vector<double_complex> ftmp(gvec_fft().gvec_count_fft());
         this->gvec_fft().scatter_pw_global(&theta_pw_[0], &ftmp[0]);
->>>>>>> 69c0e855
         spfft<double>().backward(reinterpret_cast<double const*>(ftmp.data()), SPFFT_PU_HOST);
         double* theta_ptr = spfft<double>().local_slice_size() == 0 ? nullptr : &theta_[0];
         spfft_output(spfft<double>(), theta_ptr);
@@ -1861,15 +1482,8 @@
         double_complex z1 = theta_pw_.checksum();
         double d1         = theta_.checksum();
         sddk::Communicator(spfft<double>().communicator()).allreduce(&d1, 1);
-<<<<<<< HEAD
-        if (comm().rank() == 0) {
-            utils::print_checksum("theta", d1);
-            utils::print_checksum("theta_pw", z1);
-        }
-=======
         utils::print_checksum("theta", d1, this->out());
         utils::print_checksum("theta_pw", z1, this->out());
->>>>>>> 69c0e855
     }
 }
 
@@ -1913,11 +1527,7 @@
     /* here we know the number of ranks for band parallelization */
 
     /* if we have multiple ranks per node and band parallelization, switch to parallel FFT for coarse mesh */
-<<<<<<< HEAD
-    if (sddk::num_ranks_per_node() > 1 && comm_band().size() > 1) {
-=======
     if ((npr == npb) || (sddk::num_ranks_per_node() > acc::num_devices() && comm_band().size() > 1)) {
->>>>>>> 69c0e855
         cfg().control().fft_mode("parallel");
     }
 
