--- conflicted
+++ resolved
@@ -711,7 +711,6 @@
 void
 Simulation_context::print_info(std::ostream& out__) const
 {
-<<<<<<< HEAD
     {
         rte::rte_ostream os(out__, "info");
         tm const* ptm = localtime(&start_time_.tv_sec);
@@ -778,79 +777,6 @@
     {
         rte::rte_ostream os(out__, "sym");
         unit_cell().symmetry().print_info(os, verbosity());
-=======
-    tm const* ptm = localtime(&start_time_.tv_sec);
-    char buf[100];
-    strftime(buf, sizeof(buf), "%a, %e %b %Y %H:%M:%S", ptm);
-
-    out__ << "SIRIUS version : " << sirius::major_version() << "." << sirius::minor_version()
-          << "." << sirius::revision() << std::endl
-          << "git hash       : " << sirius::git_hash() << std::endl
-          << "git branch     : " << sirius::git_branchname() << std::endl
-          << "build time     : " << sirius::build_date() << std::endl
-          << "start time     : " << std::string(buf) << std::endl
-          << std::endl
-          << "number of MPI ranks           : " << this->comm().size() << std::endl;
-    if (mpi_grid_) {
-        out__ << "MPI grid                      :";
-        for (int i = 0; i < mpi_grid_->num_dimensions(); i++) {
-            out__ << " " << mpi_grid_->communicator(1 << i).size();
-        }
-        out__ << std::endl;
-    }
-    out__ << "maximum number of OMP threads : " << omp_get_max_threads() << std::endl
-          << "number of MPI ranks per node  : " << num_ranks_per_node() << std::endl
-          << "page size (Kb)                : " << (utils::get_page_size() >> 10) << std::endl
-          << "number of pages               : " << utils::get_num_pages() << std::endl
-          << "available memory (GB)         : " << (utils::get_total_memory() >> 30) << std::endl;
-
-    std::string headers[]       = {"FFT context for density and potential", "FFT context for coarse grid"};
-    double cutoffs[]            = {pw_cutoff(), 2 * gk_cutoff()};
-    Communicator const* comms[] = {&comm_fft(), &comm_fft_coarse()};
-    FFT3D_grid fft_grids[]      = {this->fft_grid_, this->fft_coarse_grid_};
-    Gvec const* gvecs[]         = {&gvec(), &gvec_coarse()};
-
-    out__ << std::endl;
-    for (int i = 0; i < 2; i++) {
-        out__ << headers[i] << std::endl
-              << utils::hbar(37, '=') << std::endl
-              << "  comm size                             : " << comms[i]->size() << std::endl
-              << "  plane wave cutoff                     : " << cutoffs[i] << std::endl
-              << "  grid size                             : " << fft_grids[i][0] << " "
-                                                              << fft_grids[i][1] << " "
-                                                              << fft_grids[i][2] << "   total : "
-                                                              << fft_grids[i].num_points() << std::endl
-              << "  grid limits                           : " << fft_grids[i].limits(0).first << " "
-                                                              << fft_grids[i].limits(0).second << "   "
-                                                              << fft_grids[i].limits(1).first << " "
-                                                              << fft_grids[i].limits(1).second << "   "
-                                                              << fft_grids[i].limits(2).first << " "
-                                                              << fft_grids[i].limits(2).second << std::endl
-              << "  number of G-vectors within the cutoff : " << gvecs[i]->num_gvec() << std::endl
-              << "  local number of G-vectors             : " << gvecs[i]->count() << std::endl
-              << "  number of G-shells                    : " << gvecs[i]->num_shells() << std::endl
-              << std::endl;
-    }
-    out__ << "number of local G-vector blocks: " << split_gvec_local().num_ranks() << std::endl;
-
-    {
-        rte::rte_ostream os(out__, "unit cell");
-        unit_cell().print_info(os, verbosity());
-    }
-    {
-        rte::rte_ostream os(out__, "sym");
-        unit_cell().symmetry().print_info(os, verbosity());
-    }
-    {
-        rte::rte_ostream os(out__, "atom type");
-        for (int i = 0; i < unit_cell().num_atom_types(); i++) {
-            unit_cell().atom_type(i).print_info(os);
-        }
-    }
-    if (this->cfg().control().print_neighbors()) {
-        rte::rte_ostream os(out__, "nghbr");
-        unit_cell().print_nearest_neighbours(os);
->>>>>>> e9a8fb32
     }
     {
         rte::rte_ostream os(out__, "atom type");
@@ -928,22 +854,21 @@
                 break;
             }
         }
-    }
-    std::printf("\n");
-    std::printf("iterative solver                   : %s\n", cfg().iterative_solver().type().c_str());
-    std::printf("number of steps                    : %i\n", cfg().iterative_solver().num_steps());
-    std::printf("subspace size                      : %i\n", cfg().iterative_solver().subspace_size());
-    std::printf("early restart ratio                : %.2f\n", cfg().iterative_solver().early_restart());
-    std::printf("precision_wf                       : %s\n", cfg().parameters().precision_wf().c_str());
-    std::printf("precision_hs                       : %s\n", cfg().parameters().precision_hs().c_str());
-    std::printf("mixer                              : %s\n", cfg().mixer().type().c_str());
-    std::printf("mixing beta                        : %.2f\n", cfg().mixer().beta());
-    std::printf("max_history                        : %i\n", cfg().mixer().max_history());
-    std::printf("use_hartree                        : %s\n", utils::boolstr(cfg().mixer().use_hartree()).c_str());
-
-    std::printf("\n");
-    std::printf("spglib version: %d.%d.%d\n", spg_get_major_version(), spg_get_minor_version(),
-                spg_get_micro_version());
+        os << std::endl <<
+           << "iterative solver                   : " << cfg().iterative_solver().type() << std::endl
+           << "number of steps                    : " << cfg().iterative_solver().num_steps() << std::endl
+           << "subspace size                      : " << cfg().iterative_solver().subspace_size() << std::endl
+           << "early restart ratio                : " << cfg().iterative_solver().early_restart() << std::endl
+           << "precision_wf                       : " << cfg().parameters().precision_wf() << std::endl
+           << "precision_hs                       : " << cfg().parameters().precision_hs() << std::endl
+           << "mixer                              : " << cfg().mixer().type() << std::endl
+           << "mixing beta                        : " << cfg().mixer().beta() << std::endl
+           << "max_history                        : " << cfg().mixer().max_history() << std::endl
+           << "use_hartree                        : " << std::boolalpha << cfg().mixer().use_hartree() << std::endl
+           << std::endl
+           << "spglib version: " << spg_get_major_version() << "." << spg_get_minor_version() << "."
+           << spg_get_micro_version() << std::endl;
+    }
     {
         unsigned int vmajor, vminor, vmicro;
         H5get_libversion(&vmajor, &vminor, &vmicro);
