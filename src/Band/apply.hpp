/** \param [in] phi Input wave-functions [storage: CPU && GPU].
 *  \param [out] hphi Hamiltonian, applied to wave-functions [storage: CPU || GPU].
 */
template <typename T>
void Band::apply_h(K_point* kp__,
                   int ispn__,
                   int N__,
                   int n__,
                   Wave_functions& phi__,
                   Wave_functions& hphi__,
                   D_operator<T>& d_op) const
{
    PROFILE("sirius::Band::apply_h");
#ifdef __GPU
    STOP();
#endif

    STOP();

    //==/* set initial hphi */
    //==hphi__.copy_from(phi__, N__, n__);

    //==#ifdef __GPU
    //==if (ctx_.processing_unit() == GPU) {
    //==    hphi__.copy_to_host(N__, n__);
    //==}
    //==#endif
    //==/* apply local part of Hamiltonian */
    //==h_op.apply(ispn__, hphi__, N__, n__);
    //==#ifdef __GPU
    //==if (ctx_.processing_unit() == GPU) {
    //==    hphi__.copy_to_device(N__, n__);
    //==}
    //==#endif

    //==#ifdef __PRINT_OBJECT_CHECKSUM
    //=={
    //==    #ifdef __GPU
    //==    if (ctx_.processing_unit() == GPU) phi__.copy_to_host(N__, n__);
    //==    #endif
    //==    auto cs1 = mdarray<double_complex, 1>(&phi__(0, N__), kp__->num_gkvec_loc() * n__).checksum();
    //==    auto cs2 = mdarray<double_complex, 1>(&hphi__(0, N__), kp__->num_gkvec_loc() * n__).checksum();
    //==    kp__->comm().allreduce(&cs1, 1);
    //==    kp__->comm().allreduce(&cs2, 1);
    //==    DUMP("checksum(phi): %18.10f %18.10f", cs1.real(), cs1.imag());
    //==    DUMP("checksum(hloc_phi): %18.10f %18.10f", cs2.real(), cs2.imag());
    //==}
    //==#endif

    //==if (!ctx_.unit_cell().mt_lo_basis_size()) {
    //==    return;
    //==}

    //==for (int i = 0; i < kp__->beta_projectors().num_beta_chunks(); i++)
    //=={
    //==    kp__->beta_projectors().generate(i);

    //==    kp__->beta_projectors().inner<T>(i, phi__, N__, n__);

    //==    if (!ctx_.iterative_solver_input_section().real_space_prj_)
    //==    {
    //==        d_op.apply(i, ispn__, hphi__, N__, n__);
    //==    }
    //==    else
    //==    {
    //==        STOP();
    //==        //add_nl_h_o_rs(kp__, n__, phi, hphi, ophi, packed_mtrx_offset__, d_mtrx_packed__, q_mtrx_packed__,
    //kappa__);
    //==    }
    //==}
}

/** \param [in]  kp   Pointer to k-point.
 *  \param [in]  ispn Index of spin.
 *  \param [in]  N    Starting index of wave-functions.
 *  \param [in]  n    Number of wave-functions to which H and S are applied.
 *  \param [in]  phi  Input wave-functions [storage: CPU && GPU].
 *  \param [out] hphi Hamiltonian, applied to wave-functions [storage: CPU || GPU].
 *  \param [out] ophi Overlap operator, applied to wave-functions [storage: CPU || GPU].
 *  \param [in]  d_op D-operator representation.
 *  \param [in]  q_op Q-operator representation.
 *
 *  In non-collinear case (ispn = 2) the Hamiltonian and S operator are applied to both components of spinor
 *  wave-functions. Otherwise they are applied to a single component.
 */
template <typename T>
void Band::apply_h_s(K_point* kp__,
                     int ispn__,
                     int N__,
                     int n__,
                     Wave_functions& phi__,
                     Wave_functions& hphi__,
                     Wave_functions& sphi__,
                     D_operator<T>& d_op,
                     Q_operator<T>& q_op) const
{
    PROFILE("sirius::Band::apply_h_o");

    double t1 = -omp_get_wtime();

/* for the data remapping we need phi on CPU */
#ifdef __GPU
    if (ctx_.processing_unit() == GPU) {
        for (int ispn = 0; ispn < phi__.num_sc(); ispn++) {
            if (phi__.pw_coeffs(ispn).is_remapped() || ctx_.fft_coarse().pu() == CPU) {
                phi__.pw_coeffs(ispn).copy_to_host(N__, n__);
            }
        }
    }
#endif
    /* apply local part of Hamiltonian */
    local_op_->apply_h(ispn__, phi__, hphi__, N__, n__);
#ifdef __GPU
    if (ctx_.processing_unit() == GPU && ctx_.fft_coarse().pu() == CPU) {
        for (int ispn = 0; ispn < phi__.num_sc(); ispn++) {
            hphi__.pw_coeffs(ispn).copy_to_device(N__, n__);
        }
    }
#endif
    t1 += omp_get_wtime();

    if (kp__->comm().rank() == 0 && ctx_.control().print_performance_) {
        DUMP("hloc performace: %12.6f bands/sec", n__ / t1);
    }

    int nsc = (ispn__ == 2) ? 2 : 1;

    if (ctx_.control().print_checksum_) {
        for (int ispn = 0; ispn < nsc; ispn++) {
            auto cs1 = phi__.checksum(ctx_.processing_unit(), ispn, N__, n__);
            auto cs2 = hphi__.checksum(ctx_.processing_unit(), ispn, N__, n__);
            if (kp__->comm().rank() == 0) {
                std::stringstream s;
                s << "phi_" << ispn;
                print_checksum(s.str(), cs1);
                s = std::stringstream();
                s << "hphi_" << ispn;
                print_checksum(s.str(), cs2);
            }
        }
    }

    /* set intial sphi */
    for (int ispn = 0; ispn < nsc; ispn++) {
        sphi__.copy_from(ctx_.processing_unit(), n__, phi__, ispn, N__, ispn, N__);
    }
    /* return if there are no beta-projectors */
    if (!ctx_.unit_cell().mt_lo_basis_size()) {
        return;
    }

    for (int i = 0; i < ctx_.beta_projector_chunks().num_chunks(); i++) {
        /* generate beta-projectors for a block of atoms */
        kp__->beta_projectors().generate(i);
        /* non-collinear case */
        if (ispn__ == 2) {
            for (int ispn = 0; ispn < 2; ispn++) {

                auto beta_phi = kp__->beta_projectors().inner<T>(i, phi__, ispn, N__, n__);

                /* apply diagonal spin blocks */
                d_op.apply(i, ispn, hphi__, N__, n__, beta_phi);
                /* apply non-diagonal spin blocks */
                /* xor 3 operator will map 0 to 3 and 1 to 2 */
                d_op.apply(i, ispn ^ 3, hphi__, N__, n__, beta_phi);

                /* apply Q operator (diagonal in spin) */
                q_op.apply(i, ispn, sphi__, N__, n__, beta_phi);
                /* apply non-diagonal spin blocks */
                if (ctx_.so_correction()) {
                    q_op.apply(i, ispn ^ 3, sphi__, N__, n__, beta_phi);
                }
            }
        } else { /* non-magnetic or collinear case */

            auto beta_phi = kp__->beta_projectors().inner<T>(i, phi__, ispn__, N__, n__);

            d_op.apply(i, ispn__, hphi__, N__, n__, beta_phi);
            q_op.apply(i, ispn__, sphi__, N__, n__, beta_phi);
        }
    }

<<<<<<< HEAD
    // apply the hubbard potential if relevant
    if(ctx_.hubbard_correction() && !ctx_.gamma_point()) {
        // note that it is done only one's
        U_->generate_atomic_orbitals(*kp__, q_op);
        U_->apply_hubbard_potential(*kp__, N__, n__, phi__, hphi__);
    }

    if (ctx_.control().print_checksum_) {
        for (int ispn = 0; ispn < nsc; ispn++) {
            auto cs1 = hphi__.component(ispn).checksum(N__, n__);
            auto cs2 = ophi__.component(ispn).checksum(N__, n__);
            if (kp__->comm().rank() == 0) {
                DUMP("checksum(hphi_%i): %18.10f %18.10f", ispn, cs1.real(), cs1.imag());
                DUMP("checksum(ophi_%i): %18.10f %18.10f", ispn, cs2.real(), cs2.imag());
            }
        }
    }
=======
    //if (ctx_.control().print_checksum_) {
    //    for (int ispn = 0; ispn < nsc; ispn++) {
    //        auto cs1 = hphi__.component(ispn).checksum(N__, n__);
    //        auto cs2 = ophi__.component(ispn).checksum(N__, n__);
    //        if (kp__->comm().rank() == 0) {
    //            DUMP("checksum(hphi_%i): %18.10f %18.10f", ispn, cs1.real(), cs1.imag());
    //            DUMP("checksum(ophi_%i): %18.10f %18.10f", ispn, cs2.real(), cs2.imag());
    //        }
    //    }
    //}
>>>>>>> 73f18365
}

inline void Band::apply_fv_o(K_point* kp__,
                             bool apw_only__,
                             bool add_o1__,
                             int N__,
                             int n__,
                             Wave_functions& phi__,
                             Wave_functions& ophi__) const
{
    PROFILE("sirius::Band::apply_fv_o");

    STOP();

//    if (!apw_only__) {
//        /* zero the local-orbital part */
//        ophi__.mt_coeffs().zero<memory_t::host>(N__, n__);
//    }
//
//    /* interstitial part */
//    local_op_->apply_o(kp__->gkvec().partition(), N__, n__, phi__, ophi__);
//
//    matrix<double_complex> alm(kp__->num_gkvec_loc(), unit_cell_.max_mt_aw_basis_size());
//    matrix<double_complex> oalm(kp__->num_gkvec_loc(), unit_cell_.max_mt_aw_basis_size());
//    matrix<double_complex> tmp(unit_cell_.max_mt_aw_basis_size(), n__);
//
//#ifdef __GPU
//    if (ctx_.processing_unit() == GPU) {
//        if (!apw_only__) {
//            phi__.mt_coeffs().copy_to_host(N__, n__);
//        }
//        alm.allocate(memory_t::device);
//        tmp.allocate(memory_t::device);
//    }
//#endif
//
//    for (int ia = 0; ia < unit_cell_.num_atoms(); ia++) {
//        auto& atom = unit_cell_.atom(ia);
//        auto& type = atom.type();
//        /* number of AW for this atom */
//        int naw = atom.mt_aw_basis_size();
//        /* number of lo for this atom */
//        int nlo = atom.mt_lo_basis_size();
//        kp__->alm_coeffs_loc().generate(ia, alm);
//
//#ifdef __GPU
//        if (ctx_.processing_unit() == GPU) {
//            alm.copy_to_device();
//        }
//#endif
//
//        sddk::timer t1("sirius::Band::apply_fv_o|apw-apw");
//
//        if (ctx_.processing_unit() == CPU) {
//            /* tmp(lm, i) = A(G, lm)^{T} * C(G, i) */
//            linalg<CPU>::gemm(1, 0, naw, n__, kp__->num_gkvec_loc(), alm.at<CPU>(), alm.ld(),
//                              phi__.pw_coeffs().prime().at<CPU>(0, N__), phi__.pw_coeffs().prime().ld(), tmp.at<CPU>(),
//                              tmp.ld());
//        }
//#ifdef __GPU
//        if (ctx_.processing_unit() == GPU) {
//            /* tmp(lm, i) = A(G, lm)^{T} * C(G, i) */
//            linalg<GPU>::gemm(1, 0, naw, n__, kp__->num_gkvec_loc(), alm.at<GPU>(), alm.ld(),
//                              phi__.pw_coeffs().prime().at<GPU>(0, N__), phi__.pw_coeffs().prime().ld(), tmp.at<GPU>(),
//                              tmp.ld());
//            tmp.copy_to_host(naw * n__);
//        }
//#endif
//
//        kp__->comm().allreduce(tmp.at<CPU>(), static_cast<int>(tmp.size()));
//
//#ifdef __GPU
//        if (ctx_.processing_unit() == GPU) {
//            tmp.copy_to_device(naw * n__);
//        }
//#endif
//
//        for (int xi = 0; xi < naw; xi++) {
//            for (int ig = 0; ig < kp__->num_gkvec_loc(); ig++) {
//                alm(ig, xi) = std::conj(alm(ig, xi));
//            }
//        }
//#ifdef __GPU
//        if (ctx_.processing_unit() == GPU) {
//            alm.copy_to_device();
//        }
//#endif
//
//        if (ctx_.processing_unit() == CPU) {
//            /* APW-APW contribution to overlap */
//            linalg<CPU>::gemm(0, 0, kp__->num_gkvec_loc(), n__, naw, linalg_const<double_complex>::one(), alm.at<CPU>(),
//                              alm.ld(), tmp.at<CPU>(), tmp.ld(), linalg_const<double_complex>::one(),
//                              ophi__.pw_coeffs().prime().at<CPU>(0, N__), ophi__.pw_coeffs().prime().ld());
//        }
//#ifdef __GPU
//        if (ctx_.processing_unit() == GPU) {
//            /* APW-APW contribution to overlap */
//            linalg<GPU>::gemm(0, 0, kp__->num_gkvec_loc(), n__, naw, &linalg_const<double_complex>::one(),
//                              alm.at<GPU>(), alm.ld(), tmp.at<GPU>(), tmp.ld(), &linalg_const<double_complex>::one(),
//                              ophi__.pw_coeffs().prime().at<GPU>(0, N__), ophi__.pw_coeffs().prime().ld());
//        }
//#endif
//        t1.stop();
//
//        if (!nlo || apw_only__) {
//            continue;
//        }
//
//        /* local orbital coefficients of atom ia for all states */
//        matrix<double_complex> phi_lo_ia(nlo, n__);
//        auto ia_location = phi__.spl_num_atoms().location(ia);
//        if (ia_location.rank == kp__->comm().rank()) {
//            for (int i = 0; i < n__; i++) {
//                std::memcpy(&phi_lo_ia(0, i),
//                            phi__.mt_coeffs().prime().at<CPU>(phi__.offset_mt_coeffs(ia_location.local_index), N__ + i),
//                            nlo * sizeof(double_complex));
//            }
//        }
//        kp__->comm().bcast(phi_lo_ia.at<CPU>(), static_cast<int>(phi_lo_ia.size()), ia_location.rank);
//
//        sddk::timer t2("sirius::Band::apply_fv_o|apw-lo");
//        oalm.zero();
//        #pragma omp parallel for
//        for (int ilo = 0; ilo < nlo; ilo++) {
//            int xi_lo = type.mt_aw_basis_size() + ilo;
//            /* local orbital indices */
//            int l_lo     = type.indexb(xi_lo).l;
//            int lm_lo    = type.indexb(xi_lo).lm;
//            int order_lo = type.indexb(xi_lo).order;
//            /* use oalm as temporary buffer to compute alm*o */
//            for (int order_aw = 0; order_aw < (int)type.aw_descriptor(l_lo).size(); order_aw++) {
//                for (int igloc = 0; igloc < kp__->num_gkvec_loc(); igloc++) {
//                    oalm(igloc, ilo) += alm(igloc, type.indexb_by_lm_order(lm_lo, order_aw)) *
//                                        atom.symmetry_class().o_radial_integral(l_lo, order_aw, order_lo);
//                }
//            }
//        }
//        linalg<CPU>::gemm(0, 0, kp__->num_gkvec_loc(), n__, nlo, linalg_const<double_complex>::one(), oalm.at<CPU>(),
//                          oalm.ld(), phi_lo_ia.at<CPU>(), phi_lo_ia.ld(), linalg_const<double_complex>::one(),
//                          ophi__.pw_coeffs().prime().at<CPU>(0, N__), ophi__.pw_coeffs().prime().ld());
//        t2.stop();
//
//        sddk::timer t3("sirius::Band::apply_fv_o|lo-apw");
//        /* lo-APW contribution */
//        for (int i = 0; i < n__; i++) {
//            for (int ilo = 0; ilo < type.mt_lo_basis_size(); ilo++) {
//                int xi_lo = type.mt_aw_basis_size() + ilo;
//                /* local orbital indices */
//                int l_lo     = type.indexb(xi_lo).l;
//                int lm_lo    = type.indexb(xi_lo).lm;
//                int order_lo = type.indexb(xi_lo).order;
//
//                if (ia_location.rank == kp__->comm().rank()) {
//                    /* lo-lo contribution */
//                    for (int jlo = 0; jlo < type.mt_lo_basis_size(); jlo++) {
//                        int xi_lo1 = type.mt_aw_basis_size() + jlo;
//                        int lm1    = type.indexb(xi_lo1).lm;
//                        int order1 = type.indexb(xi_lo1).order;
//                        if (lm_lo == lm1) {
//                            ophi__.mt_coeffs().prime(ophi__.offset_mt_coeffs(ia_location.local_index) + ilo, N__ + i) +=
//                                phi_lo_ia(jlo, i) * atom.symmetry_class().o_radial_integral(l_lo, order_lo, order1);
//                        }
//                    }
//
//                    for (int order_aw = 0; order_aw < (int)type.aw_descriptor(l_lo).size(); order_aw++) {
//                        /* lo-APW contribution */
//                        ophi__.mt_coeffs().prime(ophi__.offset_mt_coeffs(ia_location.local_index) + ilo, N__ + i) +=
//                            atom.symmetry_class().o_radial_integral(l_lo, order_lo, order_aw) *
//                            tmp(type.indexb_by_lm_order(lm_lo, order_aw), i);
//                    }
//                }
//            }
//        }
//        t3.stop();
//    }
//
//#ifdef __GPU
//    if (ctx_.processing_unit() == GPU && !apw_only__) {
//        ophi__.mt_coeffs().copy_to_device(N__, n__);
//    }
//#endif
}

/* first come the local orbitals, then the singular components, then the auxiliary basis functions */
inline void Band::apply_fv_h_o(K_point* kp__,
                               int nlo__,
                               int N__,
                               int n__,
                               Wave_functions& phi__,
                               Wave_functions& hphi__,
                               Wave_functions& ophi__) const
{
    PROFILE("sirius::Band::apply_fv_h_o");

    STOP();

//    assert(ophi__.mt_coeffs().num_rows_loc() == hphi__.mt_coeffs().num_rows_loc());
//
//    if (N__ == 0) {
//        /* zero plane-wave part of pure local orbital basis functions */
//        hphi__.pw_coeffs().zero<memory_t::host | memory_t::device>(0, nlo__);
//        ophi__.pw_coeffs().zero<memory_t::host | memory_t::device>(0, nlo__);
//    }
//    /* zero the local-orbital part */
//    hphi__.mt_coeffs().zero<memory_t::host | memory_t::device>(N__, n__);
//    ophi__.mt_coeffs().zero<memory_t::host | memory_t::device>(N__, n__);
//
//    /* interstitial part */
//    if (N__ == 0) {
//        /* don't apply to the pure local orbital basis functions */
//        local_op_->apply_h_o(kp__->gkvec().partition(), nlo__, n__ - nlo__, phi__, hphi__, ophi__);
//    } else {
//        local_op_->apply_h_o(kp__->gkvec().partition(), N__, n__, phi__, hphi__, ophi__);
//    }
//
//    if (ctx_.control().print_checksum_) {
//        auto cs1 = hphi__.checksum_pw(N__, n__, ctx_.processing_unit());
//        auto cs2 = ophi__.checksum_pw(N__, n__, ctx_.processing_unit());
//        if (kp__->comm().rank() == 0) {
//            DUMP("checksum(hphi_istl): %18.10f %18.10f", cs1.real(), cs1.imag());
//            DUMP("checksum(ophi_istl): %18.10f %18.10f", cs2.real(), cs2.imag());
//        }
//    }
//
//    matrix<double_complex> alm(kp__->num_gkvec_loc(), unit_cell_.max_mt_aw_basis_size(), ctx_.dual_memory_t());
//    matrix<double_complex> halm(kp__->num_gkvec_loc(),
//                                std::max(unit_cell_.max_mt_aw_basis_size(), unit_cell_.max_mt_lo_basis_size()),
//                                ctx_.dual_memory_t());
//
//    matrix<double_complex> tmp1(unit_cell_.max_mt_aw_basis_size(), n__, ctx_.dual_memory_t());
//    matrix<double_complex> tmp2(unit_cell_.max_mt_aw_basis_size(), n__, ctx_.dual_memory_t());
//
//// matrix<double_complex> hmt(unit_cell_.max_mt_aw_basis_size(), unit_cell_.max_mt_lo_basis_size());
//
//#ifdef __GPU
//    if (ctx_.processing_unit() == GPU) {
//        phi__.mt_coeffs().copy_to_host(N__, n__);
//    }
//#endif
//
//    for (int ia = 0; ia < unit_cell_.num_atoms(); ia++) {
//        auto& atom = unit_cell_.atom(ia);
//        auto& type = atom.type();
//        /* number of AW for this atom */
//        int naw = atom.mt_aw_basis_size();
//        /* number of lo for this atom */
//        int nlo = atom.mt_lo_basis_size();
//        kp__->alm_coeffs_loc().generate(ia, alm);
//        apply_hmt_to_apw<spin_block_t::nm>(atom, kp__->num_gkvec_loc(), alm, halm);
//
//        if (ctx_.processing_unit() == GPU) {
//            alm.copy<memory_t::host, memory_t::device>();
//            halm.copy<memory_t::host, memory_t::device>();
//        }
//
//        /* create arrays with proper dimensions from the already allocated chunk of memory */
//        matrix<double_complex> alm_phi;
//        matrix<double_complex> halm_phi;
//
//        switch (ctx_.processing_unit()) {
//            case CPU: {
//                alm_phi  = matrix<double_complex>(tmp1.at<CPU>(), naw, n__);
//                halm_phi = matrix<double_complex>(tmp2.at<CPU>(), naw, n__);
//                break;
//            }
//            case GPU: {
//                alm_phi  = matrix<double_complex>(tmp1.at<CPU>(), tmp1.at<GPU>(), naw, n__);
//                halm_phi = matrix<double_complex>(tmp2.at<CPU>(), tmp2.at<GPU>(), naw, n__);
//                break;
//            }
//        }
//
//        sddk::timer t1("sirius::Band::apply_fv_h_o|apw-apw");
//
//        if (ctx_.processing_unit() == CPU) {
//            /* tmp(lm, i) = A(G, lm)^{T} * C(G, i) */
//            linalg<CPU>::gemm(1, 0, naw, n__, kp__->num_gkvec_loc(), alm.at<CPU>(), alm.ld(),
//                              phi__.pw_coeffs().prime().at<CPU>(0, N__), phi__.pw_coeffs().prime().ld(),
//                              alm_phi.at<CPU>(), alm_phi.ld());
//            /* htmp(lm, i) = H_{mt}A(G, lm)^{T} * C(G, i) */
//            linalg<CPU>::gemm(1, 0, naw, n__, kp__->num_gkvec_loc(), halm.at<CPU>(), halm.ld(),
//                              phi__.pw_coeffs().prime().at<CPU>(0, N__), phi__.pw_coeffs().prime().ld(),
//                              halm_phi.at<CPU>(), halm_phi.ld());
//        }
//#ifdef __GPU
//        if (ctx_.processing_unit() == GPU) {
//            /* tmp(lm, i) = A(G, lm)^{T} * C(G, i) */
//            linalg<GPU>::gemm(1, 0, naw, n__, kp__->num_gkvec_loc(), alm.at<GPU>(), alm.ld(),
//                              phi__.pw_coeffs().prime().at<GPU>(0, N__), phi__.pw_coeffs().prime().ld(),
//                              alm_phi.at<GPU>(), alm_phi.ld());
//            /* htmp(lm, i) = H_{mt}A(G, lm)^{T} * C(G, i) */
//            linalg<GPU>::gemm(1, 0, naw, n__, kp__->num_gkvec_loc(), halm.at<GPU>(), halm.ld(),
//                              phi__.pw_coeffs().prime().at<GPU>(0, N__), phi__.pw_coeffs().prime().ld(),
//                              halm_phi.at<GPU>(), halm_phi.ld());
//            alm_phi.copy<memory_t::device, memory_t::host>();
//            halm_phi.copy<memory_t::device, memory_t::host>();
//        }
//#endif
//
//        kp__->comm().allreduce(alm_phi.at<CPU>(), static_cast<int>(alm_phi.size()));
//        kp__->comm().allreduce(halm_phi.at<CPU>(), static_cast<int>(halm_phi.size()));
//
//        if (ctx_.processing_unit() == GPU) {
//            alm_phi.copy<memory_t::host, memory_t::device>();
//            halm_phi.copy<memory_t::host, memory_t::device>();
//        }
//
//        for (int xi = 0; xi < naw; xi++) {
//            for (int ig = 0; ig < kp__->num_gkvec_loc(); ig++) {
//                alm(ig, xi) = std::conj(alm(ig, xi));
//            }
//        }
//        if (ctx_.processing_unit() == GPU) {
//            alm.copy<memory_t::host, memory_t::device>();
//        }
//
//        if (ctx_.processing_unit() == CPU) {
//            /* APW-APW contribution to overlap */
//            linalg<CPU>::gemm(0, 0, kp__->num_gkvec_loc(), n__, naw, linalg_const<double_complex>::one(), alm.at<CPU>(),
//                              alm.ld(), alm_phi.at<CPU>(), alm_phi.ld(), linalg_const<double_complex>::one(),
//                              ophi__.pw_coeffs().prime().at<CPU>(0, N__), ophi__.pw_coeffs().prime().ld());
//            /* APW-APW contribution to Hamiltonian */
//            linalg<CPU>::gemm(0, 0, kp__->num_gkvec_loc(), n__, naw, linalg_const<double_complex>::one(), alm.at<CPU>(),
//                              alm.ld(), halm_phi.at<CPU>(), halm_phi.ld(), linalg_const<double_complex>::one(),
//                              hphi__.pw_coeffs().prime().at<CPU>(0, N__), hphi__.pw_coeffs().prime().ld());
//        }
//#ifdef __GPU
//        if (ctx_.processing_unit() == GPU) {
//            /* APW-APW contribution to overlap */
//            linalg<GPU>::gemm(0, 0, kp__->num_gkvec_loc(), n__, naw, &linalg_const<double_complex>::one(),
//                              alm.at<GPU>(), alm.ld(), alm_phi.at<GPU>(), alm_phi.ld(),
//                              &linalg_const<double_complex>::one(), ophi__.pw_coeffs().prime().at<GPU>(0, N__),
//                              ophi__.pw_coeffs().prime().ld());
//            /* APW-APW contribution to Hamiltonian */
//            linalg<GPU>::gemm(0, 0, kp__->num_gkvec_loc(), n__, naw, &linalg_const<double_complex>::one(),
//                              alm.at<GPU>(), alm.ld(), halm_phi.at<GPU>(), halm_phi.ld(),
//                              &linalg_const<double_complex>::one(), hphi__.pw_coeffs().prime().at<GPU>(0, N__),
//                              hphi__.pw_coeffs().prime().ld());
//        }
//#endif
//        t1.stop();
//
//        if (!nlo) {
//            continue;
//        }
//
//        /* local orbital coefficients of atom ia for all states */
//        matrix<double_complex> phi_lo_ia(nlo, n__, ctx_.dual_memory_t());
//        auto ia_location = phi__.spl_num_atoms().location(ia);
//        if (ia_location.rank == kp__->comm().rank()) {
//            for (int i = 0; i < n__; i++) {
//                std::memcpy(&phi_lo_ia(0, i),
//                            phi__.mt_coeffs().prime().at<CPU>(phi__.offset_mt_coeffs(ia_location.local_index), N__ + i),
//                            nlo * sizeof(double_complex));
//            }
//        }
//        kp__->comm().bcast(phi_lo_ia.at<CPU>(), static_cast<int>(phi_lo_ia.size()), ia_location.rank);
//        if (ctx_.processing_unit() == GPU) {
//            phi_lo_ia.copy<memory_t::host, memory_t::device>();
//        }
//
//        matrix<double_complex> hmt(naw, nlo, ctx_.dual_memory_t());
//
//        sddk::timer t2("sirius::Band::apply_fv_h_o|apw-lo");
//        halm.zero();
//        #pragma omp parallel for
//        for (int ilo = 0; ilo < nlo; ilo++) {
//            int xi_lo = type.mt_aw_basis_size() + ilo;
//            /* local orbital indices */
//            int l_lo     = type.indexb(xi_lo).l;
//            int lm_lo    = type.indexb(xi_lo).lm;
//            int idxrf_lo = type.indexb(xi_lo).idxrf;
//            int order_lo = type.indexb(xi_lo).order;
//            /* use halm as temporary buffer to compute alm*o */
//            for (int order_aw = 0; order_aw < (int)type.aw_descriptor(l_lo).size(); order_aw++) {
//                for (int igloc = 0; igloc < kp__->num_gkvec_loc(); igloc++) {
//                    halm(igloc, ilo) += alm(igloc, type.indexb_by_lm_order(lm_lo, order_aw)) *
//                                        atom.symmetry_class().o_radial_integral(l_lo, order_aw, order_lo);
//                }
//            }
//            for (int xi = 0; xi < naw; xi++) {
//                int lm_aw    = type.indexb(xi).lm;
//                int idxrf_aw = type.indexb(xi).idxrf;
//                auto& gc     = gaunt_coefs_->gaunt_vector(lm_aw, lm_lo);
//                hmt(xi, ilo) = atom.radial_integrals_sum_L3<spin_block_t::nm>(idxrf_aw, idxrf_lo, gc);
//            }
//        }
//        if (ctx_.processing_unit() == CPU) {
//            linalg<CPU>::gemm(0, 0, kp__->num_gkvec_loc(), n__, nlo, linalg_const<double_complex>::one(),
//                              halm.at<CPU>(), halm.ld(), phi_lo_ia.at<CPU>(), phi_lo_ia.ld(),
//                              linalg_const<double_complex>::one(), ophi__.pw_coeffs().prime().at<CPU>(0, N__),
//                              ophi__.pw_coeffs().prime().ld());
//
//            linalg<CPU>::gemm(0, 0, kp__->num_gkvec_loc(), nlo, naw, alm.at<CPU>(), alm.ld(), hmt.at<CPU>(), hmt.ld(),
//                              halm.at<CPU>(), halm.ld());
//
//            linalg<CPU>::gemm(0, 0, kp__->num_gkvec_loc(), n__, nlo, linalg_const<double_complex>::one(),
//                              halm.at<CPU>(), halm.ld(), phi_lo_ia.at<CPU>(), phi_lo_ia.ld(),
//                              linalg_const<double_complex>::one(), hphi__.pw_coeffs().prime().at<CPU>(0, N__),
//                              hphi__.pw_coeffs().prime().ld());
//        }
//#ifdef __GPU
//        if (ctx_.processing_unit() == GPU) {
//            halm.copy<memory_t::host, memory_t::device>();
//            hmt.copy<memory_t::host, memory_t::device>();
//            linalg<GPU>::gemm(0, 0, kp__->num_gkvec_loc(), n__, nlo, &linalg_const<double_complex>::one(),
//                              halm.at<GPU>(), halm.ld(), phi_lo_ia.at<GPU>(), phi_lo_ia.ld(),
//                              &linalg_const<double_complex>::one(), ophi__.pw_coeffs().prime().at<GPU>(0, N__),
//                              ophi__.pw_coeffs().prime().ld());
//
//            linalg<GPU>::gemm(0, 0, kp__->num_gkvec_loc(), nlo, naw, alm.at<GPU>(), alm.ld(), hmt.at<GPU>(), hmt.ld(),
//                              halm.at<GPU>(), halm.ld());
//            linalg<GPU>::gemm(0, 0, kp__->num_gkvec_loc(), n__, nlo, &linalg_const<double_complex>::one(),
//                              halm.at<GPU>(), halm.ld(), phi_lo_ia.at<GPU>(), phi_lo_ia.ld(),
//                              &linalg_const<double_complex>::one(), hphi__.pw_coeffs().prime().at<GPU>(0, N__),
//                              hphi__.pw_coeffs().prime().ld());
//        }
//#endif
//        t2.stop();
//
//        sddk::timer t3("sirius::Band::apply_fv_h_o|lo-apw");
//        /* lo-APW contribution */
//        for (int i = 0; i < n__; i++) {
//            for (int ilo = 0; ilo < type.mt_lo_basis_size(); ilo++) {
//                int xi_lo = type.mt_aw_basis_size() + ilo;
//                /* local orbital indices */
//                int l_lo     = type.indexb(xi_lo).l;
//                int lm_lo    = type.indexb(xi_lo).lm;
//                int order_lo = type.indexb(xi_lo).order;
//                int idxrf_lo = type.indexb(xi_lo).idxrf;
//
//                if (ia_location.rank == kp__->comm().rank()) {
//                    /* lo-lo contribution */
//                    for (int jlo = 0; jlo < type.mt_lo_basis_size(); jlo++) {
//                        int xi_lo1 = type.mt_aw_basis_size() + jlo;
//                        int lm1    = type.indexb(xi_lo1).lm;
//                        int order1 = type.indexb(xi_lo1).order;
//                        int idxrf1 = type.indexb(xi_lo1).idxrf;
//                        auto& gc   = gaunt_coefs_->gaunt_vector(lm_lo, lm1);
//                        if (lm_lo == lm1) {
//                            ophi__.mt_coeffs().prime(ophi__.offset_mt_coeffs(ia_location.local_index) + ilo, N__ + i) +=
//                                phi_lo_ia(jlo, i) * atom.symmetry_class().o_radial_integral(l_lo, order_lo, order1);
//                        }
//                        hphi__.mt_coeffs().prime(hphi__.offset_mt_coeffs(ia_location.local_index) + ilo, N__ + i) +=
//                            phi_lo_ia(jlo, i) * atom.radial_integrals_sum_L3<spin_block_t::nm>(idxrf_lo, idxrf1, gc);
//                    }
//
//                    for (int order_aw = 0; order_aw < (int)type.aw_descriptor(l_lo).size(); order_aw++) {
//                        /* lo-APW contribution */
//                        ophi__.mt_coeffs().prime(ophi__.offset_mt_coeffs(ia_location.local_index) + ilo, N__ + i) +=
//                            atom.symmetry_class().o_radial_integral(l_lo, order_lo, order_aw) *
//                            alm_phi(type.indexb_by_lm_order(lm_lo, order_aw), i);
//                    }
//
//                    double_complex z(0, 0);
//                    for (int xi = 0; xi < naw; xi++) {
//                        int lm_aw    = type.indexb(xi).lm;
//                        int idxrf_aw = type.indexb(xi).idxrf;
//                        auto& gc     = gaunt_coefs_->gaunt_vector(lm_lo, lm_aw);
//                        z += atom.radial_integrals_sum_L3<spin_block_t::nm>(idxrf_lo, idxrf_aw, gc) * alm_phi(xi, i);
//                    }
//                    /* lo-APW contribution */
//                    hphi__.mt_coeffs().prime(hphi__.offset_mt_coeffs(ia_location.local_index) + ilo, N__ + i) += z;
//                }
//            }
//        }
//        t3.stop();
//    }
//
//#ifdef __GPU
//    if (ctx_.processing_unit() == GPU) {
//        hphi__.mt_coeffs().copy_to_device(N__, n__);
//        ophi__.mt_coeffs().copy_to_device(N__, n__);
//    }
//#endif
//
//    if (ctx_.control().print_checksum_) {
//        auto cs1 = hphi__.checksum_pw(N__, n__, ctx_.processing_unit());
//        auto cs2 = ophi__.checksum_pw(N__, n__, ctx_.processing_unit());
//        if (kp__->comm().rank() == 0) {
//            DUMP("checksum(hphi_pw): %18.10f %18.10f", cs1.real(), cs1.imag());
//            DUMP("checksum(ophi_pw): %18.10f %18.10f", cs2.real(), cs2.imag());
//        }
//    }
//
//    if (ctx_.control().print_checksum_) {
//        auto cs1 = hphi__.checksum(N__, n__);
//        auto cs2 = ophi__.checksum(N__, n__);
//        if (kp__->comm().rank() == 0) {
//            DUMP("checksum(hphi): %18.10f %18.10f", cs1.real(), cs1.imag());
//            DUMP("checksum(ophi): %18.10f %18.10f", cs2.real(), cs2.imag());
//        }
//    }
}

// TODO: port to GPU
inline void Band::apply_magnetic_field(Wave_functions& fv_states__,
                                       Gvec const& gkvec__,
                                       std::vector<Wave_functions>& hpsi__) const
{
    PROFILE("sirius::Band::apply_magnetic_field");

    STOP();

//    assert(hpsi__.size() == 2 || hpsi__.size() == 3);
//
//    local_op_->apply_b(gkvec__.partition(), 0, ctx_.num_fv_states(), fv_states__, hpsi__);
//
//    mdarray<double_complex, 3> zm(unit_cell_.max_mt_basis_size(), unit_cell_.max_mt_basis_size(), ctx_.num_mag_dims());
//
//    for (int ialoc = 0; ialoc < fv_states__.spl_num_atoms().local_size(); ialoc++) {
//        int ia            = fv_states__.spl_num_atoms()[ialoc];
//        auto& atom        = unit_cell_.atom(ia);
//        int offset        = fv_states__.offset_mt_coeffs(ialoc);
//        int mt_basis_size = atom.type().mt_basis_size();
//
//        zm.zero();
//
//    /* only upper triangular part of zm is computed because it is a hermitian matrix */
//        #pragma omp parallel for default(shared)
//        for (int xi2 = 0; xi2 < mt_basis_size; xi2++) {
//            int lm2    = atom.type().indexb(xi2).lm;
//            int idxrf2 = atom.type().indexb(xi2).idxrf;
//
//            for (int i = 0; i < ctx_.num_mag_dims(); i++) {
//                for (int xi1 = 0; xi1 <= xi2; xi1++) {
//                    int lm1    = atom.type().indexb(xi1).lm;
//                    int idxrf1 = atom.type().indexb(xi1).idxrf;
//
//                    zm(xi1, xi2, i) = gaunt_coefs_->sum_L3_gaunt(lm1, lm2, atom.b_radial_integrals(idxrf1, idxrf2, i));
//                }
//            }
//        }
//        /* compute bwf = B_z*|wf_j> */
//        linalg<CPU>::hemm(0, 0, mt_basis_size, ctx_.num_fv_states(), linalg_const<double_complex>::one(), zm.at<CPU>(),
//                          zm.ld(), fv_states__.mt_coeffs().prime().at<CPU>(offset, 0),
//                          fv_states__.mt_coeffs().prime().ld(), linalg_const<double_complex>::zero(),
//                          hpsi__[0].mt_coeffs().prime().at<CPU>(offset, 0), hpsi__[0].mt_coeffs().prime().ld());
//
//        /* compute bwf = (B_x - iB_y)|wf_j> */
//        if (hpsi__.size() == 3) {
//            /* reuse first (z) component of zm matrix to store (B_x - iB_y) */
//            for (int xi2 = 0; xi2 < mt_basis_size; xi2++) {
//                for (int xi1 = 0; xi1 <= xi2; xi1++) {
//                    zm(xi1, xi2, 0) = zm(xi1, xi2, 1) - double_complex(0, 1) * zm(xi1, xi2, 2);
//                }
//
//                /* remember: zm for x,y,z, components of magnetic field is hermitian and we computed
//                 * only the upper triangular part */
//                for (int xi1 = xi2 + 1; xi1 < mt_basis_size; xi1++) {
//                    zm(xi1, xi2, 0) = std::conj(zm(xi2, xi1, 1)) - double_complex(0, 1) * std::conj(zm(xi2, xi1, 2));
//                }
//            }
//
//            linalg<CPU>::gemm(0, 0, mt_basis_size, ctx_.num_fv_states(), mt_basis_size, zm.at<CPU>(), zm.ld(),
//                              fv_states__.mt_coeffs().prime().at<CPU>(offset, 0), fv_states__.mt_coeffs().prime().ld(),
//                              hpsi__[2].mt_coeffs().prime().at<CPU>(offset, 0), hpsi__[2].mt_coeffs().prime().ld());
//        }
//    }
//
//    /* copy Bz|\psi> to -Bz|\psi> */
//    for (int i = 0; i < ctx_.num_fv_states(); i++) {
//        for (int j = 0; j < fv_states__.pw_coeffs().num_rows_loc(); j++) {
//            hpsi__[1].pw_coeffs().prime(j, i) = -hpsi__[0].pw_coeffs().prime(j, i);
//        }
//        for (int j = 0; j < fv_states__.mt_coeffs().num_rows_loc(); j++) {
//            hpsi__[1].mt_coeffs().prime(j, i) = -hpsi__[0].mt_coeffs().prime(j, i);
//        }
//    }
}

//== template <spin_block_t sblock>
//== void Band::apply_uj_correction(mdarray<double_complex, 2>& fv_states, mdarray<double_complex, 3>& hpsi)
//== {
//==     Timer t("sirius::Band::apply_uj_correction");
//==
//==     for (int ia = 0; ia < unit_cell_.num_atoms(); ia++)
//==     {
//==         if (unit_cell_.atom(ia)->apply_uj_correction())
//==         {
//==             Atom_type* type = unit_cell_.atom(ia)->type();
//==
//==             int offset = unit_cell_.atom(ia)->offset_wf();
//==
//==             int l = unit_cell_.atom(ia)->uj_correction_l();
//==
//==             int nrf = type->indexr().num_rf(l);
//==
//==             for (int order2 = 0; order2 < nrf; order2++)
//==             {
//==                 for (int lm2 = Utils::lm_by_l_m(l, -l); lm2 <= Utils::lm_by_l_m(l, l); lm2++)
//==                 {
//==                     int idx2 = type->indexb_by_lm_order(lm2, order2);
//==                     for (int order1 = 0; order1 < nrf; order1++)
//==                     {
//==                         double ori = unit_cell_.atom(ia)->symmetry_class()->o_radial_integral(l, order2, order1);
//==
//==                         for (int ist = 0; ist < parameters_.spl_fv_states().local_size(); ist++)
//==                         {
//==                             for (int lm1 = Utils::lm_by_l_m(l, -l); lm1 <= Utils::lm_by_l_m(l, l); lm1++)
//==                             {
//==                                 int idx1 = type->indexb_by_lm_order(lm1, order1);
//==                                 double_complex z1 = fv_states(offset + idx1, ist) * ori;
//==
//==                                 if (sblock == uu)
//==                                 {
//==                                     hpsi(offset + idx2, ist, 0) += z1 *
//==                                         unit_cell_.atom(ia)->uj_correction_matrix(lm2, lm1, 0, 0);
//==                                 }
//==
//==                                 if (sblock == dd)
//==                                 {
//==                                     hpsi(offset + idx2, ist, 1) += z1 *
//==                                         unit_cell_.atom(ia)->uj_correction_matrix(lm2, lm1, 1, 1);
//==                                 }
//==
//==                                 if (sblock == ud)
//==                                 {
//==                                     hpsi(offset + idx2, ist, 2) += z1 *
//==                                         unit_cell_.atom(ia)->uj_correction_matrix(lm2, lm1, 0, 1);
//==                                 }
//==
//==                                 if (sblock == du)
//==                                 {
//==                                     hpsi(offset + idx2, ist, 3) += z1 *
//==                                         unit_cell_.atom(ia)->uj_correction_matrix(lm2, lm1, 1, 0);
//==                                 }
//==                             }
//==                         }
//==                     }
//==                 }
//==             }
//==         }
//==     }
//== }

//== void Band::apply_so_correction(mdarray<double_complex, 2>& fv_states, mdarray<double_complex, 3>& hpsi)
//== {
//==     Timer t("sirius::Band::apply_so_correction");
//==
//==     for (int ia = 0; ia < unit_cell_.num_atoms(); ia++)
//==     {
//==         Atom_type* type = unit_cell_.atom(ia)->type();
//==
//==         int offset = unit_cell_.atom(ia)->offset_wf();
//==
//==         for (int l = 0; l <= parameters_.lmax_apw(); l++)
//==         {
//==             int nrf = type->indexr().num_rf(l);
//==
//==             for (int order1 = 0; order1 < nrf; order1++)
//==             {
//==                 for (int order2 = 0; order2 < nrf; order2++)
//==                 {
//==                     double sori = unit_cell_.atom(ia)->symmetry_class()->so_radial_integral(l, order1, order2);
//==
//==                     for (int m = -l; m <= l; m++)
//==                     {
//==                         int idx1 = type->indexb_by_l_m_order(l, m, order1);
//==                         int idx2 = type->indexb_by_l_m_order(l, m, order2);
//==                         int idx3 = (m + l != 0) ? type->indexb_by_l_m_order(l, m - 1, order2) : 0;
//==                         int idx4 = (m - l != 0) ? type->indexb_by_l_m_order(l, m + 1, order2) : 0;
//==
//==                         for (int ist = 0; ist < (int)parameters_.spl_fv_states().local_size(); ist++)
//==                         {
//==                             double_complex z1 = fv_states(offset + idx2, ist) * double(m) * sori;
//==                             hpsi(offset + idx1, ist, 0) += z1;
//==                             hpsi(offset + idx1, ist, 1) -= z1;
//==                             // apply L_{-} operator
//==                             if (m + l) hpsi(offset + idx1, ist, 2) += fv_states(offset + idx3, ist) * sori *
//==                                                                       sqrt(double(l * (l + 1) - m * (m - 1)));
//==                             // apply L_{+} operator
//==                             if (m - l) hpsi(offset + idx1, ist, 3) += fv_states(offset + idx4, ist) * sori *
//==                                                                       sqrt(double(l * (l + 1) - m * (m + 1)));
//==                         }
//==                     }
//==                 }
//==             }
//==         }
//==     }
//== }<|MERGE_RESOLUTION|>--- conflicted
+++ resolved
@@ -180,36 +180,27 @@
         }
     }
 
-<<<<<<< HEAD
-    // apply the hubbard potential if relevant
-    if(ctx_.hubbard_correction() && !ctx_.gamma_point()) {
-        // note that it is done only one's
+    /* apply the hubbard potential if relevant */
+    if (ctx_.hubbard_correction() && !ctx_.gamma_point()) {
+        /* note that it is done only once */
         U_->generate_atomic_orbitals(*kp__, q_op);
         U_->apply_hubbard_potential(*kp__, N__, n__, phi__, hphi__);
     }
 
     if (ctx_.control().print_checksum_) {
         for (int ispn = 0; ispn < nsc; ispn++) {
-            auto cs1 = hphi__.component(ispn).checksum(N__, n__);
-            auto cs2 = ophi__.component(ispn).checksum(N__, n__);
+            auto cs1 = hphi__.checksum(ctx_.processing_unit(), ispn, N__, n__);
+            auto cs2 = sphi__.checksum(ctx_.processing_unit(), ispn, N__, n__);
             if (kp__->comm().rank() == 0) {
-                DUMP("checksum(hphi_%i): %18.10f %18.10f", ispn, cs1.real(), cs1.imag());
-                DUMP("checksum(ophi_%i): %18.10f %18.10f", ispn, cs2.real(), cs2.imag());
+                std::stringstream s;
+                s << "hphi_" << ispn;
+                print_checksum(s.str(), cs1);
+                s = std::stringstream();
+                s << "sphi_" << ispn;
+                print_checksum(s.str(), cs2);
             }
         }
     }
-=======
-    //if (ctx_.control().print_checksum_) {
-    //    for (int ispn = 0; ispn < nsc; ispn++) {
-    //        auto cs1 = hphi__.component(ispn).checksum(N__, n__);
-    //        auto cs2 = ophi__.component(ispn).checksum(N__, n__);
-    //        if (kp__->comm().rank() == 0) {
-    //            DUMP("checksum(hphi_%i): %18.10f %18.10f", ispn, cs1.real(), cs1.imag());
-    //            DUMP("checksum(ophi_%i): %18.10f %18.10f", ispn, cs2.real(), cs2.imag());
-    //        }
-    //    }
-    //}
->>>>>>> 73f18365
 }
 
 inline void Band::apply_fv_o(K_point* kp__,
