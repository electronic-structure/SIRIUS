--- conflicted
+++ resolved
@@ -46,11 +46,7 @@
     auto spl_ngv_loc = ctx_.split_gvec_local();
 
     if (ctx_.unit_cell().atom_type(0).augment()) {
-<<<<<<< HEAD
-        ctx_.augmentation_op(0).prepare(stream_id(0), &ctx_.mem_pool(sddk::memory_t::device));
-=======
         ctx_.augmentation_op(0).prepare(stream_id(0), &get_memory_pool(sddk::memory_t::device));
->>>>>>> 69c0e855
     }
     for (int iat = 0; iat < unit_cell_.num_atom_types(); iat++) {
         auto& atom_type = unit_cell_.atom_type(iat);
@@ -60,11 +56,7 @@
         if (ctx_.processing_unit() == sddk::device_t::GPU) {
             acc::sync_stream(stream_id(0));
             if (iat + 1 != unit_cell_.num_atom_types() && ctx_.unit_cell().atom_type(iat + 1).augment()) {
-<<<<<<< HEAD
-                ctx_.augmentation_op(iat + 1).prepare(stream_id(0), &ctx_.mem_pool(sddk::memory_t::device));
-=======
                 ctx_.augmentation_op(iat + 1).prepare(stream_id(0), &get_memory_pool(sddk::memory_t::device));
->>>>>>> 69c0e855
             }
         }
 
@@ -84,25 +76,15 @@
             }
             continue;
         }
-<<<<<<< HEAD
-        sddk::matrix<double> d_tmp(nbf * (nbf + 1) / 2, atom_type.num_atoms(), ctx_.mem_pool(sddk::memory_t::host));
-        if (ctx_.processing_unit() == sddk::device_t::GPU) {
-            d_tmp.allocate(ctx_.mem_pool(sddk::memory_t::device));
-=======
         sddk::matrix<double> d_tmp(nbf * (nbf + 1) / 2, atom_type.num_atoms(), get_memory_pool(sddk::memory_t::host));
         if (ctx_.processing_unit() == sddk::device_t::GPU) {
             d_tmp.allocate(get_memory_pool(sddk::memory_t::device));
->>>>>>> 69c0e855
         }
 
         print_memory_usage(ctx_.out(), FILE_LINE);
 
         for (int iv = 0; iv < ctx_.num_mag_dims() + 1; iv++) {
-<<<<<<< HEAD
-            sddk::matrix<double> veff_a(2 * spl_ngv_loc.local_size(), atom_type.num_atoms(), ctx_.mem_pool(sddk::memory_t::host));
-=======
             sddk::matrix<double> veff_a(2 * spl_ngv_loc.local_size(), atom_type.num_atoms(), get_memory_pool(sddk::memory_t::host));
->>>>>>> 69c0e855
 
             auto la = sddk::linalg_t::blas;
             auto mem = sddk::memory_t::host;
@@ -112,11 +94,7 @@
                 la = sddk::linalg_t::gpublas;
                 mem = sddk::memory_t::device;
                 d_tmp.zero(sddk::memory_t::device);
-<<<<<<< HEAD
-                veff_a.allocate(ctx_.mem_pool(sddk::memory_t::device));
-=======
                 veff_a.allocate(get_memory_pool(sddk::memory_t::device));
->>>>>>> 69c0e855
             }
 
             /* split a large loop over G-vectors into blocks */
@@ -145,11 +123,7 @@
                         acc::sync_stream(stream_id(1));
                         /* copy plane wave coefficients of effective potential to GPU */
                         sddk::mdarray<double_complex, 1> veff(&component(iv).f_pw_local(g_begin), spl_ngv_loc.local_size(ib));
-<<<<<<< HEAD
-                        veff.allocate(ctx_.mem_pool(sddk::memory_t::device)).copy_to(sddk::memory_t::device);
-=======
                         veff.allocate(get_memory_pool(sddk::memory_t::device)).copy_to(sddk::memory_t::device);
->>>>>>> 69c0e855
 #if defined(SIRIUS_GPU)
                         mul_veff_with_phase_factors_gpu(atom_type.num_atoms(), spl_ngv_loc.local_size(ib),
                                                         veff.at(sddk::memory_t::device),
@@ -210,11 +184,7 @@
                     std::stringstream s;
                     s << "D_mtrx_val(atom_t" << iat << "_i" << i << "_c" << iv << ")";
                     auto cs = sddk::mdarray<double, 1>(&d_tmp(0, i), nbf * (nbf + 1) / 2).checksum();
-<<<<<<< HEAD
-                    utils::print_checksum(s.str(), cs);
-=======
                     utils::print_checksum(s.str(), cs, ctx_.out());
->>>>>>> 69c0e855
                 }
             }
 
