--- conflicted
+++ resolved
@@ -71,24 +71,15 @@
 
         switch (ctx_.processing_unit()) {
             case sddk::device_t::CPU: {
-<<<<<<< HEAD
-                auto& mp = ctx_.mem_pool(sddk::memory_t::host);
-=======
                 auto& mp = get_memory_pool(sddk::memory_t::host);
->>>>>>> 69c0e855
                 pf = sddk::mdarray<double_complex, 2>(ngv, na, mp);
                 qa = sddk::mdarray<double_complex, 2>(lmmax, na, mp);
                 qapf = sddk::mdarray<double_complex, 2>(lmmax, ngv, mp);
                 break;
             }
             case sddk::device_t::GPU: {
-<<<<<<< HEAD
-                auto& mp = ctx_.mem_pool(sddk::memory_t::host);
-                auto& mpd = ctx_.mem_pool(sddk::memory_t::device);
-=======
                 auto& mp = get_memory_pool(sddk::memory_t::host);
                 auto& mpd = get_memory_pool(sddk::memory_t::device);
->>>>>>> 69c0e855
                 /* allocate on GPU */
                 pf = sddk::mdarray<double_complex, 2>(nullptr, ngv, na);
                 pf.allocate(mpd);
