// Copyright (c) 2013-2017 Anton Kozhevnikov, Thomas Schulthess
// All rights reserved.
//
// Redistribution and use in source and binary forms, with or without modification, are permitted provided that
// the following conditions are met:
//
// 1. Redistributions of source code must retain the above copyright notice, this list of conditions and the
//    following disclaimer.
// 2. Redistributions in binary form must reproduce the above copyright notice, this list of conditions
//    and the following disclaimer in the documentation and/or other materials provided with the distribution.
//
// THIS SOFTWARE IS PROVIDED BY THE COPYRIGHT HOLDERS AND CONTRIBUTORS "AS IS" AND ANY EXPRESS OR IMPLIED
// WARRANTIES, INCLUDING, BUT NOT LIMITED TO, THE IMPLIED WARRANTIES OF MERCHANTABILITY AND FITNESS FOR A
// PARTICULAR PURPOSE ARE DISCLAIMED. IN NO EVENT SHALL THE COPYRIGHT HOLDER OR CONTRIBUTORS BE LIABLE FOR
// ANY DIRECT, INDIRECT, INCIDENTAL, SPECIAL, EXEMPLARY, OR CONSEQUENTIAL DAMAGES (INCLUDING, BUT NOT LIMITED TO,
// PROCUREMENT OF SUBSTITUTE GOODS OR SERVICES; LOSS OF USE, DATA, OR PROFITS; OR BUSINESS INTERRUPTION) HOWEVER
// CAUSED AND ON ANY THEORY OF LIABILITY, WHETHER IN CONTRACT, STRICT LIABILITY, OR TORT (INCLUDING NEGLIGENCE OR
// OTHERWISE) ARISING IN ANY WAY OUT OF THE USE OF THIS SOFTWARE, EVEN IF ADVISED OF THE POSSIBILITY OF SUCH DAMAGE.

/** \file poisson.hpp
 *
 *  \brief Implementation of the Poisson solver for the full-potential muffin-tin case.
 */

#include "potential.hpp"
#include "utils/profiler.hpp"

namespace sirius {

double density_residual_hartree_energy(Density const& rho1__, Density const& rho2__)
{
    double eh{0};
    auto const& gv = rho1__.ctx().gvec();
    #pragma omp parallel for reduction(+:eh)
    for (int igloc = gv.skip_g0(); igloc < gv.count(); igloc++) {
        auto z = rho1__.component(0).f_pw_local(igloc) - rho2__.component(0).f_pw_local(igloc);
        double g = gv.gvec_len<sddk::index_domain_t::local>(igloc);
        eh += (std::pow(z.real(), 2) + std::pow(z.imag(), 2)) / std::pow(g, 2);
    }
    gv.comm().allreduce(&eh, 1);
    eh *= twopi * rho1__.ctx().unit_cell().omega();
    if (gv.reduced()) {
        eh *= 2;
    }
    return eh;
}

void Potential::poisson_add_pseudo_pw(sddk::mdarray<std::complex<double>, 2>& qmt__,
                                      sddk::mdarray<std::complex<double>, 2>& qit__,
                                      std::complex<double>* rho_pw__)
{
    PROFILE("sirius::Potential::poisson_add_pseudo_pw");

    int lmmax = ctx_.lmmax_rho();
    int ngv = ctx_.gvec().count();

    /* The following term is added to the plane-wave coefficients of the charge density:
     * Integrate[SphericalBesselJ[l,a*x]*p[x,R]*x^2,{x,0,R},Assumptions->{l>=0,n>=0,R>0,a>0}] /
     *  Integrate[p[x,R]*x^(2+l),{x,0,R},Assumptions->{h>=0,n>=0,R>0}]
     * i.e. contributon from pseudodensity to l-th channel of plane wave expansion multiplied by
     * the difference bethween true and interstitial-in-the-mt multipole moments and divided by the
     * moment of the pseudodensity.
     */
    for (int iat = 0; iat < unit_cell_.num_atom_types(); iat++) {
        double R = unit_cell_.atom_type(iat).mt_radius();
        int na = unit_cell_.atom_type(iat).num_atoms();

        sddk::mdarray<std::complex<double>, 2> pf;
        sddk::mdarray<std::complex<double>, 2> qa;
        sddk::mdarray<std::complex<double>, 2> qapf;

        switch (ctx_.processing_unit()) {
            case sddk::device_t::CPU: {
                auto& mp = get_memory_pool(sddk::memory_t::host);
                pf = sddk::mdarray<std::complex<double>, 2>(ngv, na, mp);
                qa = sddk::mdarray<std::complex<double>, 2>(lmmax, na, mp);
                qapf = sddk::mdarray<std::complex<double>, 2>(lmmax, ngv, mp);
                break;
            }
            case sddk::device_t::GPU: {
                auto& mp = get_memory_pool(sddk::memory_t::host);
                auto& mpd = get_memory_pool(sddk::memory_t::device);
                /* allocate on GPU */
                pf = sddk::mdarray<std::complex<double>, 2>(nullptr, ngv, na);
                pf.allocate(mpd);
                /* allocate on CPU & GPU */
                qa = sddk::mdarray<std::complex<double>, 2>(lmmax, na, mp);
                qa.allocate(mpd);
                /* allocate on CPU & GPU */
                qapf = sddk::mdarray<std::complex<double>, 2>(lmmax, ngv, mp);
                qapf.allocate(mpd);
                break;
            }
        }

        ctx_.generate_phase_factors(iat, pf);

        for (int i = 0; i < unit_cell_.atom_type(iat).num_atoms(); i++) {
            int ia = unit_cell_.atom_type(iat).atom_id(i);
            for (int lm = 0; lm < ctx_.lmmax_rho(); lm++) {
                qa(lm, i) = qmt__(lm, ia) - qit__(lm, ia);
            }
        }

        switch (ctx_.processing_unit()) {
            case sddk::device_t::CPU: {
<<<<<<< HEAD
                sddk::linalg(sddk::linalg_t::blas).gemm('N', 'C', ctx_.lmmax_rho(), ctx_.gvec().count(),
                    unit_cell_.atom_type(iat).num_atoms(), &sddk::linalg_const<std::complex<double>>::one(),
                    qa.at(sddk::memory_t::host), qa.ld(), pf.at(sddk::memory_t::host), pf.ld(),
                    &sddk::linalg_const<std::complex<double>>::zero(), qapf.at(sddk::memory_t::host), qapf.ld());
=======
                la::wrap(la::lib_t::blas).gemm('N', 'C', ctx_.lmmax_rho(), ctx_.gvec().count(),
                    unit_cell_.atom_type(iat).num_atoms(), &la::constant<std::complex<double>>::one(),
                    qa.at(sddk::memory_t::host), qa.ld(), pf.at(sddk::memory_t::host), pf.ld(),
                    &la::constant<std::complex<double>>::zero(), qapf.at(sddk::memory_t::host), qapf.ld());
>>>>>>> a30ef91d
                break;
            }
            case sddk::device_t::GPU: {
                qa.copy_to(sddk::memory_t::device);
<<<<<<< HEAD
                sddk::linalg(sddk::linalg_t::gpublas).gemm('N', 'C', ctx_.lmmax_rho(), ctx_.gvec().count(),
                    unit_cell_.atom_type(iat).num_atoms(), &sddk::linalg_const<std::complex<double>>::one(),
                    qa.at(sddk::memory_t::device), qa.ld(), pf.at(sddk::memory_t::device), pf.ld(),
                    &sddk::linalg_const<std::complex<double>>::zero(), qapf.at(sddk::memory_t::device), qapf.ld());
=======
                la::wrap(la::lib_t::gpublas).gemm('N', 'C', ctx_.lmmax_rho(), ctx_.gvec().count(),
                    unit_cell_.atom_type(iat).num_atoms(), &la::constant<std::complex<double>>::one(),
                    qa.at(sddk::memory_t::device), qa.ld(), pf.at(sddk::memory_t::device), pf.ld(),
                    &la::constant<std::complex<double>>::zero(), qapf.at(sddk::memory_t::device), qapf.ld());
>>>>>>> a30ef91d
                qapf.copy_to(sddk::memory_t::host);
                break;
            }
        }

        double fourpi_omega = fourpi / unit_cell_.omega();

        /* add pseudo_density to interstitial charge density so that rho(G) has the correct
         * multipole moments in the muffin-tins */
        #pragma omp parallel for schedule(static)
        for (int igloc = ctx_.gvec().skip_g0(); igloc < ctx_.gvec().count(); igloc++) {
            double gR = ctx_.gvec().gvec_len<sddk::index_domain_t::local>(igloc) * R;
            double gRn = std::pow(2.0 / gR, pseudo_density_order_ + 1);

            std::complex<double> rho_G(0, 0);
            /* loop over atoms of the same type */
            for (int l = 0, lm = 0; l <= ctx_.lmax_rho(); l++) {
                std::complex<double> zt1(0, 0);
                for (int m = -l; m <= l; m++, lm++) {
                    zt1 += gvec_ylm_(lm, igloc) * qapf(lm, igloc);
                }
                rho_G += fourpi_omega * std::conj(zil_[l]) * zt1 * gamma_factors_R_(l, iat) *
                         sbessel_mt_(l + pseudo_density_order_ + 1, igloc, iat) * gRn;
            }
            rho_pw__[igloc] += rho_G;
        }
        /* for G=0 case */
        if (ctx_.comm().rank() == 0) {
            std::complex<double> rho_G(0, 0);
            for (int i = 0; i < unit_cell_.atom_type(iat).num_atoms(); i++) {
                int ia = unit_cell_.atom_type(iat).atom_id(i);
                rho_G += fourpi_omega * y00 * (qmt__(0, ia) - qit__(0, ia));
            }
            rho_pw__[0] += rho_G;
        }
    }
}

void Potential::poisson(Periodic_function<double> const& rho)
{
    PROFILE("sirius::Potential::poisson");

    /* in case of full potential we need to do pseudo-charge multipoles */
    if (ctx_.full_potential()) {

        /* true multipole moments */
        auto qmt = poisson_vmt(rho);

        if (ctx_.cfg().control().print_checksum()) {
            utils::print_checksum("qmt", qmt.checksum(), ctx_.out());
        }

        /* compute multipoles of interstitial density in MT region */
        auto qit = ctx_.sum_fg_fl_yg(ctx_.lmax_rho(), &rho.f_pw_local(0), sbessel_mom_, gvec_ylm_);

        if (ctx_.cfg().control().print_checksum()) {
            utils::print_checksum("qit", qit.checksum(), ctx_.out());
        }

        /* add contribution from the pseudo-charge */
        poisson_add_pseudo_pw(qmt, qit, const_cast<std::complex<double>*>(&rho.f_pw_local(0)));

        if (ctx_.cfg().control().verification() >= 2) {
            auto qit = ctx_.sum_fg_fl_yg(ctx_.lmax_rho(), &rho.f_pw_local(0), sbessel_mom_, gvec_ylm_);

            double d = 0.0;
            for (int ia = 0; ia < unit_cell_.num_atoms(); ia++) {
                for (int lm = 0; lm < ctx_.lmmax_rho(); lm++) {
                    d += std::abs(qmt(lm, ia) - qit(lm, ia));
                }
            }
            if (ctx_.verbosity() >= 1) {
                RTE_OUT(ctx_.out()) << "pseudocharge error: " << d << std::endl;
            }
        }
    }

    /* compute pw coefficients of Hartree potential */
    if (ctx_.gvec().comm().rank() == 0) {
        hartree_potential_->f_pw_local(0) = 0.0;
    }
    if (!ctx_.molecule()) {
        #pragma omp parallel for
        for (int igloc = ctx_.gvec().skip_g0(); igloc < ctx_.gvec().count(); igloc++) {
            hartree_potential_->f_pw_local(igloc) = fourpi * rho.f_pw_local(igloc) /
                std::pow(ctx_.gvec().gvec_len<sddk::index_domain_t::local>(igloc), 2);
        }
    } else {
        /* reference paper:

           Supercell technique for total-energy calculations of finite charged and polar systems
           M. R. Jarvis, I. D. White, R. W. Godby, and M. C. Payne
           Phys. Rev. B 56, 14972 – Published 15 December 1997
           DOI:https://doi.org/10.1103/PhysRevB.56.14972
        */
        double R_cut = 0.5 * std::pow(unit_cell_.omega(), 1.0 / 3);
        #pragma omp parallel for
        for (int igloc = ctx_.gvec().skip_g0(); igloc < ctx_.gvec().count(); igloc++) {
            auto glen = ctx_.gvec().gvec_len<sddk::index_domain_t::local>(igloc);
            hartree_potential_->f_pw_local(igloc) = (fourpi * rho.f_pw_local(igloc) / std::pow(glen, 2)) *
                                                    (1.0 - std::cos(glen * R_cut));
        }
    }

    //if (ctx_.control().print_checksum_) {
    //    auto z4 = mdarray<std::complex<double>, 1>(&vh->f_pw(0), ctx_.gvec().num_gvec()).checksum();
    //    if (ctx_.comm().rank() == 0) {
    //        DUMP("checksum(vh_pw): %20.14f %20.14f", z4.real(), z4.imag());
    //    }
    //}

    /* boundary condition for muffin-tins */
    if (ctx_.full_potential()) {
        /* compute V_lm at the MT boundary */
        auto vmtlm = ctx_.sum_fg_fl_yg(ctx_.lmax_pot(), &hartree_potential_->f_pw_local(0), sbessel_mt_, gvec_ylm_);

        /* add boundary condition and convert to Rlm */
        PROFILE("sirius::Potential::poisson|bc");
        sddk::mdarray<double, 3> rRl(unit_cell_.max_num_mt_points(), ctx_.lmax_pot() + 1, unit_cell_.num_atom_types());
        for (int iat = 0; iat < unit_cell_.num_atom_types(); iat++) {
            int nmtp = unit_cell_.atom_type(iat).num_mt_points();
            double R = unit_cell_.atom_type(iat).mt_radius();

            #pragma omp parallel for default(shared)
            for (int l = 0; l <= ctx_.lmax_pot(); l++) {
                for (int ir = 0; ir < nmtp; ir++) {
                    rRl(ir, l, iat) = std::pow(unit_cell_.atom_type(iat).radial_grid(ir) / R, l);
                }
            }
        }

        for (int ialoc = 0; ialoc < unit_cell_.spl_num_atoms().local_size(); ialoc++) {
            int ia = unit_cell_.spl_num_atoms(ialoc);
            int nmtp = unit_cell_.atom(ia).num_mt_points();

            std::vector<double> vlm(ctx_.lmmax_pot());
            SHT::convert(ctx_.lmax_pot(), &vmtlm(0, ia), &vlm[0]);

            #pragma omp parallel for default(shared)
            for (int lm = 0; lm < ctx_.lmmax_pot(); lm++) {
                int l = l_by_lm_[lm];

                for (int ir = 0; ir < nmtp; ir++) {
                    hartree_potential_->f_mt<sddk::index_domain_t::local>(lm, ir, ialoc) +=
                        vlm[lm] * rRl(ir, l, unit_cell_.atom(ia).type_id());
                }
            }
            /* save electronic part of the potential at the point of origin */
#ifdef __VHA_AUX
            vh_el_(ia) = y00 * hartree_potential_->f_mt<index_domain_t::local>(0, 0, ialoc) +
                unit_cell_.atom(ia).zn() / unit_cell_.atom(ia).radial_grid(0);
#else
            vh_el_(ia) = y00 * hartree_potential_->f_mt<sddk::index_domain_t::local>(0, 0, ialoc);
#endif
        }
        ctx_.comm().allgather(vh_el_.at(sddk::memory_t::host), unit_cell_.spl_num_atoms().local_size(),
                unit_cell_.spl_num_atoms().global_offset());
    }

    /* transform Hartree potential to real space */
    hartree_potential_->fft_transform(1);

    if (ctx_.cfg().control().print_checksum()) {
        auto cs = hartree_potential_->checksum_rg();
        auto cs1 = hartree_potential_->checksum_pw();
        utils::print_checksum("vha_rg", cs, ctx_.out());
        utils::print_checksum("vha_pw", cs1, ctx_.out());
    }

    /* compute contribution from the smooth part of Hartree potential */
    energy_vha_ = sirius::inner(rho, hartree_potential());

#ifndef __VHA_AUX
    /* add nucleus potential and contribution to Hartree energy */
    if (ctx_.full_potential()) {
        double evha_nuc{0};
        for (int ialoc = 0; ialoc < unit_cell_.spl_num_atoms().local_size(); ialoc++) {
            int ia = unit_cell_.spl_num_atoms(ialoc);
            auto& atom = unit_cell_.atom(ia);
            Spline<double> srho(atom.radial_grid());
            for (int ir = 0; ir < atom.num_mt_points(); ir++) {
                double r = atom.radial_grid(ir);
                hartree_potential_->f_mt<sddk::index_domain_t::local>(0, ir, ialoc) -= atom.zn() / r / y00;
                srho(ir) = rho.f_mt<sddk::index_domain_t::local>(0, ir, ialoc) * r;
            }
            evha_nuc -= atom.zn() * srho.interpolate().integrate(0) / y00;
        }
        ctx_.comm().allreduce(&evha_nuc, 1);
        energy_vha_ += evha_nuc;
    }
#endif

    /* check values at MT boundary */
    //if (true) {
    //    /* compute V_lm at the MT boundary */
    //    auto vmtlm = ctx_.sum_fg_fl_yg(ctx_.lmax_pot(), &hartree_potential_->f_pw_local(0), sbessel_mt_, gvec_ylm_);

    //    for (int ialoc = 0; ialoc < unit_cell_.spl_num_atoms().local_size(); ialoc++) {
    //        int ia = unit_cell_.spl_num_atoms(ialoc);
    //        int nmtp = unit_cell_.atom(ia).num_mt_points();

    //        std::vector<double> vlm(ctx_.lmmax_pot());
    //        SHT::convert(ctx_.lmax_pot(), &vmtlm(0, ia), &vlm[0]);

    //        for (int lm = 0; lm < ctx_.lmmax_pot(); lm++) {
    //            printf("ia=%i lm=%i vlmdiff=%20.16f\n", ia, lm,
    //              std::abs(hartree_potential_->f_mt<index_domain_t::local>(lm, nmtp - 1, ialoc) - vlm[lm]));
    //        }
    //    }

    //}
}

} // namespace sirius<|MERGE_RESOLUTION|>--- conflicted
+++ resolved
@@ -104,32 +104,18 @@
 
         switch (ctx_.processing_unit()) {
             case sddk::device_t::CPU: {
-<<<<<<< HEAD
-                sddk::linalg(sddk::linalg_t::blas).gemm('N', 'C', ctx_.lmmax_rho(), ctx_.gvec().count(),
-                    unit_cell_.atom_type(iat).num_atoms(), &sddk::linalg_const<std::complex<double>>::one(),
-                    qa.at(sddk::memory_t::host), qa.ld(), pf.at(sddk::memory_t::host), pf.ld(),
-                    &sddk::linalg_const<std::complex<double>>::zero(), qapf.at(sddk::memory_t::host), qapf.ld());
-=======
                 la::wrap(la::lib_t::blas).gemm('N', 'C', ctx_.lmmax_rho(), ctx_.gvec().count(),
                     unit_cell_.atom_type(iat).num_atoms(), &la::constant<std::complex<double>>::one(),
                     qa.at(sddk::memory_t::host), qa.ld(), pf.at(sddk::memory_t::host), pf.ld(),
                     &la::constant<std::complex<double>>::zero(), qapf.at(sddk::memory_t::host), qapf.ld());
->>>>>>> a30ef91d
                 break;
             }
             case sddk::device_t::GPU: {
                 qa.copy_to(sddk::memory_t::device);
-<<<<<<< HEAD
-                sddk::linalg(sddk::linalg_t::gpublas).gemm('N', 'C', ctx_.lmmax_rho(), ctx_.gvec().count(),
-                    unit_cell_.atom_type(iat).num_atoms(), &sddk::linalg_const<std::complex<double>>::one(),
-                    qa.at(sddk::memory_t::device), qa.ld(), pf.at(sddk::memory_t::device), pf.ld(),
-                    &sddk::linalg_const<std::complex<double>>::zero(), qapf.at(sddk::memory_t::device), qapf.ld());
-=======
                 la::wrap(la::lib_t::gpublas).gemm('N', 'C', ctx_.lmmax_rho(), ctx_.gvec().count(),
                     unit_cell_.atom_type(iat).num_atoms(), &la::constant<std::complex<double>>::one(),
                     qa.at(sddk::memory_t::device), qa.ld(), pf.at(sddk::memory_t::device), pf.ld(),
                     &la::constant<std::complex<double>>::zero(), qapf.at(sddk::memory_t::device), qapf.ld());
->>>>>>> a30ef91d
                 qapf.copy_to(sddk::memory_t::host);
                 break;
             }
