--- conflicted
+++ resolved
@@ -483,11 +483,7 @@
             spl_atoms.local_size());
     fsym_loc.zero();
 
-<<<<<<< HEAD
     sddk::mdarray<double, 3> ftmp(lmmax, frlm.unit_cell().max_num_mt_points(), num_mag_dims__ + 1);
-=======
-    sddk::mdarray<double, 3> ftmp(lmmax, frlm.unit_cell().max_num_mt_points(), num_mag_dims__);
->>>>>>> 40d6a5f3
 
     double alpha = 1.0 / sym__.size();
 
@@ -509,16 +505,11 @@
                     rotm.at(sddk::memory_t::host), rotm.ld(), (*frlm__[j])[ja].at(sddk::memory_t::host),
                     (*frlm__[j])[ja].ld(), &la::constant<double>::zero(),
                     ftmp.at(sddk::memory_t::host, 0, 0, j), ftmp.ld());
-                    //fsym_loc.at(sddk::memory_t::host, 0, 0, j, ialoc), fsym_loc.ld());
             }
             if (num_mag_dims__ == 0) {
                 for (int ir = 0; ir < nrmax_ia; ir++) {
                     for (int lm = 0; lm < lmmax_ia; lm++) {
-<<<<<<< HEAD
                         fsym_loc(lm, ir, 0, ialoc) += ftmp(lm, ir, 0);
-=======
-                        fsym_loc(lm, ir, ialoc, 0) += ftmp(lm, ir, 0);
->>>>>>> 40d6a5f3
                     }
                 }
             }
@@ -526,11 +517,7 @@
             if (num_mag_dims__ == 1) {
                 for (int ir = 0; ir < nrmax_ia; ir++) {
                     for (int lm = 0; lm < lmmax_ia; lm++) {
-<<<<<<< HEAD
                         fsym_loc(lm, ir, 1, ialoc) += ftmp(lm, ir, 1) * S(2, 2);
-=======
-                        fsym_loc(lm, ir, ialoc, 1) += ftmp(lm, ir, 1) * S(2, 2);
->>>>>>> 40d6a5f3
                     }
                 }
             }
