#ifndef _MDARRAY_H_
#define _MDARRAY_H_

class dimension 
{
    public:
  
        dimension() : start_(0), end_(-1), size_(0) 
        {
        }
        
        dimension(unsigned int size__) : size_(size__)
        {
            start_ = 0;
            end_ = size_ - 1;
        }
    
        dimension(int start_, int end_) : start_(start_), end_(end_) 
        {
            assert(end_ >= start_);
            size_ = end_ - start_ + 1;
        };

        inline int start() 
        {
            return start_;
        }
        
        inline int end() 
        {
            return end_;
        }
        
        inline unsigned int size() 
        {
            return size_;
        }
        
    private:

        int start_;
        int end_;
        unsigned int size_;
};

template <typename T, int ND> class mdarray_base
{
    public:
    
        mdarray_base() : mdarray_ptr(NULL), allocated_(false)
                         #ifdef _GPU_
                         ,mdarray_ptr_device(NULL), allocated_on_device(false)
                         #endif
        { 
        }
        
        ~mdarray_base()
        {
            deallocate();
        }
        
        void init_dimensions(const std::vector<dimension>& vd) 
        {
            assert(vd.size() == ND);
            
            for (int i = 0; i < ND; i++) d[i] = vd[i];
            
            offset[0] = -d[0].start();
            size_t n = 1;
            for (int i = 1; i < ND; i++) 
            {
                n *= d[i-1].size();
                offset[i] = n;
                offset[0] -= offset[i] * d[i].start();
            }
        }
 
        inline size_t size()
        {
            size_t size_ = 1;

            for (int i = 0; i < ND; i++) size_ *= d[i].size();

            return size_;
        }

        inline int size(int i)
        {
           assert(i < ND);
           return d[i].size();
        }

        inline int ld()
        {
            return d[0].size();
        }

        inline std::vector<int> dimensions()
        {
            std::vector<int> vd(ND);
            for (int i = 0; i < ND; i++) vd[i] = d[i].size();
            return vd;
        }

        void allocate()
        {
            deallocate();
            
            size_t sz = size();
             
            if (sz && (!mdarray_ptr)) 
            {
                try
                {
                    mdarray_ptr = new T[sz];
                }
                catch(...)
                {
                    std::stringstream s;
                    s << "Error allocating " << ND << "-dimensional array of size " << sz * sizeof(T);
                    error(__FILE__, __LINE__, s, fatal_err);
                }
                allocated_ = true;
                Platform::adjust_heap_allocated(sz * sizeof(T));
            }
        }

        void deallocate()
        {
            if (allocated_)
            {
                delete[] mdarray_ptr;
                mdarray_ptr = NULL;
                allocated_ = false;
                Platform::adjust_heap_allocated(-size() * sizeof(T));
            }
        }
        
        void zero()
        {
<<<<<<< HEAD
            if (size())
=======
            if (size() != 0)
>>>>>>> f96b9cb4
            {
                assert(mdarray_ptr);
                memset(mdarray_ptr, 0, size() * sizeof(T));
            }
        }
        
        void set_ptr(T* ptr)
        {
            mdarray_ptr = ptr;
        }
        
        T* get_ptr()
        {
            return mdarray_ptr;
        }
        
        bool allocated()
        {
            return allocated_;
        }

        /// Compute hash of the array
        /** Example: printf("hash(h) : %16llX\n", h.hash()); */
        uint64_t hash()
        {
            uint64_t h = 5381;

            for(size_t i = 0; i < size() * sizeof(T); i++) h = ((h << 5) + h) + ((unsigned char*)mdarray_ptr)[i];

            return h;
        }

        #ifdef _GPU_
        void allocate_on_device()
        {
            deallocate_on_device();
            
            size_t sz = this->size();
            if (sz == 0) throw std::runtime_error("can't allocate a zero sized array");
             
            cuda_malloc((void**)(&this->mdarray_ptr_device), sz * sizeof(T));
            this->allocated_on_device = true;
        }

        void deallocate_on_device()
        {
            if (this->allocated_on_device)
            {
                cuda_free(this->mdarray_ptr_device);
                this->allocated_on_device = false;
            }
        }

        void copy_to_device() 
        {
            cuda_copy_to_device(this->mdarray_ptr_device, this->mdarray_ptr, this->size() * sizeof(T));
        }
        
        void copy_to_host() 
        {
            cuda_copy_to_host(this->mdarray_ptr, this->mdarray_ptr_device, this->size() * sizeof(T));
        }

        inline T* get_ptr_device()
        {
            return this->mdarray_ptr_device;
        }

        void zero_on_device()
        {
            cuda_memset(this->mdarray_ptr_device, 0, this->size() * sizeof(T));
        }

        void pin_memory()
        {
            cuda_host_register(mdarray_ptr, this->size() * sizeof(T));
        }
        
        void unpin_memory()
        {
            cuda_host_unregister(mdarray_ptr);
        }
        #endif
 
    protected:
    
        T* mdarray_ptr;
        
        bool allocated_;
       
        #ifdef _GPU_
        T* mdarray_ptr_device;  
        
        bool allocated_on_device;
        #endif
        
        dimension d[ND];
        
        size_t offset[ND];

    private:

        // forbid copy constructor
        mdarray_base(const mdarray_base<T,ND>& src);
        
        // forbid assignment operator
        mdarray_base<T,ND>& operator=(const mdarray_base<T,ND>& src); 
        
};

template <typename T, int ND> class mdarray : public mdarray_base<T, ND>
{
};

// 1d specialization
template <typename T> class mdarray<T, 1> : public mdarray_base<T, 1> 
{
    public:
  
        mdarray() 
        {
        }

        mdarray(T* data_ptr, const dimension& d0)
        {
            set_dimensions(d0);
            this->set_ptr(data_ptr);
        }
        
        mdarray(const dimension& d0)
        {
            set_dimensions(d0);
            this->allocate();
        }

        void set_dimensions(const dimension& d0)
        {
            std::vector<dimension> vd;
            vd.push_back(d0);
            this->init_dimensions(vd);
        }
    
        inline T& operator()(const int i0) 
        {
            assert(i0 >= this->d[0].start() && i0 <= this->d[0].end());
            size_t i = this->offset[0] + i0;
            
            assert(this->mdarray_ptr);
            return this->mdarray_ptr[i];
        }
};

// 2d specialization
template <typename T> class mdarray<T, 2> : public mdarray_base<T, 2> 
{
    public:
  
        mdarray() 
        {
        }

        mdarray(T* data_ptr, const dimension& d0, const dimension& d1)
        {
            set_dimensions(d0, d1);
            this->set_ptr(data_ptr);
        }
        
        mdarray(const dimension& d0, const dimension& d1)
        {
            set_dimensions(d0, d1);
            this->allocate();
        }
        
        void set_dimensions(const dimension& d0, const dimension& d1)
        {
            std::vector<dimension> vd;
            vd.push_back(d0);
            vd.push_back(d1);
            this->init_dimensions(vd);
        }
    
        inline T& operator()(const int i0, const int i1) 
        {
            assert(i0 >= this->d[0].start() && i0 <= this->d[0].end());
            assert(i1 >= this->d[1].start() && i1 <= this->d[1].end());
            size_t i = this->offset[0] + i0 + i1 * this->offset[1];
            
            assert(this->mdarray_ptr);
            return this->mdarray_ptr[i];
        }
};

// 3d specialization
template <typename T> class mdarray<T, 3> : public mdarray_base<T, 3> 
{
    public:
  
        mdarray() 
        {
        }

        mdarray(T* data_ptr, const dimension& d0, const dimension& d1, const dimension& d2)
        {
            set_dimensions(d0, d1, d2);
            this->set_ptr(data_ptr);
        }
        
        mdarray(const dimension& d0, const dimension& d1, const dimension& d2)
        {
            set_dimensions(d0, d1, d2);
            this->allocate();
        }
        
        void set_dimensions(const dimension& d0, const dimension& d1, const dimension& d2)
        {
            std::vector<dimension> vd;
            vd.push_back(d0);
            vd.push_back(d1);
            vd.push_back(d2);
            this->init_dimensions(vd);
        }
    
        inline T& operator()(const int i0, const int i1, const int i2) 
        {
            assert(this->mdarray_ptr);
            assert(i0 >= this->d[0].start() && i0 <= this->d[0].end());
            assert(i1 >= this->d[1].start() && i1 <= this->d[1].end());
            assert(i2 >= this->d[2].start() && i2 <= this->d[2].end());
            
            size_t i = this->offset[0] + i0 + i1 * this->offset[1] + i2 * this->offset[2];
            return this->mdarray_ptr[i];
        }
};

// 4d specialization
template <typename T> class mdarray<T, 4> : public mdarray_base<T, 4> 
{
    public:
  
        mdarray() 
        {
        }

        mdarray(T* data_ptr, const dimension& d0, const dimension& d1, const dimension& d2, const dimension& d3)
        {
            set_dimensions(d0, d1, d2, d3);
            this->set_ptr(data_ptr);
        }
        
        mdarray(const dimension& d0, const dimension& d1, const dimension& d2, const dimension& d3)
        {
            set_dimensions(d0, d1, d2, d3);
            this->allocate();
        }
         
        void set_dimensions(const dimension& d0, const dimension& d1, const dimension& d2, const dimension& d3)
        {
            std::vector<dimension> vd;
            vd.push_back(d0);
            vd.push_back(d1);
            vd.push_back(d2);
            vd.push_back(d3);            
            this->init_dimensions(vd);
        }
    
        inline T& operator()(const int i0, const int i1, const int i2, const int i3) 
        {
            assert(this->mdarray_ptr);
            assert(i0 >= this->d[0].start() && i0 <= this->d[0].end());
            assert(i1 >= this->d[1].start() && i1 <= this->d[1].end());
            assert(i2 >= this->d[2].start() && i2 <= this->d[2].end());
            assert(i3 >= this->d[3].start() && i3 <= this->d[3].end());
            
            size_t i = this->offset[0] + i0 + i1 * this->offset[1] + i2 * this->offset[2] + i3 * this->offset[3];
            return this->mdarray_ptr[i];
        }
};

#if 0
// 5d specialization
template <typename T> class mdarray<T, 5> : public mdarray_base<T, 5> 
{
    public:
  
        mdarray() 
        {
        }

        mdarray(T* data_ptr, const dimension& d0, const dimension& d1, const dimension& d2, const dimension& d3, const dimension& d4)
        {
            set_dimensions(d0, d1, d2, d3, d4);
            this->set_ptr(data_ptr);
        }
        
        mdarray(const dimension& d0, const dimension& d1, const dimension& d2, const dimension& d3, const dimension& d4)
        {
            set_dimensions(d0, d1, d2, d3, d4);
            this->allocate();
        }
        
        void set_dimensions(const dimension& d0, const dimension& d1, const dimension& d2, const dimension& d3, const dimension& d4)
        {
            std::vector<dimension> vd;
            vd.push_back(d0);
            vd.push_back(d1);
            vd.push_back(d2);
            vd.push_back(d3);    
            vd.push_back(d4);    
            this->init_dimensions(vd);
        }
    
        inline T& operator()(const int i0, const int i1, const int i2, const int i3, const int i4) 
        {
            assert(this->mdarray_ptr);
            assert(i0 >= this->d[0].start() && i0 <= this->d[0].end());
            assert(i1 >= this->d[1].start() && i1 <= this->d[1].end());
            assert(i2 >= this->d[2].start() && i2 <= this->d[2].end());
            assert(i3 >= this->d[3].start() && i3 <= this->d[3].end());
            assert(i4 >= this->d[4].start() && i4 <= this->d[4].end());
            
            size_t i = this->offset[0] + i0 + i1 * this->offset[1] + i2 * this->offset[2] + i3 * this->offset[3] + i4 * this->offset[4];
            return this->mdarray_ptr[i];
        }
};
#endif

#if 0
// 6d specialization
template <typename T> class mdarray<T, 6> : public mdarray_base<T, 6> 
{
    public:
  
        mdarray() 
        {
        }

        mdarray(T* data_ptr, const dimension& d0, const dimension& d1, const dimension& d2, const dimension& d3, const dimension& d4, const dimension& d5)
        {
            set_dimensions(d0, d1, d2, d3, d4, d5);
            this->set_ptr(data_ptr);
        }
        
        void set_dimensions(const dimension& d0, const dimension& d1, const dimension& d2, const dimension& d3, const dimension& d4, const dimension& d5)
        {
            std::vector<dimension> vd;
            vd.push_back(d0);
            vd.push_back(d1);
            vd.push_back(d2);
            vd.push_back(d3);
            vd.push_back(d4);
            vd.push_back(d5);
            this->init_dimensions(vd);
        }
    
        inline T& operator()(const int i0, const int i1, const int i2, const int i3, const int i4, const int i5) 
        {
            assert(this->mdarray_ptr);
            assert(i0 >= this->d[0].start() && i0 <= this->d[0].end());
            assert(i1 >= this->d[1].start() && i1 <= this->d[1].end());
            assert(i2 >= this->d[2].start() && i2 <= this->d[2].end());
            assert(i3 >= this->d[3].start() && i3 <= this->d[3].end());
            assert(i4 >= this->d[4].start() && i4 <= this->d[4].end());
            assert(i5 >= this->d[5].start() && i5 <= this->d[5].end());
            
            size_t i = this->offset[0] + i0 + i1 * this->offset[1] + i2 * this->offset[2] + i3 * this->offset[3] + i4 * this->offset[4] + i5 * this->offset[5];
            return this->mdarray_ptr[i];
        }
};
#endif

#endif // _MDARRAY_H_
<|MERGE_RESOLUTION|>--- conflicted
+++ resolved
@@ -138,11 +138,7 @@
         
         void zero()
         {
-<<<<<<< HEAD
-            if (size())
-=======
             if (size() != 0)
->>>>>>> f96b9cb4
             {
                 assert(mdarray_ptr);
                 memset(mdarray_ptr, 0, size() * sizeof(T));
