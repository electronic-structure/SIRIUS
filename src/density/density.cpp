--- conflicted
+++ resolved
@@ -566,13 +566,8 @@
 /// Compute non-magnetic or up- or dn- contribution of the wave-functions to the charge density.
 template <typename T>
 static void
-<<<<<<< HEAD
-add_k_point_contribution_rg_collinear(fft::spfft_transform_type<T>& fft__, int ispn__, T w__, T const* inp_wf__,
-                                      int nr__, bool gamma__, sddk::mdarray<T, 2>& density_rg__)
-=======
 add_k_point_contribution_rg_collinear(fft::spfft_transform_type<T>& fft__, int ispn__, T w__, T const* inp_wf__, int nr__,
         bool gamma__, mdarray<T, 2>& density_rg__)
->>>>>>> c1803ece
 {
     /* transform to real space */
     fft__.backward(inp_wf__, fft__.processing_unit());
@@ -613,16 +608,9 @@
 
 /// Compute contribution to density and megnetisation from the 2-component spinor wave-functions.
 template <typename T>
-<<<<<<< HEAD
-static void
-add_k_point_contribution_rg_noncollinear(fft::spfft_transform_type<T>& fft__, T w__, T const* inp_wf_up__,
-                                         T const* inp_wf_dn__, int nr__, sddk::mdarray<std::complex<T>, 1>& psi_r_up__,
-                                         sddk::mdarray<T, 2>& density_rg__)
-=======
 static
 void add_k_point_contribution_rg_noncollinear(fft::spfft_transform_type<T>& fft__, T w__, T const* inp_wf_up__,
         T const* inp_wf_dn__, int nr__, mdarray<std::complex<T>, 1>& psi_r_up__, mdarray<T, 2>& density_rg__)
->>>>>>> c1803ece
 {
     /* location of the real-space wave-functions psi(r) */
     auto data_ptr = fft__.space_domain_data(fft__.processing_unit());
@@ -793,15 +781,9 @@
 /* add |psi_j> n_j <psi_j| to density matrix */
 #pragma omp parallel
     {
-<<<<<<< HEAD
-        sddk::mdarray<std::complex<double>, 3> wf1(uc.max_mt_basis_size(), ctx__.num_bands(), ctx__.num_spins());
-        sddk::mdarray<std::complex<double>, 3> wf2(uc.max_mt_basis_size(), ctx__.num_bands(), ctx__.num_spins());
-#pragma omp for
-=======
         mdarray<std::complex<double>, 3> wf1({uc.max_mt_basis_size(), ctx__.num_bands(), ctx__.num_spins()});
         mdarray<std::complex<double>, 3> wf2({uc.max_mt_basis_size(), ctx__.num_bands(), ctx__.num_spins()});
         #pragma omp for
->>>>>>> c1803ece
         for (auto it : kp__.spinor_wave_functions().spl_num_atoms()) {
             int ia            = it.i;
             int mt_basis_size = uc.atom(ia).type().mt_basis_size();
@@ -820,19 +802,6 @@
 
             /* compute diagonal terms */
             for (int ispn = 0; ispn < ctx__.num_spins(); ispn++) {
-<<<<<<< HEAD
-                la::wrap(la::lib_t::blas)
-                    .gemm('N', 'T', mt_basis_size, mt_basis_size, kp__.num_occupied_bands(ispn), &one, &wf1(0, 0, ispn),
-                          wf1.ld(), &wf2(0, 0, ispn), wf2.ld(), &one,
-                          density_matrix__[ia].at(sddk::memory_t::host, 0, 0, ispn), density_matrix__[ia].ld());
-            }
-            /* offdiagonal term */
-            if (ctx__.num_mag_dims() == 3) {
-                la::wrap(la::lib_t::blas)
-                    .gemm('N', 'T', mt_basis_size, mt_basis_size, kp__.num_occupied_bands(), &one, &wf1(0, 0, 0),
-                          wf1.ld(), &wf2(0, 0, 1), wf2.ld(), &one,
-                          density_matrix__[ia].at(sddk::memory_t::host, 0, 0, 2), density_matrix__[ia].ld());
-=======
                 la::wrap(la::lib_t::blas).gemm('N', 'T', mt_basis_size, mt_basis_size,
                         kp__.num_occupied_bands(ispn), &one, &wf1(0, 0, ispn), wf1.ld(), &wf2(0, 0, ispn), wf2.ld(), &one,
                         density_matrix__[ia].at(memory_t::host, 0, 0, ispn), density_matrix__[ia].ld());
@@ -842,7 +811,6 @@
                 la::wrap(la::lib_t::blas).gemm('N', 'T', mt_basis_size, mt_basis_size, kp__.num_occupied_bands(),
                         &one, &wf1(0, 0, 0), wf1.ld(), &wf2(0, 0, 1), wf2.ld(), &one,
                         density_matrix__[ia].at(memory_t::host, 0, 0, 2), density_matrix__[ia].ld());
->>>>>>> c1803ece
             }
         }
     }
@@ -862,34 +830,14 @@
         int nbnd = kp__.num_occupied_bands(ispn);
         /* compute <beta|psi> */
         auto beta_psi =
-<<<<<<< HEAD
-            inner_prod_beta<F>(ctx__.spla_context(), mt, ctx__.host_memory_t(), sddk::is_device_memory(mt), bp_coeffs__,
-                               kp__.spinor_wave_functions(), wf::spin_index(ispn), wf::band_range(0, nbnd));
-=======
             inner_prod_beta<F>(ctx__.spla_context(), mt, ctx__.host_memory_t(), is_device_memory(mt),
                     bp_coeffs__, kp__.spinor_wave_functions(), wf::spin_index(ispn), wf::band_range(0, nbnd));
->>>>>>> c1803ece
 
         /* use communicator of the k-point to split band index */
         splindex_block<> spl_nbnd(nbnd, n_blocks(kp__.comm().size()), block_id(kp__.comm().rank()));
 
         int nbnd_loc = spl_nbnd.local_size();
         if (nbnd_loc) { // TODO: this part can also be moved to GPU
-<<<<<<< HEAD
-#pragma omp parallel
-            {
-                /* auxiliary arrays */
-                sddk::mdarray<std::complex<double>, 2> bp1(nbeta, nbnd_loc);
-                sddk::mdarray<std::complex<double>, 2> bp2(nbeta, nbnd_loc);
-#pragma omp for
-                for (int ia = 0; ia < bp_coeffs__.beta_chunk_.num_atoms_; ia++) {
-                    int nbf = bp_coeffs__.beta_chunk_.desc_(beta_desc_idx::nbf, ia);
-                    if (!nbf) {
-                        continue;
-                    }
-                    int offs = bp_coeffs__.beta_chunk_.desc_(beta_desc_idx::offset, ia);
-                    int ja   = bp_coeffs__.beta_chunk_.desc_(beta_desc_idx::ia, ia);
-=======
         #pragma omp parallel
         {
             /* auxiliary arrays */
@@ -903,7 +851,6 @@
                 }
                 int offs = bp_coeffs__.beta_chunk_.desc_(beta_desc_idx::offset, ia);
                 int ja = bp_coeffs__.beta_chunk_.desc_(beta_desc_idx::ia, ia);
->>>>>>> c1803ece
 
                     for (int i = 0; i < nbnd_loc; i++) {
                         /* global index of band */
@@ -950,13 +897,8 @@
     for (int ispn = 0; ispn < ctx__.num_spins(); ispn++) {
         /* compute <beta|psi> */
         auto beta_psi =
-<<<<<<< HEAD
-            inner_prod_beta<F>(ctx__.spla_context(), mt, ctx__.host_memory_t(), sddk::is_device_memory(mt), bp_coeffs__,
-                               kp__.spinor_wave_functions(), wf::spin_index(ispn), wf::band_range(0, nbnd));
-=======
             inner_prod_beta<F>(ctx__.spla_context(), mt, ctx__.host_memory_t(), is_device_memory(mt),
                     bp_coeffs__, kp__.spinor_wave_functions(), wf::spin_index(ispn), wf::band_range(0, nbnd));
->>>>>>> c1803ece
 
 #pragma omp parallel for schedule(static)
         for (int i = 0; i < nbnd_loc; i++) {
@@ -1493,14 +1435,8 @@
 
         print_memory_usage(ctx_.out(), FILE_LINE);
 
-<<<<<<< HEAD
-        auto qpw = (ctx_.processing_unit() == sddk::device_t::CPU)
-                       ? sddk::mdarray<double, 2>()
-                       : sddk::mdarray<double, 2>(nqlm, 2 * spl_ngv_loc[0], *mpd, "qpw");
-=======
         auto qpw = (ctx_.processing_unit() ==  device_t::CPU) ? mdarray<double, 2>() :
             mdarray<double, 2>({nqlm, 2 * spl_ngv_loc[0]}, *mpd, mdarray_label("qpw"));
->>>>>>> c1803ece
 
         int g_begin{0};
         /* loop over blocks of G-vectors */
@@ -1508,15 +1444,9 @@
 
             /* work on the block of the local G-vectors */
             switch (ctx_.processing_unit()) {
-<<<<<<< HEAD
-                case sddk::device_t::CPU: {
-/* generate phase factors */
-#pragma omp parallel for
-=======
                 case device_t::CPU: {
                     /* generate phase factors */
                     #pragma omp parallel for
->>>>>>> c1803ece
                     for (int g = 0; g < ng; g++) {
                         int ig = ctx_.gvec().offset() + g_begin + g;
                         for (int i = 0; i < atom_type.num_atoms(); i++) {
@@ -1528,20 +1458,12 @@
                     }
                     for (int iv = 0; iv < ctx_.num_mag_dims() + 1; iv++) {
                         PROFILE_START("sirius::Density::generate_rho_aug|gemm");
-<<<<<<< HEAD
-                        la::wrap(la::lib_t::blas)
-                            .gemm('N', 'N', nqlm, 2 * ng, atom_type.num_atoms(), &la::constant<double>::one(),
-                                  dm.at(sddk::memory_t::host, 0, 0, iv), dm.ld(),
-                                  phase_factors.at(sddk::memory_t::host), phase_factors.ld(),
-                                  &la::constant<double>::zero(), dm_pw.at(sddk::memory_t::host, 0, 0, 0), dm_pw.ld());
-=======
                         la::wrap(la::lib_t::blas).gemm('N', 'N', nqlm, 2 * ng, atom_type.num_atoms(),
                                   &la::constant<double>::one(),
                                   dm.at(memory_t::host, 0, 0, iv), dm.ld(),
                                   phase_factors.at(memory_t::host), phase_factors.ld(),
                                   &la::constant<double>::zero(),
                                   dm_pw.at(memory_t::host, 0, 0, 0), dm_pw.ld());
->>>>>>> c1803ece
                         PROFILE_STOP("sirius::Density::generate_rho_aug|gemm");
                         PROFILE_START("sirius::Density::generate_rho_aug|sum");
 #pragma omp parallel for
@@ -1565,24 +1487,6 @@
                 }
                 case device_t::GPU: {
 #if defined(SIRIUS_GPU)
-<<<<<<< HEAD
-                    acc::copyin(qpw.at(sddk::memory_t::device),
-                                ctx_.augmentation_op(iat).q_pw().at(sddk::memory_t::host, 0, 2 * g_begin),
-                                2 * ng * nqlm);
-
-                    for (int iv = 0; iv < ctx_.num_mag_dims() + 1; iv++) {
-                        generate_dm_pw_gpu(
-                            atom_type.num_atoms(), ng, nbf, ctx_.unit_cell().atom_coord(iat).at(sddk::memory_t::device),
-                            ctx_.gvec_coord().at(sddk::memory_t::device, g_begin, 0),
-                            ctx_.gvec_coord().at(sddk::memory_t::device, g_begin, 1),
-                            ctx_.gvec_coord().at(sddk::memory_t::device, g_begin, 2),
-                            phase_factors.at(sddk::memory_t::device), dm.at(sddk::memory_t::device, 0, 0, iv),
-                            dm_pw.at(sddk::memory_t::device, 0, 0, iv), 1 + iv);
-                        sum_q_pw_dm_pw_gpu(ng, nbf, qpw.at(sddk::memory_t::device), qpw.ld(),
-                                           dm_pw.at(sddk::memory_t::device, 0, 0, iv), dm_pw.ld(),
-                                           ctx_.augmentation_op(iat).sym_weight().at(sddk::memory_t::device),
-                                           rho_aug.at(sddk::memory_t::device, g_begin, iv), 1 + iv);
-=======
                     acc::copyin(qpw.at(memory_t::device),
                             ctx_.augmentation_op(iat).q_pw().at(memory_t::host, 0, 2 * g_begin), 2 * ng * nqlm);
 
@@ -1598,7 +1502,6 @@
                                            dm_pw.at(memory_t::device, 0, 0, iv), dm_pw.ld(),
                                            ctx_.augmentation_op(iat).sym_weight().at(memory_t::device),
                                            rho_aug.at(memory_t::device, g_begin, iv), 1 + iv);
->>>>>>> c1803ece
                     }
                     for (int iv = 0; iv < ctx_.num_mag_dims() + 1; iv++) {
                         acc::sync_stream(acc::stream_id(1 + iv));
@@ -1631,14 +1534,8 @@
 }
 
 template <int num_mag_dims>
-<<<<<<< HEAD
-void
-Density::reduce_density_matrix(Atom_type const& atom_type__, sddk::mdarray<std::complex<double>, 3> const& zdens__,
-                               sddk::mdarray<double, 3>& mt_density_matrix__)
-=======
 void Density::reduce_density_matrix(Atom_type const& atom_type__, mdarray<std::complex<double>, 3> const& zdens__,
                                     mdarray<double, 3>& mt_density_matrix__)
->>>>>>> c1803ece
 {
     mt_density_matrix__.zero();
 
@@ -1912,13 +1809,8 @@
     auto nbf = atom_type__.mt_basis_size();
 
     /* convert to real matrix */
-<<<<<<< HEAD
-    sddk::mdarray<double, 3> dm(nbf * (nbf + 1) / 2, atom_type__.num_atoms(), ctx_.num_mag_dims() + 1);
-#pragma omp parallel for
-=======
     mdarray<double, 3> dm({nbf * (nbf + 1) / 2, atom_type__.num_atoms(), ctx_.num_mag_dims() + 1});
     #pragma omp parallel for
->>>>>>> c1803ece
     for (int i = 0; i < atom_type__.num_atoms(); i++) {
         int ia   = atom_type__.atom_id(i);
         auto dm1 = this->density_matrix_aux(typename atom_index_t::global(ia));
