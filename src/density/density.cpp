// Copyright (c) 2013-2019 Anton Kozhevnikov, Thomas Schulthess
// All rights reserved.
//
// Redistribution and use in source and binary forms, with or without modification, are permitted provided that

// the following conditions are met:
//
// 1. Redistributions of source code must retain the above copyright notice, this list of conditions and the
//    following disclaimer.
// 2. Redistributions in binary form must reproduce the above copyright notice, this list of conditions
//    and the following disclaimer in the documentation and/or other materials provided with the distribution.
//
// THIS SOFTWARE IS PROVIDED BY THE COPYRIGHT HOLDERS AND CONTRIBUTORS "AS IS" AND ANY EXPRESS OR IMPLIED
// WARRANTIES, INCLUDING, BUT NOT LIMITED TO, THE IMPLIED WARRANTIES OF MERCHANTABILITY AND FITNESS FOR A
// PARTICULAR PURPOSE ARE DISCLAIMED. IN NO EVENT SHALL THE COPYRIGHT HOLDER OR CONTRIBUTORS BE LIABLE FOR
// ANY DIRECT, INDIRECT, INCIDENTAL, SPECIAL, EXEMPLARY, OR CONSEQUENTIAL DAMAGES (INCLUDING, BUT NOT LIMITED TO,
// PROCUREMENT OF SUBSTITUTE GOODS OR SERVICES; LOSS OF USE, DATA, OR PROFITS; OR BUSINESS INTERRUPTION) HOWEVER
// CAUSED AND ON ANY THEORY OF LIABILITY, WHETHER IN CONTRACT, STRICT LIABILITY, OR TORT (INCLUDING NEGLIGENCE OR
// OTHERWISE) ARISING IN ANY WAY OUT OF THE USE OF THIS SOFTWARE, EVEN IF ADVISED OF THE POSSIBILITY OF SUCH DAMAGE.

/** \file density.cpp
 *
 *  \brief Contains implementation of sirius::Density class.
 */

#include "density.hpp"
#include "symmetry/symmetrize.hpp"
#include "mixer/mixer_functions.hpp"
#include "mixer/mixer_factory.hpp"
#include "utils/profiler.hpp"
#include "SDDK/serialize_mdarray.hpp"

namespace sirius {

#if defined(SIRIUS_GPU)
void
update_density_rg_1_real_gpu(int size__, float const* psi_rg__, float wt__, float* density_rg__)
{
    update_density_rg_1_real_gpu_float(size__, psi_rg__, wt__, density_rg__);
}

void
update_density_rg_1_real_gpu(int size__, double const* psi_rg__, double wt__, double* density_rg__)
{
    update_density_rg_1_real_gpu_double(size__, psi_rg__, wt__, density_rg__);
}

void
update_density_rg_1_complex_gpu(int size__, std::complex<float> const* psi_rg__, float wt__, float* density_rg__)
{
    update_density_rg_1_complex_gpu_float(size__, psi_rg__, wt__, density_rg__);
}

void
update_density_rg_1_complex_gpu(int size__, std::complex<double> const* psi_rg__, double wt__, double* density_rg__)
{
    update_density_rg_1_complex_gpu_double(size__, psi_rg__, wt__, density_rg__);
}

void
update_density_rg_2_gpu(int size__, std::complex<float> const* psi_rg_up__, std::complex<float> const* psi_rg_dn__,
                        float wt__, float* density_x_rg__, float* density_y_rg__)
{
    update_density_rg_2_gpu_float(size__, psi_rg_up__, psi_rg_dn__, wt__, density_x_rg__, density_y_rg__);
}

void
update_density_rg_2_gpu(int size__, std::complex<double> const* psi_rg_up__, std::complex<double> const* psi_rg_dn__,
                        double wt__, double* density_x_rg__, double* density_y_rg__)
{
    update_density_rg_2_gpu_double(size__, psi_rg_up__, psi_rg_dn__, wt__, density_x_rg__, density_y_rg__);
}
#endif

Density::Density(Simulation_context& ctx__)
    : Field4D(ctx__, ctx__.lmmax_rho())
    , unit_cell_(ctx_.unit_cell())
{
    PROFILE("sirius::Density");

    if (!ctx_.initialized()) {
        TERMINATE("Simulation_context is not initialized");
    }

    using spf = Smooth_periodic_function<double>;

    /*  allocate charge density and magnetization on a coarse grid */
    for (int i = 0; i < ctx_.num_mag_dims() + 1; i++) {
        rho_mag_coarse_[i] = std::unique_ptr<spf>(new spf(ctx_.spfft_coarse<double>(), ctx_.gvec_coarse_fft_sptr()));
    }

    /* core density of the pseudopotential method */
    if (!ctx_.full_potential()) {
        rho_pseudo_core_ = std::unique_ptr<spf>(new spf(ctx_.spfft<double>(), ctx_.gvec_fft_sptr()));
    }

    l_by_lm_ = utils::l_by_lm(ctx_.lmax_rho());

    density_matrix_ = sddk::mdarray<std::complex<double>, 4>(unit_cell_.max_mt_basis_size(), unit_cell_.max_mt_basis_size(),
                                                 ctx_.num_mag_comp(), unit_cell_.num_atoms());
    density_matrix_.zero();

    if (ctx_.hubbard_correction()) {
        occupation_matrix_ = std::unique_ptr<Occupation_matrix>(new Occupation_matrix(ctx_));
    }

    if (unit_cell_.num_paw_atoms()) {
        paw_density_ = paw_density(ctx_);
    }

    update();
}

void
Density::update()
{
    PROFILE("sirius::Density::update");

    if (!ctx_.full_potential()) {
        rho_pseudo_core_->zero();
        bool is_empty{true};
        for (int iat = 0; iat < unit_cell_.num_atom_types(); iat++) {
            is_empty &= unit_cell_.atom_type(iat).ps_core_charge_density().empty();
        }
        if (!is_empty) {
            generate_pseudo_core_charge_density();
        }
    }
}

/// Find the total leakage of the core states out of the muffin-tins
double
Density::core_leakage() const
{
    double sum{0};
    for (int ic = 0; ic < unit_cell_.num_atom_symmetry_classes(); ic++) {
        sum += core_leakage(ic) * unit_cell_.atom_symmetry_class(ic).num_atoms();
    }
    return sum;
}

void
Density::initial_density()
{
    PROFILE("sirius::Density::initial_density");

    zero();

    if (ctx_.full_potential()) {
        initial_density_full_pot();
    } else {
        initial_density_pseudo();

        init_density_matrix_for_paw();

        generate_paw_loc_density();

        if (occupation_matrix_) {
            occupation_matrix_->init();
        }
    }
    if (ctx_.use_symmetry()) {
        this->symmetrize();
    }
}

void
Density::initial_density_pseudo()
{
    /* get lenghts of all G shells */
    auto q = ctx_.gvec().shells_len();
    /* get form-factors for all G shells */
    // TODO: MPI parallelise over G-shells
    auto ff = ctx_.ps_rho_ri().values(q, ctx_.comm());
    /* make Vloc(G) */
    auto v = ctx_.make_periodic_function<sddk::index_domain_t::local>(ff);

    if (ctx_.cfg().control().print_checksum()) {
        auto z1 = sddk::mdarray<std::complex<double>, 1>(&v[0], ctx_.gvec().count()).checksum();
        ctx_.comm().allreduce(&z1, 1);
        utils::print_checksum("rho_pw_init", z1, ctx_.out());
    }
    std::copy(v.begin(), v.end(), &rho().f_pw_local(0));

    if (ctx_.cfg().control().print_hash() && ctx_.comm().rank() == 0) {
        auto h = sddk::mdarray<std::complex<double>, 1>(&v[0], ctx_.gvec().count()).hash();
        utils::print_hash("rho_pw_init", h);
    }

    double charge = rho().f_0().real() * unit_cell_.omega();

    if (std::abs(charge - unit_cell_.num_valence_electrons()) > 1e-6) {
        std::stringstream s;
        s << "wrong initial charge density" << std::endl
          << "  integral of the density : " << std::setprecision(12) << charge << std::endl
          << "  target number of electrons : " << std::setprecision(12) << unit_cell_.num_valence_electrons();
        if (ctx_.comm().rank() == 0) {
            WARNING(s);
        }
    }
    rho().fft_transform(1);
    if (ctx_.cfg().control().print_hash() && ctx_.comm().rank() == 0) {
        auto h = rho().f_rg().hash();
        utils::print_hash("rho_rg_init", h);
    }

    /* remove possible negative noise */
    for (int ir = 0; ir < ctx_.spfft<double>().local_slice_size(); ir++) {
        rho().f_rg(ir) = std::max(rho().f_rg(ir), 0.0);
    }
    /* renormalize charge */
    normalize();

    if (ctx_.cfg().control().print_checksum()) {
        auto cs = rho().checksum_rg();
        utils::print_checksum("rho_rg_init", cs, ctx_.out());
    }

    /* initialize the magnetization */
    if (ctx_.num_mag_dims()) {
        auto Rmt = unit_cell_.find_mt_radii(1, true);

        /* auxiliary weight function; the volume integral of this function is equal to 1 */
        auto w = [](double R, double x) {
            double norm = 3.1886583903476735 * std::pow(R, 3);

            return (1 - std::pow(x / R, 2)) * std::exp(x / R) / norm;
        };

        for (int ia = 0; ia < unit_cell_.num_atoms(); ia++) {
            auto& atom_to_grid_map = ctx_.atoms_to_grid_idx_map(ia);

            auto v = unit_cell_.atom(ia).vector_field();

            for (auto coord : atom_to_grid_map) {
                int ir   = coord.first;
                double r = coord.second;
                double f = w(Rmt[unit_cell_.atom(ia).type_id()], r);
                magnetization(0).f_rg(ir) += v[2] * f;
                if (ctx_.num_mag_dims() == 3) {
                    magnetization(1).f_rg(ir) += v[0] * f;
                    magnetization(2).f_rg(ir) += v[1] * f;
                }
            }
        }
    }
    this->fft_transform(-1);

    if (ctx_.cfg().control().print_checksum()) {
        for (int i = 0; i < ctx_.num_mag_dims() + 1; i++) {
            auto cs  = component(i).checksum_rg();
            auto cs1 = component(i).checksum_pw();
            std::stringstream s;
            s << "component[" << i << "]_rg";
            utils::print_checksum(s.str(), cs, ctx_.out());
            std::stringstream s1;
            s1 << "component[" << i << "]_pw";
            utils::print_checksum(s1.str(), cs1, ctx_.out());
        }
    }
}

void
Density::initial_density_full_pot()
{
    /* initialize smooth density of free atoms */
    for (int iat = 0; iat < unit_cell_.num_atom_types(); iat++) {
        unit_cell_.atom_type(iat).init_free_atom_density(true);
    }

    /* compute radial integrals */
    Radial_integrals_rho_free_atom ri(ctx_.unit_cell(), ctx_.pw_cutoff(), 40);

    /* compute contribution from free atoms to the interstitial density */
    auto v = ctx_.make_periodic_function<sddk::index_domain_t::local>([&ri](int iat, double g) { return ri.value(iat, g); });

    /* initialize density of free atoms (not smoothed) */
    for (int iat = 0; iat < unit_cell_.num_atom_types(); iat++) {
        unit_cell_.atom_type(iat).init_free_atom_density(false);
    }

    if (ctx_.cfg().control().print_checksum()) {
        auto z = sddk::mdarray<std::complex<double>, 1>(&v[0], ctx_.gvec().count()).checksum();
        ctx_.comm().allreduce(&z, 1);
        utils::print_checksum("rho_pw", z, ctx_.out());
    }

    /* set plane-wave coefficients of the charge density */
    std::copy(v.begin(), v.end(), &rho().f_pw_local(0));
    /* convert charge density to real space mesh */
    rho().fft_transform(1);

    if (ctx_.cfg().control().print_checksum()) {
        auto cs = rho().checksum_rg();
        utils::print_checksum("rho_rg", cs, ctx_.out());
    }

    /* remove possible negative noise */
    for (int ir = 0; ir < ctx_.spfft<double>().local_slice_size(); ir++) {
        rho().f_rg(ir) = std::max(0.0, rho().f_rg(ir));
    }

    /* set Y00 component of charge density */
    for (int ia = 0; ia < ctx_.unit_cell().num_atoms(); ia++) {
        int nmtp = ctx_.unit_cell().atom(ia).num_mt_points();

        for (int ir = 0; ir < nmtp; ir++) {
            double x                                      = ctx_.unit_cell().atom(ia).radial_grid(ir);
            rho().f_mt<sddk::index_domain_t::global>(0, ir, ia) = unit_cell_.atom(ia).type().free_atom_density(x) / y00;
        }
    }

    int lmax  = ctx_.lmax_rho();
    int lmmax = utils::lmmax(lmax);

    auto l_by_lm = utils::l_by_lm(lmax);

    std::vector<std::complex<double>> zil(lmax + 1);
    for (int l = 0; l <= lmax; l++) {
        zil[l] = std::pow(std::complex<double>(0, 1), l);
    }

    /* compute boundary value at MT sphere from the plane-wave expansion */
    auto gvec_ylm = ctx_.generate_gvec_ylm(lmax);

    auto sbessel_mt = ctx_.generate_sbessel_mt(lmax);

    auto flm = ctx_.sum_fg_fl_yg(lmax, v.data(), sbessel_mt, gvec_ylm);

    /* this is the difference between the value of periodic charge density at MT boundary and
       a value of the atom's free density at the boundary */
    for (int ia = 0; ia < ctx_.unit_cell().num_atoms(); ia++) {
        double R = ctx_.unit_cell().atom(ia).mt_radius();
        double c = unit_cell_.atom(ia).type().free_atom_density(R) / y00;
        flm(0, ia) -= c;
    }

    /* match density at MT */
    for (int iat = 0; iat < ctx_.unit_cell().num_atom_types(); iat++) {
        sddk::mdarray<double, 2> rRl(ctx_.unit_cell().max_num_mt_points(), lmax + 1);
        double R = ctx_.unit_cell().atom_type(iat).mt_radius();
        int nmtp = ctx_.unit_cell().atom_type(iat).num_mt_points();

        #pragma omp parallel for default(shared)
        for (int l = 0; l <= lmax; l++) {
            for (int ir = 0; ir < nmtp; ir++) {
                rRl(ir, l) = std::pow(ctx_.unit_cell().atom_type(iat).radial_grid(ir) / R, 2);
            }
        }
        #pragma omp parallel for default(shared)
        for (int i = 0; i < unit_cell_.atom_type(iat).num_atoms(); i++) {
            int ia = unit_cell_.atom_type(iat).atom_id(i);
            std::vector<double> glm(lmmax);
            SHT::convert(lmax, &flm(0, ia), &glm[0]);
            for (int lm = 0; lm < lmmax; lm++) {
                int l = l_by_lm[lm];
                for (int ir = 0; ir < nmtp; ir++) {
                    rho().f_mt<sddk::index_domain_t::global>(lm, ir, ia) += glm[lm] * rRl(ir, l);
                }
            }
        }
    }

    /* normalize charge density */
    normalize();

    check_num_electrons();

    // FILE* fout = fopen("rho.dat", "w");
    // for (int i = 0; i <= 10000; i++) {
    //    r3::vector<double> v = (i / 10000.0) * r3::vector<double>({10.26, 10.26, 10.26});
    //    double val = rho().value(v);
    //    fprintf(fout, "%18.12f %18.12f\n", v.length(), val);
    //}
    // fclose(fout);

    // FILE* fout2 = fopen("rho_rg.dat", "w");
    // for (int i = 0; i <= 10000; i++) {
    //    r3::vector<double> v = (i / 10000.0) * r3::vector<double>({10.26, 10.26, 10.26});
    //    double val = rho().value_rg(v);
    //    fprintf(fout2, "%18.12f %18.12f\n", v.length(), val);
    //}
    // fclose(fout2);

    /* initialize the magnetization */
    if (ctx_.num_mag_dims()) {
        for (int ialoc = 0; ialoc < unit_cell_.spl_num_atoms().local_size(); ialoc++) {
            int ia             = unit_cell_.spl_num_atoms(ialoc);
            r3::vector<double> v = unit_cell_.atom(ia).vector_field();
            double len         = v.length();

            int nmtp = unit_cell_.atom(ia).num_mt_points();
            Spline<double> rho_s(unit_cell_.atom(ia).type().radial_grid());
            double R = unit_cell_.atom(ia).mt_radius();
            for (int ir = 0; ir < nmtp; ir++) {
                double x  = unit_cell_.atom(ia).type().radial_grid(ir);
                rho_s(ir) = this->rho().f_mt<sddk::index_domain_t::local>(0, ir, ialoc) * y00 *
                            (1 - 3 * std::pow(x / R, 2) + 2 * std::pow(x / R, 3));
            }

            /* maximum magnetization which can be achieved if we smooth density towards MT boundary */
            double q = fourpi * rho_s.interpolate().integrate(2);

            /* if very strong initial magnetization is given */
            if (q < len) {
                /* renormalize starting magnetization */
                for (int x : {0, 1, 2}) {
                    v[x] *= (q / len);
                }
                len = q;
            }

            if (len > 1e-8) {
                for (int ir = 0; ir < nmtp; ir++) {
                    magnetization(0).f_mt<sddk::index_domain_t::local>(0, ir, ialoc) = rho_s(ir) * v[2] / q / y00;
                }
                if (ctx_.num_mag_dims() == 3) {
                    for (int ir = 0; ir < nmtp; ir++) {
                        magnetization(1).f_mt<sddk::index_domain_t::local>(0, ir, ialoc) = rho_s(ir) * v[0] / q / y00;
                        magnetization(2).f_mt<sddk::index_domain_t::local>(0, ir, ialoc) = rho_s(ir) * v[1] / q / y00;
                    }
                }
            }
        }
    }
}

void
Density::init_density_matrix_for_paw()
{
    density_matrix_.zero();

    for (int ipaw = 0; ipaw < unit_cell_.num_paw_atoms(); ipaw++) {
        int ia = unit_cell_.paw_atom_index(ipaw);

        auto& atom      = unit_cell_.atom(ia);
        auto& atom_type = atom.type();

        int nbf = atom_type.mt_basis_size();

        auto& occupations = atom_type.paw_wf_occ();

        /* magnetization vector */
        auto magn = atom.vector_field();

        for (int xi = 0; xi < nbf; xi++) {
            auto& basis_func_index_dsc = atom_type.indexb()[xi];

            int rad_func_index = basis_func_index_dsc.idxrf;

            double occ = occupations[rad_func_index];

            int l = basis_func_index_dsc.l;

            switch (ctx_.num_mag_dims()) {
                case 0: {
                    density_matrix_(xi, xi, 0, ia) = occ / double(2 * l + 1);
                    break;
                }

                case 3:
                case 1: {
                    double nm                      = (std::abs(magn[2]) < 1.0) ? magn[2] : std::copysign(1, magn[2]);
                    density_matrix_(xi, xi, 0, ia) = 0.5 * (1.0 + nm) * occ / double(2 * l + 1);
                    density_matrix_(xi, xi, 1, ia) = 0.5 * (1.0 - nm) * occ / double(2 * l + 1);
                    break;
                }
            }
        }
    }
}

void
Density::generate_paw_atom_density(int idx__)
{
    int ia_paw = ctx_.unit_cell().spl_num_paw_atoms(idx__);
    int ia     = ctx_.unit_cell().paw_atom_index(ia_paw);

    auto& atom_type = ctx_.unit_cell().atom(ia).type();

    auto l_by_lm = utils::l_by_lm(2 * atom_type.indexr().lmax_lo());

    /* get gaunt coefficients */
    Gaunt_coefficients<double> GC(atom_type.indexr().lmax_lo(), 2 * atom_type.indexr().lmax_lo(),
                                  atom_type.indexr().lmax_lo(), SHT::gaunt_rrr);

    for (int i = 0; i < ctx_.num_mag_dims() + 1; i++) {
        paw_density_.ae_density(i, idx__).zero();
        paw_density_.ps_density(i, idx__).zero();
    }

    /* get radial grid to divide density over r^2 */
    auto& grid = atom_type.radial_grid();

    auto& paw_ae_wfs = atom_type.ae_paw_wfs_array();
    auto& paw_ps_wfs = atom_type.ps_paw_wfs_array();

    /* iterate over local basis functions (or over lm1 and lm2) */
    for (int xi2 = 0; xi2 < atom_type.indexb().size(); xi2++) {
        int lm2  = atom_type.indexb(xi2).lm;
        int irb2 = atom_type.indexb(xi2).idxrf;

        for (int xi1 = 0; xi1 <= xi2; xi1++) {
            int lm1  = atom_type.indexb(xi1).lm;
            int irb1 = atom_type.indexb(xi1).idxrf;

            /* get num of non-zero GC */
            int num_non_zero_gc = GC.num_gaunt(lm1, lm2);

            double diag_coef = (xi1 == xi2) ? 1.0 : 2.0;

            /* store density matrix in aux form */
            double dm[4] = {0, 0, 0, 0};
            switch (ctx_.num_mag_dims()) {
                case 3: {
                    dm[2] = 2 * std::real(density_matrix_(xi1, xi2, 2, ia));
                    dm[3] = -2 * std::imag(density_matrix_(xi1, xi2, 2, ia));
                }
                case 1: {
                    dm[0] = std::real(density_matrix_(xi1, xi2, 0, ia) + density_matrix_(xi1, xi2, 1, ia));
                    dm[1] = std::real(density_matrix_(xi1, xi2, 0, ia) - density_matrix_(xi1, xi2, 1, ia));
                    break;
                }
                case 0: {
                    dm[0] = std::real(density_matrix_(xi1, xi2, 0, ia));
                }
            }

            for (int imagn = 0; imagn < ctx_.num_mag_dims() + 1; imagn++) {
                auto& ae_dens = paw_density_.ae_density(imagn, idx__);
                auto& ps_dens = paw_density_.ps_density(imagn, idx__);

                /* add nonzero coefficients */
                for (int inz = 0; inz < num_non_zero_gc; inz++) {
                    auto& lm3coef = GC.gaunt(lm1, lm2, inz);

                    /* iterate over radial points */
                    for (int irad = 0; irad < grid.num_points(); irad++) {

                        /* we need to divide density over r^2 since wave functions are stored multiplied by r */
                        double inv_r2 = diag_coef / (grid[irad] * grid[irad]);

                        /* calculate unified density/magnetization
                         * dm_ij * GauntCoef * ( phi_i phi_j  +  Q_ij) */
                        ae_dens(lm3coef.lm3, irad) +=
                            dm[imagn] * inv_r2 * lm3coef.coef * paw_ae_wfs(irad, irb1) * paw_ae_wfs(irad, irb2);
                        ps_dens(lm3coef.lm3, irad) +=
                            dm[imagn] * inv_r2 * lm3coef.coef *
                            (paw_ps_wfs(irad, irb1) * paw_ps_wfs(irad, irb2) +
                             atom_type.q_radial_function(irb1, irb2, l_by_lm[lm3coef.lm3])(irad));
                    }
                }
            }
        }
    }
}

void
Density::generate_paw_loc_density()
{
    if (!unit_cell_.num_paw_atoms()) {
        return;
    }

    #pragma omp parallel for
    for (int i = 0; i < unit_cell_.spl_num_paw_atoms().local_size(); i++) {
        generate_paw_atom_density(i);
    }
}

/// Compute non-magnetic or up- or dn- contribution of the wave-functions to the charge density.
template <typename T>
static void
add_k_point_contribution_rg_collinear(fft::spfft_transform_type<T>& fft__, int ispn__, T w__, T const* inp_wf__, int nr__,
        bool gamma__, sddk::mdarray<T, 2>& density_rg__)
{
    /* transform to real space */
    fft__.backward(inp_wf__, fft__.processing_unit());

    /* location of the real-space wave-functions psi(r) */
    auto data_ptr = fft__.space_domain_data(fft__.processing_unit());

    switch (fft__.processing_unit()) {
        case SPFFT_PU_HOST: {
            if (gamma__) {
                #pragma omp parallel for
                for (int ir = 0; ir < nr__; ir++) {
                    density_rg__(ir, ispn__) += w__ * std::pow(data_ptr[ir], 2);
                }
            } else {
                auto data = reinterpret_cast<std::complex<T>*>(data_ptr);
                #pragma omp parallel for
                for (int ir = 0; ir < nr__; ir++) {
                    auto z = data[ir];
                    density_rg__(ir, ispn__) += w__ * (std::pow(z.real(), 2) + std::pow(z.imag(), 2));
                }
            }
            break;
        }
        case SPFFT_PU_GPU: {
#if defined(SIRIUS_GPU)
            if (gamma__) {
                update_density_rg_1_real_gpu(nr__, data_ptr, w__, density_rg__.at(sddk::memory_t::device, 0, ispn__));
            } else {
                auto data = reinterpret_cast<std::complex<T>*>(data_ptr);
                update_density_rg_1_complex_gpu(nr__, data, w__, density_rg__.at(sddk::memory_t::device, 0, ispn__));
            }
#endif
            break;
        }
    }
}

/// Compute contribution to density and megnetisation from the 2-component spinor wave-functions.
template <typename T>
static
void add_k_point_contribution_rg_noncollinear(fft::spfft_transform_type<T>& fft__, T w__, T const* inp_wf_up__,
        T const* inp_wf_dn__, int nr__, sddk::mdarray<std::complex<T>, 1>& psi_r_up__, sddk::mdarray<T, 2>& density_rg__)
{
    /* location of the real-space wave-functions psi(r) */
    auto data_ptr = fft__.space_domain_data(fft__.processing_unit());

    /* transform up- component to real space */
    fft__.backward(inp_wf_up__, fft__.processing_unit());

    /* this is a non-collinear case, so the wave-functions and FFT buffer are complex */
    switch (fft__.processing_unit()) {
        case SPFFT_PU_HOST: {
            auto inp = reinterpret_cast<std::complex<T>*>(data_ptr);
            std::copy(inp, inp + nr__, psi_r_up__.at(sddk::memory_t::host));
            break;
        }
        case SPFFT_PU_GPU: {
            acc::copy(psi_r_up__.at(sddk::memory_t::device), reinterpret_cast<std::complex<T>*>(data_ptr), nr__);
            break;
        }
    }

    /* transform to real space */
    fft__.backward(inp_wf_dn__, fft__.processing_unit());

    /* alias for dn- component of wave-functions */
    auto psi_r_dn = reinterpret_cast<std::complex<T>*>(data_ptr);
    auto& psi_r_up = psi_r_up__;

    switch (fft__.processing_unit()) {
        case SPFFT_PU_HOST: {
            #pragma omp parallel for
            for (int ir = 0; ir < nr__; ir++) {
                auto r0 = (std::pow(psi_r_up[ir].real(), 2) + std::pow(psi_r_up[ir].imag(), 2)) * w__;
                auto r1 = (std::pow(psi_r_dn[ir].real(), 2) + std::pow(psi_r_dn[ir].imag(), 2)) * w__;

                auto z2 = psi_r_up[ir] * std::conj(psi_r_dn[ir]) * std::complex<T>(w__, 0);

                density_rg__(ir, 0) += r0;
                density_rg__(ir, 1) += r1;
                density_rg__(ir, 2) += 2.0 * std::real(z2);
                density_rg__(ir, 3) -= 2.0 * std::imag(z2);
            }
            break;
        }
        case SPFFT_PU_GPU: {
#ifdef SIRIUS_GPU
            /* add up-up contribution */
            update_density_rg_1_complex_gpu(nr__, psi_r_up.at(sddk::memory_t::device), w__,
                                            density_rg__.at(sddk::memory_t::device, 0, 0));
            /* add dn-dn contribution */
            update_density_rg_1_complex_gpu(nr__, psi_r_dn, w__, density_rg__.at(sddk::memory_t::device, 0, 1));
            /* add off-diagonal contribution */
            update_density_rg_2_gpu(nr__, psi_r_up.at(sddk::memory_t::device), psi_r_dn, w__,
                                    density_rg__.at(sddk::memory_t::device, 0, 2),
                                    density_rg__.at(sddk::memory_t::device, 0, 3));
#endif
            break;
        }
    }
}

template <typename T>
void
Density::add_k_point_contribution_rg(K_point<T>* kp__, std::array<wf::Wave_functions_fft<T>, 2>& wf_fft__)
{
    PROFILE("sirius::Density::add_k_point_contribution_rg");

    double omega = unit_cell_.omega();

    auto& fft = ctx_.spfft_coarse<T>();

    /* local number of real-space points */
    int nr = fft.local_slice_size();

    /* get preallocated memory */
    sddk::mdarray<T, 2> density_rg(nr, ctx_.num_mag_dims() + 1, get_memory_pool(sddk::memory_t::host), "density_rg");
    density_rg.zero();

    if (fft.processing_unit() == SPFFT_PU_GPU) {
        density_rg.allocate(get_memory_pool(sddk::memory_t::device)).zero(sddk::memory_t::device);
    }

    /* non-magnetic or collinear case */
    if (ctx_.num_mag_dims() != 3) {
        /* loop over pure spinor components */
        for (int ispn = 0; ispn < ctx_.num_spins(); ispn++) {
            /* where fft-transformed wave-functions are stored */
            auto wf_mem = wf_fft__[ispn].on_device() ? sddk::memory_t::device : sddk::memory_t::host;
            /* local number of bands for a fft-distribution */
            int nbnd = wf_fft__[ispn].num_wf_local();
            for (int i = 0; i < nbnd; i++) {
                int j = wf_fft__[ispn].spl_num_wf()[i];
                T w = kp__->band_occupancy(j, ispn) * kp__->weight() / omega;

                auto inp_wf = wf_fft__[ispn].pw_coeffs_spfft(wf_mem, wf::band_index(i));

                add_k_point_contribution_rg_collinear(kp__->spfft_transform(), ispn, w, inp_wf, nr, ctx_.gamma_point(), density_rg);
            }
        } // ispn
    } else { /* non-collinear case */
        /* allocate on CPU or GPU */
        sddk::mdarray<std::complex<T>, 1> psi_r_up(nr, get_memory_pool(sddk::memory_t::host));
        if (fft.processing_unit() == SPFFT_PU_GPU) {
            psi_r_up.allocate(get_memory_pool(sddk::memory_t::device));
        }

        RTE_ASSERT(wf_fft__[0].num_wf_local() == wf_fft__[1].num_wf_local());

        int nbnd = wf_fft__[0].num_wf_local();
        for (int i = 0; i < nbnd; i++) {
            int j = wf_fft__[0].spl_num_wf()[i];
            T w = kp__->band_occupancy(j, 0) * kp__->weight() / omega;

            auto wf_mem_up = wf_fft__[0].on_device() ? sddk::memory_t::device : sddk::memory_t::host;
            auto wf_mem_dn = wf_fft__[1].on_device() ? sddk::memory_t::device : sddk::memory_t::host;

            /* up- and dn- components */
            auto inp_wf_up = wf_fft__[0].pw_coeffs_spfft(wf_mem_up, wf::band_index(i));
            auto inp_wf_dn = wf_fft__[1].pw_coeffs_spfft(wf_mem_dn, wf::band_index(i));

            add_k_point_contribution_rg_noncollinear(kp__->spfft_transform(), w, inp_wf_up, inp_wf_dn, nr, psi_r_up,
                    density_rg);
        }
    }

    if (fft.processing_unit() == SPFFT_PU_GPU) {
        density_rg.copy_to(sddk::memory_t::host);
    }

    /* switch from real density matrix to density and magnetization */
    switch (ctx_.num_mag_dims()) {
        case 3: {
            #pragma omp parallel for
            for (int ir = 0; ir < nr; ir++) {
                rho_mag_coarse_[2]->f_rg(ir) += density_rg(ir, 2); // Mx
                rho_mag_coarse_[3]->f_rg(ir) += density_rg(ir, 3); // My
            }
        }
        case 1: {
            #pragma omp parallel for
            for (int ir = 0; ir < nr; ir++) {
                rho_mag_coarse_[0]->f_rg(ir) += (density_rg(ir, 0) + density_rg(ir, 1)); // rho
                rho_mag_coarse_[1]->f_rg(ir) += (density_rg(ir, 0) - density_rg(ir, 1)); // Mz
            }
            break;
        }
        case 0: {
            #pragma omp parallel for
            for (int ir = 0; ir < nr; ir++) {
                rho_mag_coarse_[0]->f_rg(ir) += density_rg(ir, 0); // rho
            }
        }
    }
}

template <typename T>
static void
add_k_point_contribution_dm_fplapw(Simulation_context const& ctx__, K_point<T> const& kp__,
        sddk::mdarray<std::complex<double>, 4>& density_matrix__)
{
    PROFILE("sirius::add_k_point_contribution_dm_fplapw");

    auto& uc = ctx__.unit_cell();

    sddk::mdarray<std::complex<double>, 3> wf1(uc.max_mt_basis_size(), ctx__.num_bands(), ctx__.num_spins());
    sddk::mdarray<std::complex<double>, 3> wf2(uc.max_mt_basis_size(), ctx__.num_bands(), ctx__.num_spins());

    auto one = la::constant<std::complex<double>>::one();

    /* add |psi_j> n_j <psi_j| to density matrix */

    for (int ialoc = 0; ialoc < kp__.spinor_wave_functions().spl_num_atoms().local_size(); ialoc++) {
        int ia            = kp__.spinor_wave_functions().spl_num_atoms()[ialoc];
        int mt_basis_size = uc.atom(ia).type().mt_basis_size();

        for (int ispn = 0; ispn < ctx__.num_spins(); ispn++) {
            for (int j = 0; j < kp__.num_occupied_bands(ispn); j++) {
                for (int xi = 0; xi < mt_basis_size; xi++) {
                    auto z = kp__.spinor_wave_functions().mt_coeffs(xi, wf::atom_index(ialoc),
                            wf::spin_index(ispn), wf::band_index(j));
                    wf1(xi, j, ispn) = std::conj(z);
                    wf2(xi, j, ispn) = static_cast<std::complex<double>>(z) * kp__.band_occupancy(j, ispn) * kp__.weight();
                }
            }
        }

        /* compute diagonal terms */
        for (int ispn = 0; ispn < ctx__.num_spins(); ispn++) {
            la::wrap(la::lib_t::blas).gemm('N', 'T', mt_basis_size, mt_basis_size,
                kp__.num_occupied_bands(ispn), &one, &wf1(0, 0, ispn), wf1.ld(), &wf2(0, 0, ispn), wf2.ld(), &one,
                density_matrix__.at(sddk::memory_t::host, 0, 0, ispn, ia), density_matrix__.ld());
        }
        /* offdiagonal term */
        if (ctx__.num_mag_dims() == 3) {
            la::wrap(la::lib_t::blas).gemm('N', 'T', mt_basis_size, mt_basis_size, kp__.num_occupied_bands(),
                &one, &wf1(0, 0, 0), wf1.ld(), &wf2(0, 0, 1), wf2.ld(), &one,
                density_matrix__.at(sddk::memory_t::host, 0, 0, 2, ia), density_matrix__.ld());
        }
    }
}

template <typename T, typename F>
static void
add_k_point_contribution_dm_pwpp_collinear(Simulation_context const& ctx__, K_point<T>& kp__, int ichunk__,
        sddk::mdarray<std::complex<double>, 4>& density_matrix__)
{
    /* number of beta projectors */
    int nbeta = kp__.beta_projectors().chunk(ichunk__).num_beta_;

    for (int ispn = 0; ispn < ctx__.num_spins(); ispn++) {
        /* total number of occupied bands for this spin */
        int nbnd = kp__.num_occupied_bands(ispn);
        /* compute <beta|psi> */
        auto beta_psi = kp__.beta_projectors().template inner<F>(ctx__.processing_unit_memory_t(), ichunk__,
                kp__.spinor_wave_functions(), wf::spin_index(ispn), wf::band_range(0, nbnd));

        /* use communicator of the k-point to split band index */
        sddk::splindex<sddk::splindex_t::block> spl_nbnd(nbnd, kp__.comm().size(), kp__.comm().rank());

        int nbnd_loc = spl_nbnd.local_size();
        if (nbnd_loc) { // TODO: this part can also be moved to GPU
        #pragma omp parallel
        {
            /* auxiliary arrays */
            sddk::mdarray<std::complex<double>, 2> bp1(nbeta, nbnd_loc);
            sddk::mdarray<std::complex<double>, 2> bp2(nbeta, nbnd_loc);
            #pragma omp for
            for (int ia = 0; ia < kp__.beta_projectors().chunk(ichunk__).num_atoms_; ia++) {
                int nbf = kp__.beta_projectors().chunk(ichunk__).desc_(beta_desc_idx::nbf, ia);
                if (!nbf) {
                    continue;
                }
                int offs = kp__.beta_projectors().chunk(ichunk__).desc_(beta_desc_idx::offset, ia);
                int ja = kp__.beta_projectors().chunk(ichunk__).desc_(beta_desc_idx::ia, ia);

                for (int i = 0; i < nbnd_loc; i++) {
                    /* global index of band */
                    int j = spl_nbnd[i];

                    for (int xi = 0; xi < nbf; xi++) {
                        bp1(xi, i) = beta_psi(offs + xi, j);
                        bp2(xi, i) = std::conj(bp1(xi, i)) * kp__.weight() * kp__.band_occupancy(j, ispn);
                    }
                }

<<<<<<< HEAD
                sddk::linalg(sddk::linalg_t::blas)
                    .gemm('N', 'T', nbf, nbf, nbnd_loc, &sddk::linalg_const<std::complex<double>>::one(),
                          &bp1(0, 0), bp1.ld(), &bp2(0, 0), bp2.ld(),
                          &sddk::linalg_const<std::complex<double>>::one(), &density_matrix__(0, 0, ispn, ja),
=======
                la::wrap(la::lib_t::blas)
                    .gemm('N', 'T', nbf, nbf, nbnd_loc, &la::constant<std::complex<double>>::one(),
                          &bp1(0, 0), bp1.ld(), &bp2(0, 0), bp2.ld(),
                          &la::constant<std::complex<double>>::one(), &density_matrix__(0, 0, ispn, ja),
>>>>>>> a30ef91d
                          density_matrix__.ld());
            }
        }
        }
    } // ispn
}

template <typename T, typename F>
static void
add_k_point_contribution_dm_pwpp_noncollinear(Simulation_context const& ctx__, K_point<T>& kp__, int ichunk__,
        sddk::mdarray<std::complex<double>, 4>& density_matrix__)
{
    /* number of beta projectors */
    int nbeta = kp__.beta_projectors().chunk(ichunk__).num_beta_;

    /* total number of occupied bands */
    int nbnd = kp__.num_occupied_bands();

    sddk::splindex<sddk::splindex_t::block> spl_nbnd(nbnd, kp__.comm().size(), kp__.comm().rank());
    int nbnd_loc = spl_nbnd.local_size();

    /* auxiliary arrays */
    sddk::mdarray<std::complex<double>, 3> bp1(nbeta, nbnd_loc, ctx__.num_spins());
    sddk::mdarray<std::complex<double>, 3> bp2(nbeta, nbnd_loc, ctx__.num_spins());

    auto& uc = ctx__.unit_cell();

    for (int ispn = 0; ispn < ctx__.num_spins(); ispn++) {
        /* compute <beta|psi> */
        auto beta_psi = kp__.beta_projectors().template inner<F>(ctx__.processing_unit_memory_t(), ichunk__,
                kp__.spinor_wave_functions(), wf::spin_index(ispn), wf::band_range(0, nbnd));
        #pragma omp parallel for schedule(static)
        for (int i = 0; i < nbnd_loc; i++) {
            int j = spl_nbnd[i];

            for (int m = 0; m < nbeta; m++) {
                bp1(m, i, ispn) = beta_psi(m, j);
                bp2(m, i, ispn) = std::conj(beta_psi(m, j));
                bp2(m, i, ispn) *= kp__.weight() * kp__.band_occupancy(j, 0);
            }
        }
    }
    for (int ia = 0; ia < kp__.beta_projectors().chunk(ichunk__).num_atoms_; ia++) {
        int nbf = kp__.beta_projectors().chunk(ichunk__).desc_(beta_desc_idx::nbf, ia);
        if (!nbf) {
            continue;
        }
        int offs = kp__.beta_projectors().chunk(ichunk__).desc_(beta_desc_idx::offset, ia);
        int ja   = kp__.beta_projectors().chunk(ichunk__).desc_(beta_desc_idx::ia, ia);
        if (uc.atom(ja).type().spin_orbit_coupling()) {
            sddk::mdarray<std::complex<double>, 3> bp3(nbf, nbnd_loc, 2);
            bp3.zero();
            /* We already have the <beta|psi> but we need to rotate
             *  them when the spin orbit interaction is included in the
             *  pseudo potential.
             *
             *  We rotate \f[\langle\beta|\psi\rangle\f] accordingly by multiplying it with
             *  the \f[f^{\sigma\sigma^{'}}_{\xi,\xi^'}\f]
             */

            for (int xi1 = 0; xi1 < nbf; xi1++) {
                for (int i = 0; i < nbnd_loc; i++) {
                    for (int xi1p = 0; xi1p < nbf; xi1p++) {
                        if (uc.atom(ja).type().compare_index_beta_functions(xi1, xi1p)) {
                            bp3(xi1, i, 0) +=
                                bp1(offs + xi1p, i, 0) *
                                    uc.atom(ja).type().f_coefficients(xi1, xi1p, 0, 0) +
                                bp1(offs + xi1p, i, 1) *
                                    uc.atom(ja).type().f_coefficients(xi1, xi1p, 0, 1);
                            bp3(xi1, i, 1) +=
                                bp1(offs + xi1p, i, 0) *
                                    uc.atom(ja).type().f_coefficients(xi1, xi1p, 1, 0) +
                                bp1(offs + xi1p, i, 1) *
                                    uc.atom(ja).type().f_coefficients(xi1, xi1p, 1, 1);
                        }
                    }
                }
            }

            for (int xi1 = 0; xi1 < nbf; xi1++) {
                for (int i = 0; i < nbnd_loc; i++) {
                    bp1(offs + xi1, i, 0) = bp3(xi1, i, 0);
                    bp1(offs + xi1, i, 1) = bp3(xi1, i, 1);
                }
            }

            bp3.zero();

            for (int xi1 = 0; xi1 < nbf; xi1++) {
                for (int i = 0; i < nbnd_loc; i++) {
                    for (int xi1p = 0; xi1p < nbf; xi1p++) {
                        if (uc.atom(ja).type().compare_index_beta_functions(xi1, xi1p)) {
                            bp3(xi1, i, 0) +=
                                bp2(offs + xi1p, i, 0) *
                                    uc.atom(ja).type().f_coefficients(xi1p, xi1, 0, 0) +
                                bp2(offs + xi1p, i, 1) *
                                    uc.atom(ja).type().f_coefficients(xi1p, xi1, 1, 0);
                            bp3(xi1, i, 1) +=
                                bp2(offs + xi1p, i, 0) *
                                    uc.atom(ja).type().f_coefficients(xi1p, xi1, 0, 1) +
                                bp2(offs + xi1p, i, 1) *
                                    uc.atom(ja).type().f_coefficients(xi1p, xi1, 1, 1);
                        }
                    }
                }
            }

            for (int xi1 = 0; xi1 < nbf; xi1++) {
                for (int i = 0; i < nbnd_loc; i++) {
                    bp2(offs + xi1, i, 0) = bp3(xi1, i, 0);
                    bp2(offs + xi1, i, 1) = bp3(xi1, i, 1);
                }
            }
        }
    }

    if (nbnd_loc) {
        #pragma omp parallel for
        for (int ia = 0; ia < kp__.beta_projectors().chunk(ichunk__).num_atoms_; ia++) {
            int nbf  = kp__.beta_projectors().chunk(ichunk__).desc_(beta_desc_idx::nbf, ia);
            int offs = kp__.beta_projectors().chunk(ichunk__).desc_(beta_desc_idx::offset, ia);
            int ja   = kp__.beta_projectors().chunk(ichunk__).desc_(beta_desc_idx::ia, ia);
            /* compute diagonal spin blocks */
            for (int ispn = 0; ispn < 2; ispn++) {
<<<<<<< HEAD
                sddk::linalg(sddk::linalg_t::blas)
                    .gemm('N', 'T', nbf, nbf, nbnd_loc, &sddk::linalg_const<std::complex<double>>::one(),
                          &bp1(offs, 0, ispn), bp1.ld(), &bp2(offs, 0, ispn), bp2.ld(),
                          &sddk::linalg_const<std::complex<double>>::one(), &density_matrix__(0, 0, ispn, ja),
                          density_matrix__.ld());
            }
            /* off-diagonal spin block */
            sddk::linalg(sddk::linalg_t::blas)
                .gemm('N', 'T', nbf, nbf, nbnd_loc, &sddk::linalg_const<std::complex<double>>::one(), &bp1(offs, 0, 0),
                      bp1.ld(), &bp2(offs, 0, 1), bp2.ld(), &sddk::linalg_const<std::complex<double>>::one(),
=======
                la::wrap(la::lib_t::blas)
                    .gemm('N', 'T', nbf, nbf, nbnd_loc, &la::constant<std::complex<double>>::one(),
                          &bp1(offs, 0, ispn), bp1.ld(), &bp2(offs, 0, ispn), bp2.ld(),
                          &la::constant<std::complex<double>>::one(), &density_matrix__(0, 0, ispn, ja),
                          density_matrix__.ld());
            }
            /* off-diagonal spin block */
            la::wrap(la::lib_t::blas)
                .gemm('N', 'T', nbf, nbf, nbnd_loc, &la::constant<std::complex<double>>::one(), &bp1(offs, 0, 0),
                      bp1.ld(), &bp2(offs, 0, 1), bp2.ld(), &la::constant<std::complex<double>>::one(),
>>>>>>> a30ef91d
                      &density_matrix__(0, 0, 2, ja), density_matrix__.ld());
        }
    }
}

template <typename T, typename F>
static void
add_k_point_contribution_dm_pwpp(Simulation_context const& ctx__, K_point<T>& kp__,
        sddk::mdarray<std::complex<double>, 4>& density_matrix__)
{
    PROFILE("sirius::add_k_point_contribution_dm_pwpp");

    if (!ctx__.unit_cell().mt_lo_basis_size()) {
        return;
    }

    kp__.beta_projectors().prepare();

    for (int ichunk = 0; ichunk < kp__.beta_projectors().num_chunks(); ichunk++) {
        kp__.beta_projectors().generate(ctx__.processing_unit_memory_t(), ichunk);

        if (ctx__.num_mag_dims() != 3) {
            add_k_point_contribution_dm_pwpp_collinear<T, F>(ctx__, kp__, ichunk, density_matrix__);
        } else {
            add_k_point_contribution_dm_pwpp_noncollinear<T, F>(ctx__, kp__, ichunk, density_matrix__);
        }
    }

    kp__.beta_projectors().dismiss();
}

void
Density::normalize()
{
    double nel   = std::get<0>(rho().integrate());
    double scale = unit_cell_.num_electrons() / nel;

    /* renormalize interstitial part */
    for (int ir = 0; ir < ctx_.spfft<double>().local_slice_size(); ir++) {
        rho().f_rg(ir) *= scale;
    }
    if (ctx_.full_potential()) {
        for (int ia = 0; ia < unit_cell_.num_atoms(); ia++) {
            for (int ir = 0; ir < unit_cell_.atom(ia).num_mt_points(); ir++) {
                for (int lm = 0; lm < ctx_.lmmax_rho(); lm++) {
                    rho().f_mt<sddk::index_domain_t::global>(lm, ir, ia) *= scale;
                }
            }
        }
    }
}

/// Check total density for the correct number of electrons.
bool
Density::check_num_electrons() const
{
    double nel{0};
    if (ctx_.full_potential()) {
        nel = std::get<0>(rho().integrate());
    } else {
        nel = rho().f_0().real() * unit_cell_.omega();
    }

    /* check the number of electrons */
    if (std::abs(nel - unit_cell_.num_electrons()) > 1e-5 && ctx_.comm().rank() == 0) {
        std::stringstream s;
        s << "wrong number of electrons" << std::endl
          << "  obtained value : " << nel << std::endl
          << "  target value : " << unit_cell_.num_electrons() << std::endl
          << "  difference : " << std::abs(nel - unit_cell_.num_electrons()) << std::endl;
        if (ctx_.full_potential()) {
            s << "  total core leakage : " << core_leakage();
            for (int ic = 0; ic < unit_cell_.num_atom_symmetry_classes(); ic++) {
                s << std::endl << "    atom class : " << ic << ", core leakage : " << core_leakage(ic);
            }
        }
        WARNING(s);
        return false;
    } else {
        return true;
    }
}

template <typename T>
void
Density::generate(K_point_set const& ks__, bool symmetrize__, bool add_core__, bool transform_to_rg__)
{
    PROFILE("sirius::Density::generate");

    generate_valence<T>(ks__);

    if (ctx_.full_potential()) {
        if (add_core__) {
            /* find the core states */
            generate_core_charge_density();
            /* add core contribution */
            for (int ialoc = 0; ialoc < (int)unit_cell_.spl_num_atoms().local_size(); ialoc++) {
                int ia = unit_cell_.spl_num_atoms(ialoc);
                for (int ir = 0; ir < unit_cell_.atom(ia).num_mt_points(); ir++) {
                    rho().f_mt<sddk::index_domain_t::local>(0, ir, ialoc) +=
                        unit_cell_.atom(ia).symmetry_class().ae_core_charge_density(ir) / y00;
                }
            }
        }
        /* synchronize muffin-tin part */
        for (int iv = 0; iv < ctx_.num_mag_dims() + 1; iv++) {
            this->component(iv).sync_mt();
        }
    }
    if (symmetrize__) {
        this->symmetrize();
        if (ctx_.electronic_structure_method() == electronic_structure_method_t::pseudopotential) {
            std::vector<std::complex<double>> dm_ref;
            std::unique_ptr<Occupation_matrix> om_ref;

            /* copy density matrix for future comparison */
            if (ctx_.cfg().control().verification() >= 1 && ctx_.cfg().parameters().use_ibz() == false) {
                dm_ref = std::vector<std::complex<double>>(density_matrix_.size());
                std::copy(density_matrix_.begin(), density_matrix_.end(), dm_ref.begin());
            }
            if (ctx_.cfg().control().verification() >= 1 && ctx_.cfg().parameters().use_ibz() == false &&
                occupation_matrix_) {
                om_ref = std::make_unique<Occupation_matrix>(ctx_);
                copy(*occupation_matrix_, *om_ref);
            }

            /* symmetrize density matrix (used in standard uspp case) */
            this->symmetrize_density_matrix();

            if (ctx_.hubbard_correction()) {
                /* all symmetrization is done in the occupation_matrix class */
                occupation_matrix_->symmetrize();
            }

            /* compare with reference density matrix */
            if (ctx_.cfg().control().verification() >= 1 && ctx_.cfg().parameters().use_ibz() == false) {
                double diff{0};
                for (size_t i = 0; i < density_matrix_.size(); i++) {
                    diff = std::max(diff, std::abs(dm_ref[i] - density_matrix_[i]));
                }
                std::string status = (diff > 1e-8) ? "Fail" : "OK";
                if (ctx_.verbosity() >= 1) {
                    RTE_OUT(ctx_.out()) << "error of the density matrix symmetrization: " << diff << " "
                        << status << std::endl;
                }
            }
            /* compare with reference occupation matrix */
            if (ctx_.cfg().control().verification() >= 1 && ctx_.cfg().parameters().use_ibz() == false &&
                occupation_matrix_) {
                double diff1{0};
                for (int ia = 0; ia < ctx_.unit_cell().num_atoms(); ia++) {
                    if (ctx_.unit_cell().atom(ia).type().hubbard_correction()) {
                        for (size_t i = 0; i < occupation_matrix_->local(ia).size(); i++) {
                            diff1 = std::max(diff1, std::abs(om_ref->local(ia)[i] - occupation_matrix_->local(ia)[i]));
                        }
                    }
                }
                std::string status = (diff1 > 1e-8) ? "Fail" : "OK";
                if (ctx_.verbosity() >= 1) {
                    RTE_OUT(ctx_.out()) << "error of the LDA+U local occupation matrix symmetrization: " << diff1
                        << " " << status << std::endl;
                }
            }
        }
    }

    if (occupation_matrix_) {
        /* non-local part; TODO: move to symmetrize.hpp */
        occupation_matrix_->print_occupancies(2);
    }

    generate_paw_loc_density();

    if (transform_to_rg__) {
        this->fft_transform(1);
    }
}

template void Density::generate<double>(K_point_set const& ks__, bool symmetrize__, bool add_core__,
                                        bool transform_to_rg__);
#if defined(USE_FP32)
template void Density::generate<float>(K_point_set const& ks__, bool symmetrize__, bool add_core__,
                                       bool transform_to_rg__);
#endif

void
Density::augment()
{
    PROFILE("sirius::Density::augment");

    /* check if we need to augment charge density and magnetization */
    if (!unit_cell_.augment()) {
        return;
    }

    auto rho_aug = generate_rho_aug();

    for (int iv = 0; iv < ctx_.num_mag_dims() + 1; iv++) {
        #pragma omp parallel for schedule(static)
        for (int igloc = 0; igloc < ctx_.gvec().count(); igloc++) {
            this->component(iv).f_pw_local(igloc) += rho_aug(igloc, iv);
        }
    }
}

template <typename T>
void
Density::generate_valence(K_point_set const& ks__)
{
    PROFILE("sirius::Density::generate_valence");

    /* check weights */
    double wt{0};
    double occ_val{0};
    for (int ik = 0; ik < ks__.num_kpoints(); ik++) {
        wt += ks__.get<T>(ik)->weight();
        for (int ispn = 0; ispn < ctx_.num_spinors(); ispn++) {
            for (int j = 0; j < ctx_.num_bands(); j++) {
                occ_val += ks__.get<T>(ik)->weight() * ks__.get<T>(ik)->band_occupancy(j, ispn);
            }
        }
    }

    if (std::abs(wt - 1.0) > 1e-12) {
        std::stringstream s;
        s << "K_point weights don't sum to one" << std::endl << "  obtained sum: " << wt;
        TERMINATE(s);
    }

    if (std::abs(occ_val - unit_cell_.num_valence_electrons() + ctx_.cfg().parameters().extra_charge()) > 1e-8 &&
        ctx_.comm().rank() == 0) {
        std::stringstream s;
        s << "wrong band occupancies" << std::endl
          << "  computed : " << occ_val << std::endl
          << "  required : " << unit_cell_.num_valence_electrons() - ctx_.cfg().parameters().extra_charge() << std::endl
          << "  difference : "
          << std::abs(occ_val - unit_cell_.num_valence_electrons() + ctx_.cfg().parameters().extra_charge());
        WARNING(s);
    }

    density_matrix_.zero();

    if (occupation_matrix_) {
        occupation_matrix_->zero();
    }

    /* zero density and magnetization */
    zero();
    for (int i = 0; i < ctx_.num_mag_dims() + 1; i++) {
        rho_mag_coarse_[i]->zero();
    }

    auto mem = ctx_.processing_unit() == sddk::device_t::CPU ? sddk::memory_t::host : sddk::memory_t::device;

    /* start the main loop over k-points */
    for (int ikloc = 0; ikloc < ks__.spl_num_kpoints().local_size(); ikloc++) {
        int ik  = ks__.spl_num_kpoints(ikloc);
        auto kp = ks__.get<T>(ik);

        std::array<wf::Wave_functions_fft<T>, 2> wf_fft;

        std::vector<wf::device_memory_guard> mg;

        mg.emplace_back(kp->spinor_wave_functions().memory_guard(mem, wf::copy_to::device));
        if (ctx_.hubbard_correction()) {
            mg.emplace_back(kp->hubbard_wave_functions_S().memory_guard(mem, wf::copy_to::device));
        }

        for (int ispn = 0; ispn < ctx_.num_spins(); ispn++) {
            int nbnd = kp->num_occupied_bands(ispn);
            /* swap wave functions for the FFT transformation */
            wf_fft[ispn] = wf::Wave_functions_fft<T>(kp->gkvec_fft_sptr(), kp->spinor_wave_functions(),
                    wf::spin_index(ispn), wf::band_range(0, nbnd), wf::shuffle_to::fft_layout);
        }

        if (ctx_.full_potential()) {
            add_k_point_contribution_dm_fplapw<T>(ctx_, *kp, density_matrix_);
        } else {
            if (ctx_.gamma_point() && (ctx_.so_correction() == false)) {
                add_k_point_contribution_dm_pwpp<T, T>(ctx_, *kp, density_matrix_);
            } else {
                add_k_point_contribution_dm_pwpp<T, std::complex<T>>(ctx_, *kp, density_matrix_);
            }
            if (occupation_matrix_) {
                occupation_matrix_->add_k_point_contribution(*kp);
            }
        }

        /* add contribution from regular space grid */
        add_k_point_contribution_rg(kp, wf_fft);
    }

    if (density_matrix_.size()) {
        ctx_.comm().allreduce(density_matrix_.at(sddk::memory_t::host), static_cast<int>(density_matrix_.size()));
    }

    if (occupation_matrix_ && (ks__.num_kpoints() != ks__.spl_num_kpoints().local_size())) {
        // only do the reduction when the kpoint set is distributed over mpi. if
        // not calling the reduction will lead to very wrong results where the
        // occupation numbers are larger than 1...
        occupation_matrix_->reduce();
    }

    auto& comm = ctx_.gvec_coarse_fft_sptr()->comm_ortho_fft();
    for (int j = 0; j < ctx_.num_mag_dims() + 1; j++) {
        auto ptr = (ctx_.spfft_coarse<double>().local_slice_size() == 0) ? nullptr : &rho_mag_coarse_[j]->f_rg(0);
        /* reduce arrays; assume that each rank did its own fraction of the density */
        /* comm_ortho_fft is identical to a product of column communicator inside k-point with k-point communicator */
        comm.allreduce(ptr, ctx_.spfft_coarse<double>().local_slice_size());
        /* print checksum if needed */
        if (ctx_.cfg().control().print_checksum()) {
            auto cs = sddk::mdarray<double, 1>(ptr, ctx_.spfft_coarse<double>().local_slice_size()).checksum();
            mpi::Communicator(ctx_.spfft_coarse<double>().communicator()).allreduce(&cs, 1);
            utils::print_checksum("rho_mag_coarse_rg", cs, ctx_.out());
        }
        /* transform to PW domain */
        rho_mag_coarse_[j]->fft_transform(-1);
        /* map to fine G-vector grid */
        for (int igloc = 0; igloc < ctx_.gvec_coarse().count(); igloc++) {
            component(j).f_pw_local(ctx_.gvec().gvec_base_mapping(igloc)) = rho_mag_coarse_[j]->f_pw_local(igloc);
        }
    }

    if (!ctx_.full_potential()) {
        augment();

        /* remove extra chanrge */
        if (ctx_.gvec().comm().rank() == 0) {
            rho().f_pw_local(0) += ctx_.cfg().parameters().extra_charge() / ctx_.unit_cell().omega();
        }

        if (ctx_.cfg().control().print_hash() && ctx_.comm().rank() == 0) {
            auto h = sddk::mdarray<std::complex<double>, 1>(&rho().f_pw_local(0), ctx_.gvec().count()).hash();
            utils::print_hash("rho", h);
        }

        double nel = rho().f_0().real() * unit_cell_.omega();
        /* check the number of electrons */
        if (std::abs(nel - unit_cell_.num_electrons()) > 1e-8 && ctx_.comm().rank() == 0) {
            std::stringstream s;
            s << "wrong unsymmetrized density" << std::endl
              << "  obtained value : " << std::scientific << nel << std::endl
              << "  target value : " << std::scientific << unit_cell_.num_electrons() << std::endl
              << "  difference : " << std::scientific << std::abs(nel - unit_cell_.num_electrons()) << std::endl;
            WARNING(s);
        }
    }

    /* for muffin-tin part */
    if (ctx_.full_potential()) {
        generate_valence_mt();
    }
}

sddk::mdarray<std::complex<double>, 2>
Density::generate_rho_aug()
{
    PROFILE("sirius::Density::generate_rho_aug");

    auto spl_ngv_loc = ctx_.split_gvec_local();

    sddk::mdarray<std::complex<double>, 2> rho_aug(ctx_.gvec().count(), ctx_.num_mag_dims() + 1,
                                             get_memory_pool(sddk::memory_t::host));
    switch (ctx_.processing_unit()) {
        case sddk::device_t::CPU: {
            rho_aug.zero(sddk::memory_t::host);
            break;
        }
        case sddk::device_t::GPU: {
            rho_aug.allocate(get_memory_pool(sddk::memory_t::device)).zero(sddk::memory_t::device);
            break;
        }
    }

    // TODO: the GPU memory consumption here is huge, rewrite this; split gloc in blocks and
    //       overlap transfer of Q(G) for two consequtive blocks within one atom type

    if (ctx_.unit_cell().atom_type(0).augment()) {
        ctx_.augmentation_op(0).prepare(stream_id(0), &get_memory_pool(sddk::memory_t::device));
    }

    for (int iat = 0; iat < unit_cell_.num_atom_types(); iat++) {
        auto& atom_type = unit_cell_.atom_type(iat);

        if (ctx_.processing_unit() == sddk::device_t::GPU) {
            acc::sync_stream(stream_id(0));
            if (iat + 1 != unit_cell_.num_atom_types() && ctx_.unit_cell().atom_type(iat + 1).augment()) {
                ctx_.augmentation_op(iat + 1).prepare(stream_id(0), &get_memory_pool(sddk::memory_t::device));
            }
        }

        if (!atom_type.augment() || atom_type.num_atoms() == 0) {
            continue;
        }

        int nbf = atom_type.mt_basis_size();

        /* convert to real matrix */
        auto dm = density_matrix_aux(this->density_matrix(), iat);

        if (ctx_.cfg().control().print_checksum()) {
            auto cs = dm.checksum();
            utils::print_checksum("density_matrix_aux", cs, ctx_.out());
        }
        /* treat auxiliary array as double with x2 size */
        sddk::mdarray<double, 2> dm_pw(nbf * (nbf + 1) / 2, spl_ngv_loc.local_size() * 2,
                                       get_memory_pool(sddk::memory_t::host));
        sddk::mdarray<double, 2> phase_factors(atom_type.num_atoms(), spl_ngv_loc.local_size() * 2,
                                               get_memory_pool(sddk::memory_t::host));

        print_memory_usage(ctx_.out(), FILE_LINE);

        switch (ctx_.processing_unit()) {
            case sddk::device_t::CPU: {
                break;
            }
            case sddk::device_t::GPU: {
                phase_factors.allocate(get_memory_pool(sddk::memory_t::device));
                dm_pw.allocate(get_memory_pool(sddk::memory_t::device));
                dm.allocate(get_memory_pool(sddk::memory_t::device)).copy_to(sddk::memory_t::device);
                break;
            }
        }

        print_memory_usage(ctx_.out(), FILE_LINE);

        for (int ib = 0; ib < spl_ngv_loc.num_ranks(); ib++) {
            int g_begin = spl_ngv_loc.global_index(0, ib);
            int g_end   = g_begin + spl_ngv_loc.local_size(ib);

            switch (ctx_.processing_unit()) {
                case sddk::device_t::CPU: {
                    #pragma omp parallel for schedule(static)
                    for (int igloc = g_begin; igloc < g_end; igloc++) {
                        int ig = ctx_.gvec().offset() + igloc;
                        for (int i = 0; i < atom_type.num_atoms(); i++) {
                            int ia                                      = atom_type.atom_id(i);
                            std::complex<double> z                            = std::conj(ctx_.gvec_phase_factor(ig, ia));
                            phase_factors(i, 2 * (igloc - g_begin))     = z.real();
                            phase_factors(i, 2 * (igloc - g_begin) + 1) = z.imag();
                        }
                    }
                    for (int iv = 0; iv < ctx_.num_mag_dims() + 1; iv++) {
                        PROFILE_START("sirius::Density::generate_rho_aug|gemm");
                        la::wrap(la::lib_t::blas)
                            .gemm('N', 'N', nbf * (nbf + 1) / 2, 2 * spl_ngv_loc.local_size(ib), atom_type.num_atoms(),
                                  &la::constant<double>::one(), dm.at(sddk::memory_t::host, 0, 0, iv), dm.ld(),
                                  phase_factors.at(sddk::memory_t::host), phase_factors.ld(), &la::constant<double>::zero(),
                                  dm_pw.at(sddk::memory_t::host, 0, 0), dm_pw.ld());
                        PROFILE_STOP("sirius::Density::generate_rho_aug|gemm");
                        PROFILE_START("sirius::Density::generate_rho_aug|sum");
                        #pragma omp parallel for
                        for (int igloc = g_begin; igloc < g_end; igloc++) {
                            std::complex<double> zsum(0, 0);
                            /* get contribution from non-diagonal terms */
                            for (int i = 0; i < nbf * (nbf + 1) / 2; i++) {
                                std::complex<double> z1 = std::complex<double>(ctx_.augmentation_op(iat).q_pw(i, 2 * igloc),
                                                                   ctx_.augmentation_op(iat).q_pw(i, 2 * igloc + 1));
                                std::complex<double> z2(dm_pw(i, 2 * (igloc - g_begin)), dm_pw(i, 2 * (igloc - g_begin) + 1));

                                zsum += z1 * z2 * ctx_.augmentation_op(iat).sym_weight(i);
                            }
                            rho_aug(igloc, iv) += zsum;
                        }
                        PROFILE_STOP("sirius::Density::generate_rho_aug|sum");
                    }
                    break;
                }
                case sddk::device_t::GPU: {
#if defined(SIRIUS_GPU)
                    for (int iv = 0; iv < ctx_.num_mag_dims() + 1; iv++) {
                        generate_dm_pw_gpu(atom_type.num_atoms(), spl_ngv_loc.local_size(ib), nbf,
                                           ctx_.unit_cell().atom_coord(iat).at(sddk::memory_t::device),
                                           ctx_.gvec_coord().at(sddk::memory_t::device, g_begin, 0),
                                           ctx_.gvec_coord().at(sddk::memory_t::device, g_begin, 1),
                                           ctx_.gvec_coord().at(sddk::memory_t::device, g_begin, 2),
                                           phase_factors.at(sddk::memory_t::device), dm.at(sddk::memory_t::device, 0, 0, iv),
                                           dm_pw.at(sddk::memory_t::device), 1);
                        sum_q_pw_dm_pw_gpu(spl_ngv_loc.local_size(ib), nbf,
                                           ctx_.augmentation_op(iat).q_pw().at(sddk::memory_t::device, 0, 2 * g_begin),
                                           dm_pw.at(sddk::memory_t::device),
                                           ctx_.augmentation_op(iat).sym_weight().at(sddk::memory_t::device),
                                           rho_aug.at(sddk::memory_t::device, g_begin, iv), 1);
                    }
#endif
                    break;
                }
            }
        }

        if (ctx_.processing_unit() == sddk::device_t::GPU) {
            acc::sync_stream(stream_id(1));
            ctx_.augmentation_op(iat).dismiss();
        }
    }

    if (ctx_.processing_unit() == sddk::device_t::GPU) {
        rho_aug.copy_to(sddk::memory_t::host);
    }

    if (ctx_.cfg().control().print_checksum()) {
        auto cs = rho_aug.checksum();
        ctx_.comm().allreduce(&cs, 1);
        utils::print_checksum("rho_aug", cs, ctx_.out());
    }

    if (ctx_.cfg().control().print_hash()) {
        auto h = rho_aug.hash();
        if (ctx_.comm().rank() == 0) {
            utils::print_hash("rho_aug", h);
        }
    }

    return rho_aug;
}

template <int num_mag_dims>
void Density::reduce_density_matrix(Atom_type const& atom_type__, int ia__, sddk::mdarray<std::complex<double>, 4> const& zdens__,
                                    sddk::mdarray<double, 3>& mt_density_matrix__)
{
    mt_density_matrix__.zero();

    #pragma omp parallel for default(shared)
    for (int idxrf2 = 0; idxrf2 < atom_type__.mt_radial_basis_size(); idxrf2++) {
        int l2 = atom_type__.indexr(idxrf2).l;
        for (int idxrf1 = 0; idxrf1 <= idxrf2; idxrf1++) {
            int offs = idxrf2 * (idxrf2 + 1) / 2 + idxrf1;
            int l1   = atom_type__.indexr(idxrf1).l;

            int xi2 = atom_type__.indexb().index_by_idxrf(idxrf2);
            for (int lm2 = utils::lm(l2, -l2); lm2 <= utils::lm(l2, l2); lm2++, xi2++) {
                int xi1 = atom_type__.indexb().index_by_idxrf(idxrf1);
                for (int lm1 = utils::lm(l1, -l1); lm1 <= utils::lm(l1, l1); lm1++, xi1++) {
                    for (int k = 0; k < atom_type__.gaunt_coefs().num_gaunt(lm1, lm2); k++) {
                        int lm3 = atom_type__.gaunt_coefs().gaunt(lm1, lm2, k).lm3;
                        auto gc = atom_type__.gaunt_coefs().gaunt(lm1, lm2, k).coef;
                        switch (num_mag_dims) {
                            case 3: {
                                mt_density_matrix__(lm3, offs, 2) += 2.0 * std::real(zdens__(xi1, xi2, 2, ia__) * gc);
                                mt_density_matrix__(lm3, offs, 3) -= 2.0 * std::imag(zdens__(xi1, xi2, 2, ia__) * gc);
                            }
                            case 1: {
                                mt_density_matrix__(lm3, offs, 1) += std::real(zdens__(xi1, xi2, 1, ia__) * gc);
                            }
                            case 0: {
                                mt_density_matrix__(lm3, offs, 0) += std::real(zdens__(xi1, xi2, 0, ia__) * gc);
                            }
                        }
                    }
                }
            }
        }
    }
}

void
Density::generate_valence_mt()
{
    PROFILE("sirius::Density::generate_valence_mt");

    /* compute occupation matrix */
    if (ctx_.hubbard_correction()) {
        STOP();

        // TODO: fix the way how occupation matrix is calculated

        // Timer t3("sirius::Density::generate:om");
        //
        // mdarray<std::complex<double>, 4> occupation_matrix(16, 16, 2, 2);
        //
        // for (int ialoc = 0; ialoc < unit_cell_.spl_num_atoms().local_size(); ialoc++)
        //{
        //    int ia = unit_cell_.spl_num_atoms(ialoc);
        //    Atom_type* type = unit_cell_.atom(ia)->type();
        //
        //    occupation_matrix.zero();
        //    for (int l = 0; l <= 3; l++)
        //    {
        //        int num_rf = type->indexr().num_rf(l);

        //        for (int j = 0; j < num_zdmat; j++)
        //        {
        //            for (int order2 = 0; order2 < num_rf; order2++)
        //            {
        //            for (int lm2 = Utils::lm_by_l_m(l, -l); lm2 <= Utils::lm_by_l_m(l, l); lm2++)
        //            {
        //                for (int order1 = 0; order1 < num_rf; order1++)
        //                {
        //                for (int lm1 = Utils::lm_by_l_m(l, -l); lm1 <= Utils::lm_by_l_m(l, l); lm1++)
        //                {
        //                    occupation_matrix(lm1, lm2, dmat_spins_[j].first, dmat_spins_[j].second) +=
        //                        mt_complex_density_matrix_loc(type->indexb_by_lm_order(lm1, order1),
        //                                                      type->indexb_by_lm_order(lm2, order2), j, ialoc) *
        //                        unit_cell_.atom(ia)->symmetry_class()->o_radial_integral(l, order1, order2);
        //                }
        //                }
        //            }
        //            }
        //        }
        //    }
        //
        //    // restore the du block
        //    for (int lm1 = 0; lm1 < 16; lm1++)
        //    {
        //        for (int lm2 = 0; lm2 < 16; lm2++)
        //            occupation_matrix(lm2, lm1, 1, 0) = conj(occupation_matrix(lm1, lm2, 0, 1));
        //    }

        //    unit_cell_.atom(ia)->set_occupation_matrix(&occupation_matrix(0, 0, 0, 0));
        //}

        // for (int ia = 0; ia < unit_cell_.num_atoms(); ia++)
        //{
        //    int rank = unit_cell_.spl_num_atoms().local_rank(ia);
        //    unit_cell_.atom(ia)->sync_occupation_matrix(ctx_.comm(), rank);
        //}
    }

    int max_num_rf_pairs = unit_cell_.max_mt_radial_basis_size() * (unit_cell_.max_mt_radial_basis_size() + 1) / 2;

    // real density matrix
    sddk::mdarray<double, 3> mt_density_matrix(ctx_.lmmax_rho(), max_num_rf_pairs, ctx_.num_mag_dims() + 1);

    sddk::mdarray<double, 2> rf_pairs(unit_cell_.max_num_mt_points(), max_num_rf_pairs);
    sddk::mdarray<double, 3> dlm(ctx_.lmmax_rho(), unit_cell_.max_num_mt_points(), ctx_.num_mag_dims() + 1);

    for (int ialoc = 0; ialoc < unit_cell_.spl_num_atoms().local_size(); ialoc++) {
        int ia          = unit_cell_.spl_num_atoms(ialoc);
        auto& atom_type = unit_cell_.atom(ia).type();

        int nmtp         = atom_type.num_mt_points();
        int num_rf_pairs = atom_type.mt_radial_basis_size() * (atom_type.mt_radial_basis_size() + 1) / 2;

        PROFILE_START("sirius::Density::generate|sum_zdens");
        switch (ctx_.num_mag_dims()) {
            case 3: {
                reduce_density_matrix<3>(atom_type, ia, density_matrix_, mt_density_matrix);
                break;
            }
            case 1: {
                reduce_density_matrix<1>(atom_type, ia, density_matrix_, mt_density_matrix);
                break;
            }
            case 0: {
                reduce_density_matrix<0>(atom_type, ia, density_matrix_, mt_density_matrix);
                break;
            }
        }
        PROFILE_STOP("sirius::Density::generate|sum_zdens");

        PROFILE("sirius::Density::generate|expand_lm");
        /* collect radial functions */
        for (int idxrf2 = 0; idxrf2 < atom_type.mt_radial_basis_size(); idxrf2++) {
            int offs = idxrf2 * (idxrf2 + 1) / 2;
            for (int idxrf1 = 0; idxrf1 <= idxrf2; idxrf1++) {
                /* off-diagonal pairs are taken two times: d_{12}*f_1*f_2 + d_{21}*f_2*f_1 = d_{12}*2*f_1*f_2 */
                int n = (idxrf1 == idxrf2) ? 1 : 2;
                for (int ir = 0; ir < unit_cell_.atom(ia).num_mt_points(); ir++) {
                    rf_pairs(ir, offs + idxrf1) = n * unit_cell_.atom(ia).symmetry_class().radial_function(ir, idxrf1) *
                                                  unit_cell_.atom(ia).symmetry_class().radial_function(ir, idxrf2);
                }
            }
        }
        for (int j = 0; j < ctx_.num_mag_dims() + 1; j++) {
            la::wrap(la::lib_t::blas)
                .gemm('N', 'T', ctx_.lmmax_rho(), nmtp, num_rf_pairs, &la::constant<double>::one(),
                      &mt_density_matrix(0, 0, j), mt_density_matrix.ld(), &rf_pairs(0, 0), rf_pairs.ld(),
                      &la::constant<double>::zero(), &dlm(0, 0, j), dlm.ld());
        }

        int sz = static_cast<int>(ctx_.lmmax_rho() * nmtp * sizeof(double));
        switch (ctx_.num_mag_dims()) {
            case 3: {
                std::memcpy(&magnetization(1).f_mt<sddk::index_domain_t::local>(0, 0, ialoc), &dlm(0, 0, 2), sz);
                std::memcpy(&magnetization(2).f_mt<sddk::index_domain_t::local>(0, 0, ialoc), &dlm(0, 0, 3), sz);
            }
            case 1: {
                for (int ir = 0; ir < nmtp; ir++) {
                    for (int lm = 0; lm < ctx_.lmmax_rho(); lm++) {
                        rho().f_mt<sddk::index_domain_t::local>(lm, ir, ialoc)            = dlm(lm, ir, 0) + dlm(lm, ir, 1);
                        magnetization(0).f_mt<sddk::index_domain_t::local>(lm, ir, ialoc) = dlm(lm, ir, 0) - dlm(lm, ir, 1);
                    }
                }
                break;
            }
            case 0: {
                std::memcpy(&rho().f_mt<sddk::index_domain_t::local>(0, 0, ialoc), &dlm(0, 0, 0), sz);
            }
        }
    }
}

void
Density::symmetrize_density_matrix()
{
    PROFILE("sirius::Density::symmetrize_density_matrix");

    auto& sym = unit_cell_.symmetry();

    int ndm = ctx_.num_mag_comp();

    if (unit_cell_.mt_lo_basis_size() == 0) {
        return;
    }

    sddk::mdarray<std::complex<double>, 4> dm(unit_cell_.max_mt_basis_size(), unit_cell_.max_mt_basis_size(), ndm,
                                  unit_cell_.num_atoms());
    dm.zero();

    int lmax  = unit_cell_.lmax();
    int lmmax = utils::lmmax(lmax);
    sddk::mdarray<double, 2> rotm(lmmax, lmmax);

    for (int i = 0; i < sym.size(); i++) {
        int pr    = sym[i].spg_op.proper;
        auto eang = sym[i].spg_op.euler_angles;
        sht::rotation_matrix(lmax, eang, pr, rotm);
        auto& spin_rot_su2 = sym[i].spin_rotation_su2;

        for (int ia = 0; ia < unit_cell_.num_atoms(); ia++) {
            int ja = sym[i].spg_op.sym_atom[ia];

            sirius::symmetrize(density_matrix_, unit_cell_.atom(ia).type().indexb(), ia, ja, ndm, rotm, spin_rot_su2,
                               dm, false);
        }
    }

    double alpha = 1.0 / double(sym.size());
    /* multiply by alpha which is the inverse of the number of symmetries */
    auto a = dm.at(sddk::memory_t::host);
    for (auto i = 0u; i < dm.size(); i++) {
        a[i] *= alpha;
    }

    dm >> density_matrix_;

    if (ctx_.cfg().control().print_checksum() && ctx_.comm().rank() == 0) {
        auto cs = dm.checksum();
        utils::print_checksum("density_matrix", cs, ctx_.out());
    }

    if (ctx_.cfg().control().print_hash() && ctx_.comm().rank() == 0) {
        auto h = dm.hash();
        utils::print_hash("density_matrix", h);
    }
}

sddk::mdarray<double, 2>
Density::compute_atomic_mag_mom() const
{
    PROFILE("sirius::Density::compute_atomic_mag_mom");

    sddk::mdarray<double, 2> mmom(3, unit_cell_.num_atoms());
    mmom.zero();

    #pragma omp parallel for
    for (int ia = 0; ia < unit_cell_.num_atoms(); ia++) {

        auto& atom_to_grid_map = ctx_.atoms_to_grid_idx_map(ia);

        for (auto coord : atom_to_grid_map) {
            int ir = coord.first;
            for (int j = 0; j < ctx_.num_mag_dims(); j++) {
                mmom(j, ia) += magnetization(j).f_rg(ir);
            }
        }

        for (int j : {0, 1, 2}) {
            mmom(j, ia) *= (unit_cell_.omega() / fft::spfft_grid_size(ctx_.spfft<double>()));
        }
    }
    mpi::Communicator(ctx_.spfft<double>().communicator()).allreduce(&mmom(0, 0), static_cast<int>(mmom.size()));
    return mmom;
}

std::tuple<std::array<double, 3>, std::array<double, 3>, std::vector<std::array<double, 3>>>
Density::get_magnetisation() const
{
    PROFILE("sirius::Density::get_magnetisation");

    std::array<double, 3> total_mag({0, 0, 0});
    std::vector<std::array<double, 3>> mt_mag(ctx_.unit_cell().num_atoms(), {0, 0, 0});
    std::array<double, 3> it_mag({0, 0, 0});

    std::vector<int> idx = (ctx_.num_mag_dims() == 1) ? std::vector<int>({2}) : std::vector<int>({2, 0, 1});

    for (int j = 0; j < ctx_.num_mag_dims(); j++) {
        auto result       = this->magnetization(j).integrate();
        total_mag[idx[j]] = std::get<0>(result);
        it_mag[idx[j]]    = std::get<1>(result);
        if (ctx_.full_potential()) {
            auto v = std::get<2>(result);
            for (int ia = 0; ia < ctx_.unit_cell().num_atoms(); ia++) {
                mt_mag[ia][idx[j]] = v[ia];
            }
        }
    }

    if (!ctx_.full_potential()) {
        auto mmom = this->compute_atomic_mag_mom();
        for (int j = 0; j < ctx_.num_mag_dims(); j++) {
            for (int ia = 0; ia < ctx_.unit_cell().num_atoms(); ia++) {
                mt_mag[ia][idx[j]] = mmom(j, ia);
            }
        }
    }
    return std::make_tuple(total_mag, it_mag, mt_mag);
}

sddk::mdarray<double, 3>
Density::density_matrix_aux(sddk::mdarray<std::complex<double>, 4> const& dm__, int iat__) const
{
    auto& atom_type = unit_cell_.atom_type(iat__);
    int nbf         = atom_type.mt_basis_size();

    /* convert to real matrix */
    sddk::mdarray<double, 3> dm(nbf * (nbf + 1) / 2, atom_type.num_atoms(), ctx_.num_mag_dims() + 1);
    #pragma omp parallel for
    for (int i = 0; i < atom_type.num_atoms(); i++) {
        int ia = atom_type.atom_id(i);

        for (int xi2 = 0; xi2 < nbf; xi2++) {
            for (int xi1 = 0; xi1 <= xi2; xi1++) {
                int idx12 = xi2 * (xi2 + 1) / 2 + xi1;
                switch (ctx_.num_mag_dims()) {
                    case 3: {
                        dm(idx12, i, 2) = 2 * std::real(density_matrix_(xi2, xi1, 2, ia));
                        dm(idx12, i, 3) = -2 * std::imag(density_matrix_(xi2, xi1, 2, ia));
                    }
                    case 1: {
                        dm(idx12, i, 0) =
                            std::real(density_matrix_(xi2, xi1, 0, ia) + density_matrix_(xi2, xi1, 1, ia));
                        dm(idx12, i, 1) =
                            std::real(density_matrix_(xi2, xi1, 0, ia) - density_matrix_(xi2, xi1, 1, ia));
                        break;
                    }
                    case 0: {
                        dm(idx12, i, 0) = density_matrix_(xi2, xi1, 0, ia).real();
                        break;
                    }
                }
            }
        }
    }
    return dm;
}

void
Density::mixer_init(config_t::mixer_t const& mixer_cfg__)
{
    auto func_prop    = mixer::periodic_function_property();
    auto func_prop1   = mixer::periodic_function_property_modified(true);
    auto density_prop = mixer::density_function_property();
    auto paw_prop     = mixer::paw_density_function_property();
    auto hubbard_prop = mixer::hubbard_matrix_function_property();

    /* create mixer */
    this->mixer_ =
        mixer::Mixer_factory<Periodic_function<double>, Periodic_function<double>, Periodic_function<double>,
                             Periodic_function<double>, sddk::mdarray<std::complex<double>, 4>, paw_density, Hubbard_matrix>(
            mixer_cfg__);

    const bool init_mt = ctx_.full_potential();

    /* initialize functions */
    if (mixer_cfg__.use_hartree()) {
        this->mixer_->initialize_function<0>(func_prop1, component(0), ctx_, lmmax_, init_mt);
    } else {
        this->mixer_->initialize_function<0>(func_prop, component(0), ctx_, lmmax_, init_mt);
    }
    if (ctx_.num_mag_dims() > 0) {
        this->mixer_->initialize_function<1>(func_prop, component(1), ctx_, lmmax_, init_mt);
    }
    if (ctx_.num_mag_dims() > 1) {
        this->mixer_->initialize_function<2>(func_prop, component(2), ctx_, lmmax_, init_mt);
        this->mixer_->initialize_function<3>(func_prop, component(3), ctx_, lmmax_, init_mt);
    }

    this->mixer_->initialize_function<4>(density_prop, density_matrix_, unit_cell_.max_mt_basis_size(),
                                         unit_cell_.max_mt_basis_size(), ctx_.num_mag_comp(), unit_cell_.num_atoms());

    if (ctx_.unit_cell().num_paw_atoms()) {
        this->mixer_->initialize_function<5>(paw_prop, paw_density_, ctx_);
    }
    if (occupation_matrix_) {
        this->mixer_->initialize_function<6>(hubbard_prop, *occupation_matrix_, ctx_);
    }
}

void
Density::mixer_input()
{
    PROFILE("sirius::Density::mixer_input");

    mixer_->set_input<0>(component(0));
    if (ctx_.num_mag_dims() > 0) {
        mixer_->set_input<1>(component(1));
    }
    if (ctx_.num_mag_dims() > 1) {
        mixer_->set_input<2>(component(2));
        mixer_->set_input<3>(component(3));
    }

    mixer_->set_input<4>(density_matrix_);

    if (ctx_.unit_cell().num_paw_atoms()) {
        mixer_->set_input<5>(paw_density_);
    }

    if (occupation_matrix_) {
        mixer_->set_input<6>(*occupation_matrix_);
    }
}

void
Density::mixer_output()
{
    PROFILE("sirius::Density::mixer_output");

    mixer_->get_output<0>(component(0));
    if (ctx_.num_mag_dims() > 0) {
        mixer_->get_output<1>(component(1));
    }
    if (ctx_.num_mag_dims() > 1) {
        mixer_->get_output<2>(component(2));
        mixer_->get_output<3>(component(3));
    }

    mixer_->get_output<4>(density_matrix_);

    if (ctx_.unit_cell().num_paw_atoms()) {
        mixer_->get_output<5>(paw_density_);
    }

    if (occupation_matrix_) {
        mixer_->get_output<6>(*occupation_matrix_);
    }

    /* transform mixed density to plane-wave domain */
    this->fft_transform(-1);
}

double
Density::mix()
{
    PROFILE("sirius::Density::mix");

    mixer_input();
    double rms = mixer_->mix(ctx_.cfg().settings().mixer_rms_min());
    mixer_output();

    return rms;
}

void Density::print_info(std::ostream& out__) const
{
    auto result = this->rho().integrate();

    auto total_charge = std::get<0>(result);
    auto it_charge    = std::get<1>(result);
    auto mt_charge    = std::get<2>(result);

    auto result_mag = this->get_magnetisation();
    auto total_mag  = std::get<0>(result_mag);
    auto it_mag     = std::get<1>(result_mag);
    auto mt_mag     = std::get<2>(result_mag);

    auto write_vector = [&](r3::vector<double> v__) {
        out__ << "[" << std::setw(9) << std::setprecision(5) << std::fixed << v__[0] << ", " << std::setw(9)
              << std::setprecision(5) << std::fixed << v__[1] << ", " << std::setw(9) << std::setprecision(5)
              << std::fixed << v__[2] << "]";
    };

    out__ << "Charges and magnetic moments" << std::endl
          << utils::hbar(80, '-') << std::endl;
    if (ctx_.full_potential()) {
        double total_core_leakage{0.0};
        out__ << "atom      charge    core leakage";
        if (ctx_.num_mag_dims()) {
            out__ << "                 moment                |moment|";
        }
        out__ << std::endl << utils::hbar(80, '-') << std::endl;

        for (int ia = 0; ia < unit_cell_.num_atoms(); ia++) {
            double core_leakage = unit_cell_.atom(ia).symmetry_class().core_leakage();
            total_core_leakage += core_leakage;
            out__ << std::setw(4) << ia << std::setw(12) << std::setprecision(6) << std::fixed << mt_charge[ia]
                  << std::setw(16) << std::setprecision(6) << std::scientific << core_leakage;
            if (ctx_.num_mag_dims()) {
                r3::vector<double> v(mt_mag[ia]);
                out__ << "  ";
                write_vector(v);
                out__ << std::setw(12) << std::setprecision(6) << std::fixed << v.length();
            }
            out__ << std::endl;
        }
        out__ << std::endl;
        out__ << "total core leakage    : " << std::setprecision(8) << std::scientific << total_core_leakage
              << std::endl
              << "interstitial charge   : " << std::setprecision(6) << std::fixed << it_charge << std::endl;
        if (ctx_.num_mag_dims()) {
            r3::vector<double> v(it_mag);
            out__ << "interstitial moment   : ";
            write_vector(v);
            out__ << ", magnitude : " << std::setprecision(6) << std::fixed << v.length() << std::endl;
        }
    } else {
        if (ctx_.num_mag_dims()) {
            out__ << "atom                moment                |moment|" << std::endl
                  << utils::hbar(80, '-') << std::endl;

            for (int ia = 0; ia < unit_cell_.num_atoms(); ia++) {
                r3::vector<double> v(mt_mag[ia]);
                out__ << std::setw(4) << ia << " ";
                write_vector(v);
                out__ << std::setw(12) << std::setprecision(6) << std::fixed << v.length() << std::endl;
            }
            out__ << std::endl;
        }
    }
    out__ << "total charge          : " << std::setprecision(6) << std::fixed << total_charge << std::endl;

    if (ctx_.num_mag_dims()) {
        r3::vector<double> v(total_mag);
        out__ << "total moment          : ";
        write_vector(v);
        out__ << ", magnitude : " << std::setprecision(6) << std::fixed << v.length() << std::endl;
    }

    /*
     * DEBUG: compute magnetic moments analytically
     */
    //auto Rmt = ctx_.unit_cell().find_mt_radii(1, true);

    //for (int ia = 0; ia < ctx_.unit_cell().num_atoms(); ia++) {
    //    double mom{0};
    //    for (int ig = 0; ig < ctx_.gvec().num_gvec(); ig++) {
    //        auto ff = sirius::unit_step_function_form_factors(Rmt[ctx_.unit_cell().atom(ia).type_id()], ctx_.gvec().gvec_len(ig));
    //        mom += (ctx_.gvec_phase_factor(ctx_.gvec().gvec(ig), ia) * ff * this->magnetization(0).f_pw_local(ig)).real();
    //    }
    //    mom *= fourpi;
    //    if (ctx_.gvec().reduced()) {
    //        mom *= 2;
    //    }
    //    out__ << "ia="<<ia<<" mom="<<mom<<std::endl;
    //}
}

} // namespace sirius<|MERGE_RESOLUTION|>--- conflicted
+++ resolved
@@ -860,17 +860,10 @@
                     }
                 }
 
-<<<<<<< HEAD
-                sddk::linalg(sddk::linalg_t::blas)
-                    .gemm('N', 'T', nbf, nbf, nbnd_loc, &sddk::linalg_const<std::complex<double>>::one(),
-                          &bp1(0, 0), bp1.ld(), &bp2(0, 0), bp2.ld(),
-                          &sddk::linalg_const<std::complex<double>>::one(), &density_matrix__(0, 0, ispn, ja),
-=======
                 la::wrap(la::lib_t::blas)
                     .gemm('N', 'T', nbf, nbf, nbnd_loc, &la::constant<std::complex<double>>::one(),
                           &bp1(0, 0), bp1.ld(), &bp2(0, 0), bp2.ld(),
                           &la::constant<std::complex<double>>::one(), &density_matrix__(0, 0, ispn, ja),
->>>>>>> a30ef91d
                           density_matrix__.ld());
             }
         }
@@ -995,18 +988,6 @@
             int ja   = kp__.beta_projectors().chunk(ichunk__).desc_(beta_desc_idx::ia, ia);
             /* compute diagonal spin blocks */
             for (int ispn = 0; ispn < 2; ispn++) {
-<<<<<<< HEAD
-                sddk::linalg(sddk::linalg_t::blas)
-                    .gemm('N', 'T', nbf, nbf, nbnd_loc, &sddk::linalg_const<std::complex<double>>::one(),
-                          &bp1(offs, 0, ispn), bp1.ld(), &bp2(offs, 0, ispn), bp2.ld(),
-                          &sddk::linalg_const<std::complex<double>>::one(), &density_matrix__(0, 0, ispn, ja),
-                          density_matrix__.ld());
-            }
-            /* off-diagonal spin block */
-            sddk::linalg(sddk::linalg_t::blas)
-                .gemm('N', 'T', nbf, nbf, nbnd_loc, &sddk::linalg_const<std::complex<double>>::one(), &bp1(offs, 0, 0),
-                      bp1.ld(), &bp2(offs, 0, 1), bp2.ld(), &sddk::linalg_const<std::complex<double>>::one(),
-=======
                 la::wrap(la::lib_t::blas)
                     .gemm('N', 'T', nbf, nbf, nbnd_loc, &la::constant<std::complex<double>>::one(),
                           &bp1(offs, 0, ispn), bp1.ld(), &bp2(offs, 0, ispn), bp2.ld(),
@@ -1017,7 +998,6 @@
             la::wrap(la::lib_t::blas)
                 .gemm('N', 'T', nbf, nbf, nbnd_loc, &la::constant<std::complex<double>>::one(), &bp1(offs, 0, 0),
                       bp1.ld(), &bp2(offs, 0, 1), bp2.ld(), &la::constant<std::complex<double>>::one(),
->>>>>>> a30ef91d
                       &density_matrix__(0, 0, 2, ja), density_matrix__.ld());
         }
     }
