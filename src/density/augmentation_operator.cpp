// Copyright (c) 2013-2018 Anton Kozhevnikov, Thomas Schulthess
// All rights reserved.
//
// Redistribution and use in source and binary forms, with or without modification, are permitted provided that
// the following conditions are met:
//
// 1. Redistributions of source code must retain the above copyright notice, this list of conditions and the
//    following disclaimer.
// 2. Redistributions in binary form must reproduce the above copyright notice, this list of conditions
//    and the following disclaimer in the documentation and/or other materials provided with the distribution.
//
// THIS SOFTWARE IS PROVIDED BY THE COPYRIGHT HOLDERS AND CONTRIBUTORS "AS IS" AND ANY EXPRESS OR IMPLIED
// WARRANTIES, INCLUDING, BUT NOT LIMITED TO, THE IMPLIED WARRANTIES OF MERCHANTABILITY AND FITNESS FOR A
// PARTICULAR PURPOSE ARE DISCLAIMED. IN NO EVENT SHALL THE COPYRIGHT HOLDER OR CONTRIBUTORS BE LIABLE FOR
// ANY DIRECT, INDIRECT, INCIDENTAL, SPECIAL, EXEMPLARY, OR CONSEQUENTIAL DAMAGES (INCLUDING, BUT NOT LIMITED TO,
// PROCUREMENT OF SUBSTITUTE GOODS OR SERVICES; LOSS OF USE, DATA, OR PROFITS; OR BUSINESS INTERRUPTION) HOWEVER
// CAUSED AND ON ANY THEORY OF LIABILITY, WHETHER IN CONTRACT, STRICT LIABILITY, OR TORT (INCLUDING NEGLIGENCE OR
// OTHERWISE) ARISING IN ANY WAY OUT OF THE USE OF THIS SOFTWARE, EVEN IF ADVISED OF THE POSSIBILITY OF SUCH DAMAGE.

/** \file augmentation_operator.cpp
 *
 *  \brief Contains implementation of sirius::Augmentation_operator class.
 */

#include "augmentation_operator.hpp"

namespace sirius {

#if defined(SIRIUS_GPU)
extern "C" void aug_op_pw_coeffs_gpu(int ngvec__, int const* gvec_shell__, int const* idx__, int idxmax__,
                                     double_complex const* zilm__, int const* l_by_lm__, int lmmax__,
                                     double const* gc__, int ld0__, int ld1__,
                                     double const* gvec_rlm__, int ld2__,
                                     double const* ri_values__, int ld3__, int ld4__,
                                     double* q_pw__, int ld5__, double fourpi_omega__);
extern "C" void aug_op_pw_coeffs_deriv_gpu(int ngvec__, int const* gvec_shell__, double const* gvec_cart__,
                                           int const* idx__, int idxmax__,
                                           double const* gc__, int ld0__, int ld1__,
                                           double const* rlm__, double const* rlm_dg__, int ld2__,
                                           double const* ri_values__, double const* ri_dg_values__, int ld3__, int ld4__,
                                           double* q_pw__, int ld5__, double fourpi__, int nu__, int lmax_q__);

extern "C" void spherical_harmonics_rlm_gpu(int lmax__, int ntp__, double const* tp__, double* rlm__, int ld__);
#endif

void Augmentation_operator::generate_pw_coeffs(Radial_integrals_aug<false> const& radial_integrals__,
    sddk::mdarray<double, 2> const& tp__, sddk::memory_pool& mp__, sddk::memory_pool* mpd__)
{
    if (!atom_type_.augment()) {
        return;
    }
    PROFILE("sirius::Augmentation_operator::generate_pw_coeffs");

    double fourpi_omega = fourpi / gvec_.omega();

    /* maximum l of beta-projectors */
    int lmax_beta = atom_type_.indexr().lmax();
    int lmmax     = utils::lmmax(2 * lmax_beta);

    auto l_by_lm = utils::l_by_lm(2 * lmax_beta);

    sddk::mdarray<double_complex, 1> zilm(lmmax);
    for (int l = 0, lm = 0; l <= 2 * lmax_beta; l++) {
        for (int m = -l; m <= l; m++, lm++) {
            zilm[lm] = std::pow(double_complex(0, 1), l);
        }
    }

    /* Gaunt coefficients of three real spherical harmonics */
    Gaunt_coefficients<double> gaunt_coefs(lmax_beta, 2 * lmax_beta, lmax_beta, SHT::gaunt_rrr);

    /* split G-vectors between ranks */
    int gvec_count  = gvec_.count();

    /* array of real spherical harmonics for each G-vector */
    sddk::mdarray<double, 2> gvec_rlm;
    switch (atom_type_.parameters().processing_unit()) {
        case sddk::device_t::CPU: {
            gvec_rlm = sddk::mdarray<double, 2>(lmmax, gvec_count, mp__);
            #pragma omp parallel for schedule(static)
            for (int igloc = 0; igloc < gvec_count; igloc++) {
                sf::spherical_harmonics(2 * lmax_beta, tp__(igloc, 0), tp__(igloc, 1), &gvec_rlm(0, igloc));
            }
            break;
        }
        case sddk::device_t::GPU: {
            gvec_rlm = sddk::mdarray<double, 2>(lmmax, gvec_count, *mpd__);
#if defined(SIRIUS_GPU)
            spherical_harmonics_rlm_gpu(2 * lmax_beta, gvec_count, tp__.at(sddk::memory_t::device),
                gvec_rlm.at(sddk::memory_t::device), gvec_rlm.ld());
#endif
            break;
        }
    }

    /* number of beta- radial functions */
    int nbrf = atom_type_.mt_radial_basis_size();

    sddk::mdarray<double, 3> ri_values(nbrf * (nbrf + 1) / 2, 2 * lmax_beta + 1, gvec_.num_gvec_shells_local(), mp__);
    #pragma omp parallel for
    for (int j = 0; j < gvec_.num_gvec_shells_local(); j++) {
        auto ri = radial_integrals__.values(atom_type_.id(), gvec_.gvec_shell_len_local(j));
        for (int l = 0; l <= 2 * lmax_beta; l++) {
            for (int i = 0; i < nbrf * (nbrf + 1) / 2; i++) {
                ri_values(i, l, j) = ri(i, l);
            }
        }
    }

    /* number of beta-projectors */
    int nbf = atom_type_.mt_basis_size();

    int idxmax = nbf * (nbf + 1) / 2;

    /* flatten the indices */
    sddk::mdarray<int, 2> idx(3, idxmax, mp__);
    for (int xi2 = 0; xi2 < nbf; xi2++) {
        int lm2    = atom_type_.indexb(xi2).lm;
        int idxrf2 = atom_type_.indexb(xi2).idxrf;

        for (int xi1 = 0; xi1 <= xi2; xi1++) {
            int lm1    = atom_type_.indexb(xi1).lm;
            int idxrf1 = atom_type_.indexb(xi1).idxrf;

            /* packed orbital index */
            int idx12 = utils::packed_index(xi1, xi2);
            /* packed radial-function index */
            int idxrf12 = utils::packed_index(idxrf1, idxrf2);

            idx(0, idx12) = lm1;
            idx(1, idx12) = lm2;
            idx(2, idx12) = idxrf12;
        }
    }

    /* array of plane-wave coefficients */
    q_pw_ = sddk::mdarray<double, 2>(nbf * (nbf + 1) / 2, 2 * gvec_count, mp__, "q_pw_");

    switch (atom_type_.parameters().processing_unit()) {
        case sddk::device_t::CPU: {
            #pragma omp parallel for schedule(static)
            for (int igloc = 0; igloc < gvec_count; igloc++) {
                std::vector<double_complex> v(lmmax);
                for (int idx12 = 0; idx12 < nbf * (nbf + 1) / 2; idx12++) {
                    int lm1     = idx(0, idx12);
                    int lm2     = idx(1, idx12);
                    int idxrf12 = idx(2, idx12);
                    for (int lm3 = 0; lm3 < lmmax; lm3++) {
                        v[lm3] = std::conj(zilm[lm3]) * gvec_rlm(lm3, igloc) *
                            ri_values(idxrf12, l_by_lm[lm3], gvec_.gvec_shell_idx_local(igloc));
                    }
                    double_complex z = fourpi_omega * gaunt_coefs.sum_L3_gaunt(lm2, lm1, &v[0]);
                    q_pw_(idx12, 2 * igloc)     = z.real();
                    q_pw_(idx12, 2 * igloc + 1) = z.imag();
                }
            }
            break;
        }
        case sddk::device_t::GPU: {
            sddk::mdarray<int, 1> gvec_shell(gvec_count, mp__);
            for (int igloc = 0; igloc < gvec_count; igloc++) {
                gvec_shell(igloc) = gvec_.gvec_shell_idx_local(igloc);
            }
            gvec_shell.allocate(*mpd__).copy_to(sddk::memory_t::device);

            idx.allocate(*mpd__).copy_to(sddk::memory_t::device);

            zilm.allocate(*mpd__).copy_to(sddk::memory_t::device);

            sddk::mdarray<int, 1> l_by_lm_d(&l_by_lm[0], lmmax);
            l_by_lm_d.allocate(*mpd__).copy_to(sddk::memory_t::device);

            auto gc = gaunt_coefs.get_full_set_L3();
            gc.allocate(*mpd__).copy_to(sddk::memory_t::device);

            ri_values.allocate(*mpd__).copy_to(sddk::memory_t::device);

            q_pw_.allocate(*mpd__);

#if defined(SIRIUS_GPU)
            int ld0 = static_cast<int>(gc.size(0));
            int ld1 = static_cast<int>(gc.size(1));
            aug_op_pw_coeffs_gpu(gvec_count, gvec_shell.at(sddk::memory_t::device), idx.at(sddk::memory_t::device),
                idxmax, zilm.at(sddk::memory_t::device), l_by_lm_d.at(sddk::memory_t::device), lmmax,
                gc.at(sddk::memory_t::device), ld0, ld1, gvec_rlm.at(sddk::memory_t::device), lmmax,
                ri_values.at(sddk::memory_t::device), static_cast<int>(ri_values.size(0)), static_cast<int>(ri_values.size(1)),
                q_pw_.at(sddk::memory_t::device), static_cast<int>(q_pw_.size(0)), fourpi_omega);
#endif
            q_pw_.copy_to(sddk::memory_t::host);

            q_pw_.deallocate(sddk::memory_t::device);
        }
    }

    sym_weight_ = sddk::mdarray<double, 1>(nbf * (nbf + 1) / 2, mp__, "sym_weight_");
    for (int xi2 = 0; xi2 < nbf; xi2++) {
        for (int xi1 = 0; xi1 <= xi2; xi1++) {
            /* packed orbital index */
            int idx12          = utils::packed_index(xi1, xi2);
            sym_weight_(idx12) = (xi1 == xi2) ? 1 : 2;
        }
    }

    q_mtrx_ = sddk::mdarray<double, 2>(nbf, nbf);
    q_mtrx_.zero();

    if (gvec_.comm().rank() == 0) {
        for (int xi2 = 0; xi2 < nbf; xi2++) {
            for (int xi1 = 0; xi1 <= xi2; xi1++) {
                /* packed orbital index */
                int idx12         = utils::packed_index(xi1, xi2);
                q_mtrx_(xi1, xi2) = q_mtrx_(xi2, xi1) = gvec_.omega() * q_pw_(idx12, 0);
            }
        }
    }
    /* broadcast from rank#0 */
    gvec_.comm().bcast(&q_mtrx_(0, 0), nbf * nbf, 0);

    if (atom_type_.parameters().cfg().control().print_checksum()) {
        auto cs = q_pw_.checksum();
        auto cs1 = q_mtrx_.checksum();
        gvec_.comm().allreduce(&cs, 1);
        if (gvec_.comm().rank() == 0) {
            utils::print_checksum("q_pw", cs, std::cout);
            utils::print_checksum("q_mtrx", cs1, std::cout);
        }
    }
}

Augmentation_operator_gvec_deriv::Augmentation_operator_gvec_deriv(Simulation_parameters const& param__, int lmax__,
    sddk::Gvec const& gvec__, sddk::mdarray<double, 2> const& tp__)
    : gvec_(gvec__)
{
    PROFILE("sirius::Augmentation_operator_gvec_deriv");

    int lmmax = utils::lmmax(2 * lmax__);

    /* Gaunt coefficients of three real spherical harmonics */
    gaunt_coefs_ = std::unique_ptr<Gaunt_coefficients<double>>(
        new Gaunt_coefficients<double>(lmax__, 2 * lmax__, lmax__, SHT::gaunt_rrr));

    /* split G-vectors between ranks */
    int gvec_count = gvec__.count();

    rlm_g_  = sddk::mdarray<double, 2>(lmmax, gvec_count);
    rlm_dg_ = sddk::mdarray<double, 3>(lmmax, 3, gvec_count);

    /* array of real spherical harmonics and derivatives for each G-vector */
    #pragma omp parallel for schedule(static)
    for (int igloc = 0; igloc < gvec_count; igloc++) {
        /* compute Rlm */
        sf::spherical_harmonics(2 * lmax__, tp__(igloc, 0), tp__(igloc, 1), &rlm_g_(0, igloc));
        /* compute dRlm/dG */
        sddk::mdarray<double, 2> tmp(&rlm_dg_(0, 0, igloc), lmmax, 3);
        auto gv = gvec__.gvec_cart<sddk::index_domain_t::local>(igloc);
        sf::dRlm_dr(2 * lmax__, gv, tmp, false);
    }
    switch (param__.processing_unit()) {
        case sddk::device_t::CPU: {
            break;
        }
        case sddk::device_t::GPU: {
<<<<<<< HEAD
            rlm_g_.allocate(param__.mem_pool(sddk::memory_t::device)).copy_to(sddk::memory_t::device);
            rlm_dg_.allocate(param__.mem_pool(sddk::memory_t::device)).copy_to(sddk::memory_t::device);
=======
            rlm_g_.allocate(get_memory_pool(sddk::memory_t::device)).copy_to(sddk::memory_t::device);
            rlm_dg_.allocate(get_memory_pool(sddk::memory_t::device)).copy_to(sddk::memory_t::device);
>>>>>>> 69c0e855
        }
    }
}

void Augmentation_operator_gvec_deriv::prepare(Atom_type const& atom_type__,
    Radial_integrals_aug<false> const& ri__, Radial_integrals_aug<true> const& ri_dq__)
{
    PROFILE("sirius::Augmentation_operator_gvec_deriv::prepare");

    int lmax_beta = atom_type__.lmax_beta();

    /* number of beta- radial functions */
    int nbrf = atom_type__.mt_radial_basis_size();

<<<<<<< HEAD
    auto& mp = atom_type__.parameters().mem_pool(sddk::memory_t::host);
=======
    auto& mp = get_memory_pool(sddk::memory_t::host);
>>>>>>> 69c0e855

    ri_values_ = sddk::mdarray<double, 3>(2 * lmax_beta + 1, nbrf * (nbrf + 1) / 2, gvec_.num_gvec_shells_local(), mp);
    ri_dg_values_ = sddk::mdarray<double, 3>(2 * lmax_beta + 1, nbrf * (nbrf + 1) / 2, gvec_.num_gvec_shells_local(),
        mp);
    #pragma omp parallel for
    for (int j = 0; j < gvec_.num_gvec_shells_local(); j++) {
        auto ri = ri__.values(atom_type__.id(), gvec_.gvec_shell_len_local(j));
        auto ri_dg = ri_dq__.values(atom_type__.id(), gvec_.gvec_shell_len_local(j));
        for (int l = 0; l <= 2 * lmax_beta; l++) {
            for (int i = 0; i < nbrf * (nbrf + 1) / 2; i++) {
                ri_values_(l, i, j) = ri(i, l);
                ri_dg_values_(l, i, j) = ri_dg(i, l);
            }
        }
    }

    /* number of beta-projectors */
    int nbf = atom_type__.mt_basis_size();

    int idxmax = nbf * (nbf + 1) / 2;

    /* flatten the indices */
    idx_ = sddk::mdarray<int, 2>(3, idxmax, mp);
    for (int xi2 = 0; xi2 < nbf; xi2++) {
        int lm2    = atom_type__.indexb(xi2).lm;
        int idxrf2 = atom_type__.indexb(xi2).idxrf;

        for (int xi1 = 0; xi1 <= xi2; xi1++) {
            int lm1    = atom_type__.indexb(xi1).lm;
            int idxrf1 = atom_type__.indexb(xi1).idxrf;

            /* packed orbital index */
            int idx12 = utils::packed_index(xi1, xi2);
            /* packed radial-function index */
            int idxrf12 = utils::packed_index(idxrf1, idxrf2);

            idx_(0, idx12) = lm1;
            idx_(1, idx12) = lm2;
            idx_(2, idx12) = idxrf12;
        }
    }

    int gvec_count  = gvec_.count();

<<<<<<< HEAD
    gvec_shell_ = sddk::mdarray<int, 1>(gvec_count, atom_type__.parameters().mem_pool(sddk::memory_t::host));
    gvec_cart_ = sddk::mdarray<double, 2>(3, gvec_count, atom_type__.parameters().mem_pool(sddk::memory_t::host));
=======
    gvec_shell_ = sddk::mdarray<int, 1>(gvec_count, get_memory_pool(sddk::memory_t::host));
    gvec_cart_ = sddk::mdarray<double, 2>(3, gvec_count, get_memory_pool(sddk::memory_t::host));
>>>>>>> 69c0e855
    for (int igloc = 0; igloc < gvec_count; igloc++) {
        auto gvc = gvec_.gvec_cart<sddk::index_domain_t::local>(igloc);
        gvec_shell_(igloc) = gvec_.gvec_shell_idx_local(igloc);
        for (int x: {0, 1, 2}) {
            gvec_cart_(x, igloc) = gvc[x];
        }
    }

    sym_weight_ = sddk::mdarray<double, 1>(nbf * (nbf + 1) / 2, mp, "sym_weight_");
    for (int xi2 = 0; xi2 < nbf; xi2++) {
        for (int xi1 = 0; xi1 <= xi2; xi1++) {
            /* packed orbital index */
            int idx12          = xi2 * (xi2 + 1) / 2 + xi1;
            sym_weight_(idx12) = (xi1 == xi2) ? 1 : 2;
        }
    }

    switch (atom_type__.parameters().processing_unit()) {
        case sddk::device_t::CPU: {
            /* array of plane-wave coefficients */
            q_pw_ = sddk::mdarray<double, 2>(nbf * (nbf + 1) / 2, 2 * gvec_count, mp, "q_pw_dg_");
            break;
        }
        case sddk::device_t::GPU: {
<<<<<<< HEAD
            auto& mpd = atom_type__.parameters().mem_pool(sddk::memory_t::device);
=======
            auto& mpd = get_memory_pool(sddk::memory_t::device);
>>>>>>> 69c0e855
            ri_values_.allocate(mpd).copy_to(sddk::memory_t::device);
            ri_dg_values_.allocate(mpd).copy_to(sddk::memory_t::device);
            idx_.allocate(mpd).copy_to(sddk::memory_t::device);
            gvec_shell_.allocate(mpd).copy_to(sddk::memory_t::device);
            gvec_cart_.allocate(mpd).copy_to(sddk::memory_t::device);
            /* array of plane-wave coefficients */
            q_pw_ = sddk::mdarray<double, 2>(nbf * (nbf + 1) / 2, 2 * gvec_count, mpd, "q_pw_dg_");
            break;
        }
    }
}

void Augmentation_operator_gvec_deriv::generate_pw_coeffs(Atom_type const& atom_type__, int nu__)
{
    PROFILE("sirius::Augmentation_operator_gvec_deriv::generate_pw_coeffs");

    /* maximum l of beta-projectors */
    int lmax_beta = atom_type__.indexr().lmax();

    int lmax_q = 2 * lmax_beta;

    int lmmax = utils::lmmax(lmax_q);

    auto l_by_lm = utils::l_by_lm(lmax_q);

    sddk::mdarray<double_complex, 1> zilm(lmmax);
    for (int l = 0, lm = 0; l <= lmax_q; l++) {
        for (int m = -l; m <= l; m++, lm++) {
            zilm[lm] = std::pow(double_complex(0, 1), l);
        }
    }

    /* number of beta-projectors */
    int nbf = atom_type__.mt_basis_size();

    /* split G-vectors between ranks */
    int gvec_count  = gvec_.count();

    switch (atom_type__.parameters().processing_unit()) {
        case sddk::device_t::CPU: {
            #pragma omp parallel for schedule(static)
            for (int igloc = 0; igloc < gvec_count; igloc++) {
                /* index of the G-vector shell */
                int igsh = gvec_.gvec_shell_idx_local(igloc);
                std::vector<double_complex> v(lmmax);
                double gvc_nu = gvec_cart_(nu__, igloc);
                for (int idx12 = 0; idx12 < nbf * (nbf + 1) / 2; idx12++) {
                    int lm1     = idx_(0, idx12);
                    int lm2     = idx_(1, idx12);
                    int idxrf12 = idx_(2, idx12);
                    for (int lm3 = 0; lm3 < lmmax; lm3++) {
                        int l = l_by_lm[lm3];
                        v[lm3] = std::conj(zilm[lm3]) *
                            (rlm_dg_(lm3, nu__, igloc) * ri_values_(l, idxrf12, igsh) +
                             rlm_g_(lm3, igloc) * ri_dg_values_(l, idxrf12, igsh) * gvc_nu);
                    }
                    double_complex z = fourpi * gaunt_coefs_->sum_L3_gaunt(lm2, lm1, &v[0]);
                    q_pw_(idx12, 2 * igloc)     = z.real();
                    q_pw_(idx12, 2 * igloc + 1) = z.imag();
                }
            }
            break;
        }
        case sddk::device_t::GPU: {
<<<<<<< HEAD
            auto& mpd = atom_type__.parameters().mem_pool(sddk::memory_t::device);
=======
            auto& mpd = get_memory_pool(sddk::memory_t::device);
>>>>>>> 69c0e855

            auto gc = gaunt_coefs_->get_full_set_L3();
            gc.allocate(mpd).copy_to(sddk::memory_t::device);

#if defined(SIRIUS_GPU)
            aug_op_pw_coeffs_deriv_gpu(gvec_count, gvec_shell_.at(sddk::memory_t::device), gvec_cart_.at(sddk::memory_t::device),
                idx_.at(sddk::memory_t::device), static_cast<int>(idx_.size(1)),
                gc.at(sddk::memory_t::device), static_cast<int>(gc.size(0)), static_cast<int>(gc.size(1)),
                rlm_g_.at(sddk::memory_t::device), rlm_dg_.at(sddk::memory_t::device), static_cast<int>(rlm_g_.size(0)),
                ri_values_.at(sddk::memory_t::device), ri_dg_values_.at(sddk::memory_t::device), static_cast<int>(ri_values_.size(0)),
                static_cast<int>(ri_values_.size(1)), q_pw_.at(sddk::memory_t::device), static_cast<int>(q_pw_.size(0)),
                fourpi, nu__, lmax_q);
#endif
            break;
        }
    }
}

} // namespace sirius<|MERGE_RESOLUTION|>--- conflicted
+++ resolved
@@ -260,13 +260,8 @@
             break;
         }
         case sddk::device_t::GPU: {
-<<<<<<< HEAD
-            rlm_g_.allocate(param__.mem_pool(sddk::memory_t::device)).copy_to(sddk::memory_t::device);
-            rlm_dg_.allocate(param__.mem_pool(sddk::memory_t::device)).copy_to(sddk::memory_t::device);
-=======
             rlm_g_.allocate(get_memory_pool(sddk::memory_t::device)).copy_to(sddk::memory_t::device);
             rlm_dg_.allocate(get_memory_pool(sddk::memory_t::device)).copy_to(sddk::memory_t::device);
->>>>>>> 69c0e855
         }
     }
 }
@@ -281,11 +276,7 @@
     /* number of beta- radial functions */
     int nbrf = atom_type__.mt_radial_basis_size();
 
-<<<<<<< HEAD
-    auto& mp = atom_type__.parameters().mem_pool(sddk::memory_t::host);
-=======
     auto& mp = get_memory_pool(sddk::memory_t::host);
->>>>>>> 69c0e855
 
     ri_values_ = sddk::mdarray<double, 3>(2 * lmax_beta + 1, nbrf * (nbrf + 1) / 2, gvec_.num_gvec_shells_local(), mp);
     ri_dg_values_ = sddk::mdarray<double, 3>(2 * lmax_beta + 1, nbrf * (nbrf + 1) / 2, gvec_.num_gvec_shells_local(),
@@ -330,13 +321,8 @@
 
     int gvec_count  = gvec_.count();
 
-<<<<<<< HEAD
-    gvec_shell_ = sddk::mdarray<int, 1>(gvec_count, atom_type__.parameters().mem_pool(sddk::memory_t::host));
-    gvec_cart_ = sddk::mdarray<double, 2>(3, gvec_count, atom_type__.parameters().mem_pool(sddk::memory_t::host));
-=======
     gvec_shell_ = sddk::mdarray<int, 1>(gvec_count, get_memory_pool(sddk::memory_t::host));
     gvec_cart_ = sddk::mdarray<double, 2>(3, gvec_count, get_memory_pool(sddk::memory_t::host));
->>>>>>> 69c0e855
     for (int igloc = 0; igloc < gvec_count; igloc++) {
         auto gvc = gvec_.gvec_cart<sddk::index_domain_t::local>(igloc);
         gvec_shell_(igloc) = gvec_.gvec_shell_idx_local(igloc);
@@ -361,11 +347,7 @@
             break;
         }
         case sddk::device_t::GPU: {
-<<<<<<< HEAD
-            auto& mpd = atom_type__.parameters().mem_pool(sddk::memory_t::device);
-=======
             auto& mpd = get_memory_pool(sddk::memory_t::device);
->>>>>>> 69c0e855
             ri_values_.allocate(mpd).copy_to(sddk::memory_t::device);
             ri_dg_values_.allocate(mpd).copy_to(sddk::memory_t::device);
             idx_.allocate(mpd).copy_to(sddk::memory_t::device);
@@ -430,11 +412,7 @@
             break;
         }
         case sddk::device_t::GPU: {
-<<<<<<< HEAD
-            auto& mpd = atom_type__.parameters().mem_pool(sddk::memory_t::device);
-=======
             auto& mpd = get_memory_pool(sddk::memory_t::device);
->>>>>>> 69c0e855
 
             auto gc = gaunt_coefs_->get_full_set_L3();
             gc.allocate(mpd).copy_to(sddk::memory_t::device);
