--- conflicted
+++ resolved
@@ -318,165 +318,7 @@
                                   const std::vector<apwlo_basis_descriptor>& apwlo_basis_descriptors_row, 
                                   const complex16* z, complex16* vec);
 
-<<<<<<< HEAD
-        void generate_spinor_wave_functions(Band* band, bool has_sv_evec)
-        {
-            Timer t("sirius::kpoint::generate_spinor_wave_functions");
-
-            spinor_wave_functions_.set_dimensions(mtgk_size(), parameters_.num_spins(), 
-                                                  band->spl_spinor_wf_col().local_size());
-            if (has_sv_evec)
-            {
-                spinor_wave_functions_.allocate();
-                spinor_wave_functions_.zero();
-                
-                if (parameters_.num_mag_dims() != 3)
-                {
-                    for (int ispn = 0; ispn < parameters_.num_spins(); ispn++)
-                    {
-                        blas<cpu>::gemm(0, 0, mtgk_size(), band->spl_fv_states_col().local_size(), 
-                                        band->spl_fv_states_row().local_size(), 
-                                        &fv_states_row_(0, 0), fv_states_row_.ld(), 
-                                        &sv_eigen_vectors_(0, ispn * band->spl_fv_states_col().local_size()), 
-                                        sv_eigen_vectors_.ld(), 
-                                        &spinor_wave_functions_(0, ispn, ispn * band->spl_fv_states_col().local_size()), 
-                                        spinor_wave_functions_.ld() * parameters_.num_spins());
-                    }
-                }
-                else
-                {
-                    for (int ispn = 0; ispn < parameters_.num_spins(); ispn++)
-                    {
-                        blas<cpu>::gemm(0, 0, mtgk_size(), band->spl_spinor_wf_col().local_size(), 
-                                        band->num_fv_states_row(ispn), 
-                                        &fv_states_row_(0, band->offs_fv_states_row(ispn)), fv_states_row_.ld(), 
-                                        &sv_eigen_vectors_(ispn * band->num_fv_states_row_up(), 0), 
-                                        sv_eigen_vectors_.ld(), 
-                                        &spinor_wave_functions_(0, ispn, 0), 
-                                        spinor_wave_functions_.ld() * parameters_.num_spins());
-                    }
-                }
-                
-                for (int i = 0; i < band->spl_spinor_wf_col().local_size(); i++)
-                {
-                    Platform::allreduce(&spinor_wave_functions_(0, 0, i), 
-                                        spinor_wave_functions_.size(0) * spinor_wave_functions_.size(1), 
-                                        parameters_.mpi_grid().communicator(1 << band->dim_row()));
-                }
-            }
-            else
-            {
-                spinor_wave_functions_.set_ptr(fv_states_col_.get_ptr());
-                memcpy(&band_energies_[0], &fv_eigen_values_[0], parameters_.num_bands() * sizeof(double));
-            }
-        }
-
-        void generate_gkvec()
-        {
-            double gk_cutoff = parameters_.aw_cutoff() / parameters_.min_mt_radius();
-            
-            if (gk_cutoff * parameters_.max_mt_radius() > double(parameters_.lmax_apw()))
-            {
-                std::stringstream s;
-                s << "G+k cutoff (" << gk_cutoff << ") is too large for a given lmax (" 
-                  << parameters_.lmax_apw() << ")" << std::endl
-                  << "minimum value for lmax : " << int(gk_cutoff * parameters_.max_mt_radius()) + 1;
-                error(__FILE__, __LINE__, s);
-            }
-
-            if (gk_cutoff * 2 > parameters_.pw_cutoff())
-                error(__FILE__, __LINE__, "aw cutoff is too large for a given plane-wave cutoff");
-
-            std::vector< std::pair<double, int> > gkmap;
-
-            // find G-vectors for which |G+k| < cutoff
-            for (int ig = 0; ig < parameters_.num_gvec(); ig++)
-            {
-                double vgk[3];
-                for (int x = 0; x < 3; x++) vgk[x] = parameters_.gvec(ig)[x] + vk_[x];
-
-                double v[3];
-                parameters_.get_coordinates<cartesian, reciprocal>(vgk, v);
-                double gklen = Utils::vector_length(v);
-
-                if (gklen <= gk_cutoff) gkmap.push_back(std::pair<double,int>(gklen, ig));
-            }
-
-            std::sort(gkmap.begin(), gkmap.end());
-
-            gkvec_.set_dimensions(3, (int)gkmap.size());
-            gkvec_.allocate();
-
-            gvec_index_.resize(gkmap.size());
-
-            for (int ig = 0; ig < (int)gkmap.size(); ig++)
-            {
-                gvec_index_[ig] = gkmap[ig].second;
-                for (int x = 0; x < 3; x++) gkvec_(x, ig) = parameters_.gvec(gkmap[ig].second)[x] + vk_[x];
-            }
-            
-            fft_index_.resize(num_gkvec());
-            for (int ig = 0; ig < num_gkvec(); ig++) fft_index_[ig] = parameters_.fft_index(gvec_index_[ig]);
-        }
-
-        void init_gkvec()
-        {
-            gkvec_phase_factors_.set_dimensions(num_gkvec_loc(), parameters_.num_atoms());
-            gkvec_phase_factors_.allocate();
-
-            gkvec_ylm_.set_dimensions(parameters_.lmmax_apw(), num_gkvec_loc());
-            gkvec_ylm_.allocate();
-
-            #pragma omp parallel for default(shared)
-            for (int igkloc = 0; igkloc < num_gkvec_loc(); igkloc++)
-            {
-                int igk = igkglob(igkloc);
-                double v[3];
-                double vs[3];
-
-                parameters_.get_coordinates<cartesian, reciprocal>(gkvec(igk), v);
-                SHT::spherical_coordinates(v, vs); // vs = {r, theta, phi}
-
-                SHT::spherical_harmonics(parameters_.lmax_apw(), vs[1], vs[2], &gkvec_ylm_(0, igkloc));
-
-                for (int ia = 0; ia < parameters_.num_atoms(); ia++)
-                {
-                    double phase = twopi * Utils::scalar_product(gkvec(igk), parameters_.atom(ia)->position());
-
-                    gkvec_phase_factors_(igkloc, ia) = exp(complex16(0.0, phase));
-                }
-            }
-            
-            alm_b_.set_dimensions(parameters_.lmax_apw() + 1, parameters_.num_atom_types(), num_gkvec_loc(), 2);
-            alm_b_.allocate();
-            alm_b_.zero();
-            //* #ifdef _GPU_
-            //* alm_b_.allocate_on_device();
-            //* #endif
-            
-            gkvec_len_.resize(num_gkvec_loc());
-            
-            // compute values of spherical Bessel functions and first derivative at MT boundary
-            mdarray<double, 2> sbessel_mt(parameters_.lmax_apw() + 2, 2);
-            sbessel_mt.zero();
-
-            std::vector<complex16> zil(parameters_.lmax_apw() + 1);
-            for (int l = 0; l <= parameters_.lmax_apw(); l++) zil[l] = pow(complex16(0, 1), l);
-            
-            for (int igkloc = 0; igkloc < num_gkvec_loc(); igkloc++)
-            {
-                int igk = igkglob(igkloc);
-
-                double v[3];
-                parameters_.get_coordinates<cartesian, reciprocal>(gkvec(igk), v);
-                gkvec_len_[igkloc] = Utils::vector_length(v);
-            
-                for (int iat = 0; iat < parameters_.num_atom_types(); iat++)
-                {
-                    double R = parameters_.atom_type(iat)->mt_radius();
-=======
         void generate_spinor_wave_functions(Band* band, bool has_sv_evec);
->>>>>>> f96b9cb4
 
         /// Find G+k vectors within the cutoff
         void generate_gkvec();
@@ -899,14 +741,14 @@
 void kpoint::generate_matching_coefficients_order1(int ia, int iat, AtomType* type, int l, int num_gkvec_loc, 
                                                    double A, mdarray<complex16, 2>& alm)
 {
-    //** if (fabs(A) < 1.0 / sqrt(parameters_.omega()))
-    //** {   
-    //**     std::stringstream s;
-    //**     s << "Ill defined plane wave matching problem for atom " << ia << ", l = " << l << std::endl
-    //**       << "  radial function value at the MT boundary : " << A; 
-    //**     
-    //**     error(__FILE__, __LINE__, s, fatal_err);
-    //** }
+    if ((fabs(A) < 1.0 / sqrt(parameters_.omega())) && (verbosity_level > 0))
+    {   
+        std::stringstream s;
+        s << "Ill defined plane wave matching problem for atom " << ia << ", l = " << l << std::endl
+          << "  radial function value at the MT boundary : " << A; 
+        
+        warning(__FILE__, __LINE__, s);
+    }
     
     A = 1.0 / A;
 
@@ -933,13 +775,13 @@
 {
     double det = A[0][0] * A[1][1] - A[0][1] * A[1][0];
     
-    if (fabs(det) < 1.0 / sqrt(parameters_.omega()))
+    if ((fabs(det) < 1.0 / sqrt(parameters_.omega())) && (verbosity_level > 0))
     {   
         std::stringstream s;
         s << "Ill defined plane wave matching problem for atom " << ia << ", l = " << l << std::endl
           << "  radial function value at the MT boundary : " << A[0][0]; 
         
-        error(__FILE__, __LINE__, s, fatal_err);
+        warning(__FILE__, __LINE__, s);
     }
     std::swap(A[0][0], A[1][1]);
     A[0][0] /= det;
