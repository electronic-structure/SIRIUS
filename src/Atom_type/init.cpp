--- conflicted
+++ resolved
@@ -1,5 +1,4 @@
 #include "atom_type.h"
-#include <iostream>
 
 namespace sirius {
 
@@ -9,7 +8,7 @@
     if (initialized_) TERMINATE("can't initialize twice");
 
     offset_lo_ = offset_lo__;
-
+   
     /* read data from file if it exists */
     if (file_name_.length() > 0)
     {
@@ -50,13 +49,13 @@
             }
         }
     }
-
+    
     /* check the nuclear charge */
     if (zn_ == 0) TERMINATE("zero atom charge");
 
     /* set default radial grid if it was not done by user */
     if (radial_grid_.num_points() == 0) set_radial_grid();
-
+    
     if (parameters_.esm_type() == full_potential_lapwlo)
     {
         /* initialize free atom density and potential */
@@ -65,7 +64,7 @@
         /* initialize aw descriptors if they were not set manually */
         if (aw_descriptors_.size() == 0) init_aw_descriptors(parameters_.lmax_apw());
 
-        if (static_cast<int>(aw_descriptors_.size()) != (parameters_.lmax_apw() + 1))
+        if (static_cast<int>(aw_descriptors_.size()) != (parameters_.lmax_apw() + 1)) 
             TERMINATE("wrong size of augmented wave descriptors");
 
         max_aw_order_ = 0;
@@ -84,22 +83,18 @@
             lo_descriptors_.push_back(lod);
         }
     }
-
+    
     /* initialize index of radial functions */
     indexr_.init(aw_descriptors_, lo_descriptors_);
 
     /* initialize index of muffin-tin basis functions */
     indexb_.init(indexr_);
-
+    
     /* get the number of core electrons */
     num_core_electrons_ = 0;
     if (parameters_.full_potential())
     {
-<<<<<<< HEAD
-        for (int i = 0; i < (int)atomic_levels_.size(); i++)
-=======
         for (size_t i = 0; i < atomic_levels_.size(); i++) 
->>>>>>> 34e4ddbf
         {
             if (atomic_levels_[i].core) num_core_electrons_ += atomic_levels_[i].occupancy;
         }
@@ -121,7 +116,7 @@
         for (int i2 = 0; i2 < indexr().size(); i2++)
         {
             int l2 = indexr(i2).l;
-
+            
             for (int i1 = 0; i1 <= i2; i1++)
             {
                 int l1 = indexr(i1).l;
@@ -137,9 +132,7 @@
             }
         }
     }
-
     idx_radial_integrals_ = mdarray<int, 2>(2, non_zero_elements.size());
-
     for (size_t j = 0; j < non_zero_elements.size(); j++)
     {
         idx_radial_integrals_(0, j) = non_zero_elements[j].first;
@@ -154,19 +147,15 @@
         rf_coef_ = mdarray<double, 3>(nullptr, num_mt_points_, 4, indexr().size());
         rf_coef_.allocate(1);
         rf_coef_.allocate_on_device();
-        vrf_coef_ = mdarray<double, 3>(nullptr, num_mt_points_, 4, lmmax_pot * indexr().size() * (parameters_.num_mag_dims() + 1));
+        vrf_coef_ = mdarray<double, 3>(nullptr, num_mt_points_, 4, lmmax_pot * indexr().size() * (parameters_.num_mag_dims() + 1)); 
         vrf_coef_.allocate(1);
         vrf_coef_.allocate_on_device();
         #else
         TERMINATE_NO_GPU
         #endif
     }
-
+    
     initialized_ = true;
 }
 
-
-
-
-
 }