--- conflicted
+++ resolved
@@ -380,15 +380,9 @@
             printf("xc contribution           : %18.8f\n", eexc);
             printf("ewald contribution        : %18.8f\n", ewald_energy_);
 
-<<<<<<< HEAD
-            std::cout<<"PAW contribution:      "<< potential_->PAW_xc_total_energy() +
-            potential_->PAW_hartree_total_energy() << ", core_en" <<
-            potential_->PAW_total_core_energy() << std::endl;
-=======
             std::cout<<"PAW contribution:      "<< potential_.PAW_xc_total_energy() +
             potential_.PAW_hartree_total_energy() << ", core_en " <<
             potential_.PAW_total_core_energy() << std::endl;
->>>>>>> 493407f9
         }
         printf("Total energy              : %18.8f\n", etot);
 
