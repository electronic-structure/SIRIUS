--- conflicted
+++ resolved
@@ -582,11 +582,7 @@
     gvec_distr_fft_.calc_offsets();
 }
 
-<<<<<<< HEAD
-void Gvec_partition::pile_gvec()
-=======
 void Gvec_fft::pile_gvec()
->>>>>>> 69c0e855
 {
     /* build a table of {offset, count} values for G-vectors in the swapped distribution;
      * we are preparing to swap plane-wave coefficients from a default slab distribution to a FFT-friendly
@@ -607,29 +603,17 @@
     }
     gvec_fft_slab_.calc_offsets();
 
-<<<<<<< HEAD
-    RTE_ASSERT(gvec_fft_slab_.offsets.back() + gvec_fft_slab_.counts.back() == gvec_distr_fft_.counts[fft_comm().rank()]);
-=======
     RTE_ASSERT(gvec_fft_slab_.offsets.back() + gvec_fft_slab_.counts.back() == gvec_distr_fft_.counts[comm_fft().rank()]);
->>>>>>> 69c0e855
 
     gvec_array_       = mdarray<int, 2>(3, this->gvec_count_fft());
     gkvec_cart_array_ = mdarray<double, 2>(3, this->gvec_count_fft());
     for (int i = 0; i < comm_ortho_fft_.size(); i++) {
-<<<<<<< HEAD
-        for (int j = 0; j < fft_comm_.size(); j++) {
-=======
         for (int j = 0; j < comm_fft_.size(); j++) {
->>>>>>> 69c0e855
             int r = rank_map_(j, i);
             /* get array of G-vectors of rank r */
             auto gv = this->gvec_.gvec_local(r);
 
-<<<<<<< HEAD
-            if (j == fft_comm_.rank()) {
-=======
             if (j == comm_fft_.rank()) {
->>>>>>> 69c0e855
                 for (int ig = 0; ig < gvec_fft_slab_.counts[i]; ig++) {
                     for (int x : {0, 1, 2}) {
                         gvec_array_(x, gvec_fft_slab_.offsets[i] + ig) = gv(x, ig);
@@ -649,11 +633,7 @@
     if (comm_fft_.size() * comm_ortho_fft_.size() != gvec_.comm().size()) {
         std::stringstream s;
         s << "wrong size of communicators" << std::endl
-<<<<<<< HEAD
-          << "  fft_comm_.size()       = " << fft_comm_.size() << std::endl
-=======
           << "  comm_fft_.size()       = " << comm_fft_.size() << std::endl
->>>>>>> 69c0e855
           << "  comm_ortho_fft_.size() = " << comm_ortho_fft_.size() << std::endl
           << "  gvec_.comm().size()    = " << gvec_.comm().size();
         RTE_THROW(s);
