--- conflicted
+++ resolved
@@ -48,11 +48,7 @@
 
 /// Distributed matrix.
 template <typename T>
-<<<<<<< HEAD
-class dmatrix<T, matrix_distribution_t::block_cyclic> : public matrix<T>
-=======
 class dmatrix: public matrix<T>
->>>>>>> 69c0e855
 {
   private:
     /// Global number of matrix rows.
@@ -430,59 +426,9 @@
                 this->blacs_grid().num_ranks_col(), 'R', 0, 0, this->at(memory_t::host), this->ld(), 'C',
                 this->blacs_grid().comm().rank());
     }
-<<<<<<< HEAD
 
 };
 
-/// Distributed matrix.
-template <typename T>
-class dmatrix<T, matrix_distribution_t::slab> : public matrix<T>
-{
-  private:
-    int num_rows_;
-    int num_cols_;
-    splindex<splindex_t::chunk, int> spl_row_;
-    Communicator comm_;
-    costa::grid_layout<T> grid_layout_;
-  public:
-    dmatrix(int num_rows__, int num_cols__, std::vector<int> counts__, Communicator const& comm__)
-        : matrix<T>(counts__[comm__.rank()], num_cols__)
-        , num_rows_(num_rows__)
-        , num_cols_(num_cols__)
-        , comm_(comm__)
-    {
-        spl_row_ = splindex<splindex_t::chunk, int>(num_rows__, comm_.size(), comm_.rank(), counts__);
-
-        std::vector<int> rowsplit(comm_.size() + 1);
-        rowsplit[0] = 0;
-        for (int i = 0; i < comm_.size(); i++) {
-            rowsplit[i + 1] = rowsplit[i] + spl_row_.local_size(i);
-        }
-        std::vector<int> colsplit({0, num_cols_});
-        std::vector<int> owners(comm_.size());
-        for (int i = 0; i < comm_.size(); i++) {
-            owners[i] = i;
-        }
-        costa::block_t localblock;
-        localblock.data = this->at(memory_t::host);
-        localblock.ld = this->ld();
-        localblock.row = comm_.rank();
-        localblock.col = 0;
-
-        grid_layout_ = costa::custom_layout<T>(comm_.size(), 1, rowsplit.data(), colsplit.data(),
-                owners.data(), 1, &localblock, 'C');
-    }
-
-    costa::grid_layout<T>& grid_layout()
-    {
-        return grid_layout_;
-    }
-
-=======
-
->>>>>>> 69c0e855
-};
-
 } // namespace sddk
 
 #endif // __DMATRIX_HPP__