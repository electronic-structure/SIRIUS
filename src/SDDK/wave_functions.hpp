// Copyright (c) 2013-2022 Anton Kozhevnikov, Thomas Schulthess
// All rights reserved.
//
// Redistribution and use in source and binary forms, with or without modification, are permitted provided that
// the following conditions are met:
//
// 1. Redistributions of source code must retain the above copyright notice, this list of conditions and the
//    following disclaimer.
// 2. Redistributions in binary form must reproduce the above copyright notice, this list of conditions
//    and the following disclaimer in the documentation and/or other materials provided with the distribution.
//
// THIS SOFTWARE IS PROVIDED BY THE COPYRIGHT HOLDERS AND CONTRIBUTORS "AS IS" AND ANY EXPRESS OR IMPLIED
// WARRANTIES, INCLUDING, BUT NOT LIMITED TO, THE IMPLIED WARRANTIES OF MERCHANTABILITY AND FITNESS FOR A
// PARTICULAR PURPOSE ARE DISCLAIMED. IN NO EVENT SHALL THE COPYRIGHT HOLDER OR CONTRIBUTORS BE LIABLE FOR
// ANY DIRECT, INDIRECT, INCIDENTAL, SPECIAL, EXEMPLARY, OR CONSEQUENTIAL DAMAGES (INCLUDING, BUT NOT LIMITED TO,
// PROCUREMENT OF SUBSTITUTE GOODS OR SERVICES; LOSS OF USE, DATA, OR PROFITS; OR BUSINESS INTERRUPTION) HOWEVER
// CAUSED AND ON ANY THEORY OF LIABILITY, WHETHER IN CONTRACT, STRICT LIABILITY, OR TORT (INCLUDING NEGLIGENCE OR
// OTHERWISE) ARISING IN ANY WAY OUT OF THE USE OF THIS SOFTWARE, EVEN IF ADVISED OF THE POSSIBILITY OF SUCH DAMAGE.

/** \file wave_functions.hpp
 *
 *  \brief Contains declaration and implementation of Wave_functions class.
 */

#ifndef __WAVE_FUNCTIONS_HPP__
#define __WAVE_FUNCTIONS_HPP__

#include <cstdlib>
#include <iostream>
#include <costa/layout.hpp>
#include <costa/grid2grid/transformer.hpp>
#include "linalg/linalg.hpp"
#include "SDDK/hdf5_tree.hpp"
#include "SDDK/gvec.hpp"
#include "utils/env.hpp"
#include "utils/rte.hpp"
<<<<<<< HEAD
#include "matrix_storage.hpp"
=======
>>>>>>> 69c0e855
#include "type_definition.hpp"

#if defined(SIRIUS_GPU)
extern "C" {

void
add_square_sum_gpu_double(std::complex<double> const* wf__, int num_rows_loc__, int nwf__, int reduced__,
        int mpi_rank__, double* result__);

void
add_square_sum_gpu_float(std::complex<float> const* wf__, int num_rows_loc__, int nwf__, int reduced__,
        int mpi_rank__, float* result__);

void
scale_matrix_columns_gpu_double(int nrow__, int ncol__, std::complex<double>* mtrx__, double* a__);

void
scale_matrix_columns_gpu_float(int nrow__, int ncol__, std::complex<float>* mtrx__, float* a__);

void
add_checksum_gpu_double(void const* wf__, int ld__, int num_rows_loc__, int nwf__, void* result__);

void
add_checksum_gpu_float(void const* wf__, int ld__, int num_rows_loc__, int nwf__, void* result__);


void
inner_diag_local_gpu_double_complex_double(void const* wf1__, int ld1__, void const* wf2__, int ld2__, int ngv_loc__,
        int nwf__, void* result__);

void
inner_diag_local_gpu_double_double(void const* wf1__, int ld1__, void const* wf2__, int ld2__, int ngv_loc__,
        int nwf__, int reduced__, void* result__);

void
axpby_gpu_double_complex_double(int nwf__, void const* alpha__, void const* x__, int ld1__,
        void const* beta__, void* y__, int ld2__, int ngv_loc__);

void
axpby_gpu_double_double(int nwf__, void const* alpha__, void const* x__, int ld1__,
        void const* beta__, void* y__, int ld2__, int ngv_loc__);

}
#endif

/// Add checksum for the arrays on GPUs.
template <typename T>
auto checksum_gpu(std::complex<T> const* wf__, int ld__, int num_rows_loc__, int nwf__)
{
    std::complex<T> cs{0};
#if defined(SIRIUS_GPU)
    sddk::mdarray<std::complex<T>, 1> cs1(nwf__, sddk::memory_t::host, "checksum");
    cs1.allocate(sddk::memory_t::device).zero(sddk::memory_t::device);

    if (std::is_same<T, float>::value) {
        add_checksum_gpu_float(wf__, ld__, num_rows_loc__, nwf__, cs1.at(sddk::memory_t::device));
    } else if (std::is_same<T, double>::value) {
        add_checksum_gpu_double(wf__, ld__, num_rows_loc__, nwf__, cs1.at(sddk::memory_t::device));
    } else {
        std::stringstream s;
        s << "Precision type not yet implemented";
        RTE_THROW(s);
    }
    cs1.copy_to(sddk::memory_t::host);
    cs = cs1.checksum();
#endif
    return cs;
}

/// Namespace for the wave-functions.
namespace wf {

template <typename T, typename Tag>
class strong_type
{
  private:
    T val_;
  public:
    explicit strong_type(T const& val__)
        : val_{val__}
    {
    }

    explicit strong_type(T&& val__) 
        : val_{std::move(val__)}
    {
    }

    T const& get() const
    {
        return val_;
    }

    operator T() const
    {
        return val_;
    }
    bool operator!=(strong_type<T, Tag> const& rhs__)
    {
        return this->val_ != rhs__.val_;
    }

    bool operator==(strong_type<T, Tag> const& rhs__)
    {
        return this->val_ == rhs__.val_;
    }

    strong_type<T, Tag>& operator++(int)
    {
        this->val_++;
        return *this;
    }
};

using spin_index = strong_type<int, struct __spin_index_tag>;
using atom_index = strong_type<int, struct __atom_index_tag>;
using band_index = strong_type<int, struct __band_index_tag>;

using num_bands = strong_type<int, struct __num_bands_tag>;
using num_spins = strong_type<int, struct __num_spins_tag>;
using num_mag_dims = strong_type<int, struct __num_mag_dims_tag>;

/// Describe a range of bands.
class band_range
{
  private:
    int begin_;
    int end_;
  public:
    band_range(int begin__, int end__)
        : begin_{begin__}
        , end_{end__}
    {
        RTE_ASSERT(begin_ >= 0);
        RTE_ASSERT(end_ >= 0);
        RTE_ASSERT(begin_ <= end_);
    }
    band_range(int size__)
        : begin_{0}
        , end_{size__}
    {
        RTE_ASSERT(size__ >= 0);
    }
    inline auto begin() const
    {
        return begin_;
    }
    inline auto end() const
    {
        return end_;
    }
    inline auto size() const
    {
        return end_ - begin_;
    }
};

/// Describe a range of spins.
/** Only 3 combinations of spin range are allowed:
    - [0, 1)
    - [1, 2)
    - [0, 2)
*/
class spin_range
{
  private:
    int begin_;
    int end_;
    int spinor_index_;
  public:
    spin_range(int begin__, int end__)
        : begin_{begin__}
        , end_{end__}
    {
        RTE_ASSERT(begin_ >= 0);
        RTE_ASSERT(end_ >= 0);
        RTE_ASSERT(begin_ <= end_);
        RTE_ASSERT(end_ <= 2);
        /* if size of the spin range is 2, this is a full-spinor case */
        if (this->size() == 2) {
            spinor_index_ = 0;
        } else {
            spinor_index_ = begin_;
        }
    }
    spin_range(int ispn__)
        : begin_{ispn__}
        , end_{ispn__ + 1}
        , spinor_index_{ispn__}
    {
        RTE_ASSERT(begin_ >= 0);
        RTE_ASSERT(end_ >= 0);
        RTE_ASSERT(begin_ <= end_);
        RTE_ASSERT(end_ <= 2);
    }
    inline auto begin() const
    {
        return spin_index(begin_);
    }
    inline auto end() const
    {
        return spin_index(end_);
    }
    inline int size() const
    {
        return end_ - begin_;
    }
    inline int spinor_index() const
    {
        return spinor_index_;
    }
};

enum class copy_to : unsigned int
{
    none   = 0b0000,
    device = 0b0001,
    host   = 0b0010
};
inline copy_to operator|(copy_to a__, copy_to b__)
{
    return static_cast<copy_to>(static_cast<unsigned int>(a__) | static_cast<unsigned int>(b__));
}

/// Helper class to allocate and copy wave-functions to/from device.
class device_memory_guard
{
  private:
    void* obj_{nullptr};
    sddk::memory_t mem_{sddk::memory_t::host};
    copy_to copy_to_{wf::copy_to::none};
    std::function<void(void*, sddk::memory_t, wf::copy_to)> handler_;

    device_memory_guard(device_memory_guard const&) = delete;
    device_memory_guard& operator=(device_memory_guard const&) = delete;
  public:
    device_memory_guard()
    {
    }

    template <typename T>
    device_memory_guard(T const& obj__, sddk::memory_t mem__, copy_to copy_to__)
        : obj_{const_cast<T*>(&obj__)}
        , mem_{mem__}
        , copy_to_{copy_to__}
    {
        if (is_device_memory(mem_)) {
            auto obj = static_cast<T*>(obj_);
            obj->allocate(mem_);
            if (static_cast<unsigned int>(copy_to_) & static_cast<unsigned int>(copy_to::device)) {
                obj->copy_to(mem_);
            }
        }
        handler_ = [](void* p__,  sddk::memory_t mem__, wf::copy_to copy_to__)
        {
            if (p__) {
                auto obj = static_cast<T*>(p__);
                if (is_device_memory(mem__)) {
                    if (static_cast<unsigned int>(copy_to__) & static_cast<unsigned int>(copy_to::host)) {
                        obj->copy_to(sddk::memory_t::host);
                    }
                    obj->deallocate(mem__);
                }
            }
        };
    }
    device_memory_guard(device_memory_guard&& src__)
    {
        this->obj_ = src__.obj_;
        src__.obj_ = nullptr;
        this->handler_ = src__.handler_;
        this->mem_ = src__.mem_;
        this->copy_to_ = src__.copy_to_;
    }
    device_memory_guard& operator=(device_memory_guard&& src__)
    {
        if (this != &src__) {
            this->obj_ = src__.obj_;
            src__.obj_ = nullptr;
            this->handler_ = src__.handler_;
            this->mem_ = src__.mem_;
            this->copy_to_ = src__.copy_to_;
        }
        return *this;
    }

    ~device_memory_guard()
    {
        handler_(obj_, mem_, copy_to_);
    }
};

/* forward declaration */
template <typename T>
class Wave_functions_fft;

/// Base class for the wave-functions.
/** Wave-functions are represented by a set of plane-wave and muffin-tin coefficients stored consecutively in a 2D array.
 *  The leading dimensions of this array is a sum of the number of plane-waves and the number of muffin-tin coefficients.
    \verbatim

         band index
       +-----------+
       |           |
       |           |
    ig |  PW part  |
       |           |
       |           |
       +-----------+
       |           |
    xi |  MT part  |
       |           |
       +-----------+


    \endverbatim
  */
template <typename T>
class Wave_functions_base
{
  protected:
    /// Local number of plane-wave coefficients.
    int num_pw_{0};
    /// Local number of muffin-tin coefficients.
    int num_mt_{0};
    /// Number of magnetic dimensions (0, 1, or 3).
    /** This helps to distinguish between non-magnetic, collinear and full spinor wave-functions. */
    num_mag_dims num_md_{0};
    /// Total number of wave-functions.
    num_bands num_wf_{0};
    /// Number of spin components (1 or 2).
    num_spins num_sc_{0};
    /// Friend class declaration.
    /** Wave_functions_fft needs access to data to alias the pointers and avoid copy in trivial cases. */
    friend class Wave_functions_fft<T>;
    /// Data storage for the wave-functions.
    /** Wave-functions are stored as two independent arrays for spin-up and spin-dn. The planewave and muffin-tin
        coefficients are stored consecutively. */
    std::array<sddk::mdarray<std::complex<T>, 2>, 2> data_;

  public:
    /// Constructor.
    Wave_functions_base()
    {
    }
    /// Constructor.
    Wave_functions_base(int num_pw__, int num_mt__, num_mag_dims num_md__, num_bands num_wf__,
        sddk::memory_t default_mem__)
        : num_pw_{num_pw__}
        , num_mt_{num_mt__}
        , num_md_{num_md__}
        , num_wf_{num_wf__}
    {
        if (!(num_md_.get() == 0 || num_md_.get() == 1 || num_md_.get() == 3)) {
            RTE_THROW("wrong number of magnetic dimensions");
        }

        if (num_md_.get() == 0) {
            num_sc_ = num_spins(1);
        } else {
            num_sc_ = num_spins(2);
        }
        for (int is = 0; is < num_sc_.get(); is++) {
            data_[is] = sddk::mdarray<std::complex<T>, 2>(num_pw_ + num_mt_, num_wf_.get(),
                    sddk::get_memory_pool(default_mem__), "Wave_functions_base::data_");
        }
    }

    /// Return an instance of the memory guard.
    /** When the instance is created, it allocates the GPU memory and optionally copies data to the GPU. When the
        instance is destroyed, the data is optionally copied to host and GPU memory is deallocated. */
    auto memory_guard(sddk::memory_t mem__, wf::copy_to copy_to__ = copy_to::none) const
    {
        return device_memory_guard(*this, mem__, copy_to__);
    }

    /// Return number of spin components.
    inline auto num_sc() const
    {
        return num_sc_;
    }

    /// Return number of magnetic dimensions.
    inline auto num_md() const
    {
        return num_md_;
    }

    /// Return number of wave-functions.
    inline auto num_wf() const
    {
        return num_wf_;
    }

    /// Return leading dimensions of the wave-functions coefficients array.
    inline auto ld() const
    {
        return num_pw_ + num_mt_;
    }

    /// Return the actual spin index of the wave-functions.
    /** Return 0 if the wave-functions are non-magnetic, otherwise return the input spin index. */
    inline auto actual_spin_index(spin_index s__) const
    {
        if (num_sc_.get() == 2) {
            return s__;
        } else {
            return spin_index(0);
        }
    }

    /// Zero a spin component of the wave-functions in a band range.
    inline void
    zero(sddk::memory_t mem__, spin_index s__, band_range br__)
    {
        if (this->ld()) {
            if (is_host_memory(mem__)) {
                for (int ib = br__.begin(); ib < br__.end(); ib++) {
                    auto ptr = data_[s__.get()].at(mem__, 0, ib);
                    std::fill(ptr, ptr + this->ld(), 0);
                }
            }
            if (is_device_memory(mem__)) {
                acc::zero(data_[s__.get()].at(mem__, 0, br__.begin()), this->ld(), this->ld(), br__.size());
            }
        }
    }

    /// Zero all wave-functions.
    inline void
    zero(sddk::memory_t mem__)
    {
        if (this->ld()) {
            for (int is = 0; is < num_sc_.get(); is++) {
                data_[is].zero(mem__);
            }
        }
    }

    /// Return const pointer to the wave-function coefficient at a given index, spin and band 
    inline std::complex<T> const*
    at(sddk::memory_t mem__, int i__, spin_index s__, band_index b__) const
    {
        return data_[s__.get()].at(mem__, i__, b__.get());
    }

    /// Return pointer to the wave-function coefficient at a given index, spin and band 
    inline auto
    at(sddk::memory_t mem__, int i__, spin_index s__, band_index b__)
    {
        return data_[s__.get()].at(mem__, i__, b__.get());
    }

    /// Allocate wave-functions.
    /** This function is primarily called by a memory_guard to allocate GPU memory. */
    inline void
    allocate(sddk::memory_t mem__)
    {
        for (int s = 0; s < num_sc_.get(); s++) {
            data_[s].allocate(sddk::get_memory_pool(mem__));
        }
    }

    /// Deallocate wave-functions.
    /** This function is primarily called by a memory_guard to deallocate GPU memory. */
    inline void
    deallocate(sddk::memory_t mem__)
    {
        for (int s = 0; s < num_sc_.get(); s++) {
            data_[s].deallocate(mem__);
        }
    }

    /// Copy date to host or device.
    inline void
    copy_to(sddk::memory_t mem__)
    {
        for (int s = 0; s < num_sc_.get(); s++) {
            data_[s].copy_to(mem__);
        }
    }
};

/// Wave-functions for the muffin-tin part of LAPW.
template <typename T>
class Wave_functions_mt : public Wave_functions_base<T>
{
  protected:
    /// Communicator that is used to split atoms between MPI ranks.
    sddk::Communicator const& comm_;
    /// Total number of atoms.
    int num_atoms_{0};
    /// Distribution of atoms between MPI ranks.
    sddk::splindex<sddk::splindex_t::block> spl_num_atoms_;
    /// Local size of muffin-tin coefficients for each rank.
    /** Each rank stores local fraction of atoms. Each atom has a set of MT coefficients. */
    sddk::block_data_descriptor mt_coeffs_distr_;
    /// Local offset in the block of MT coefficients for current rank.
    /** The size of the vector is equal to the local number of atoms for the current rank. */
    std::vector<int> offset_in_local_mt_coeffs_;
    /// Numbef of muffin-tin coefficients for each atom.
    std::vector<int> num_mt_coeffs_;

    /// Calculate the local number of muffin-tin coefficients.
    /** Compute the local fraction of atoms and then sum the muffin-tin coefficients for this fraction. */
    static int get_local_num_mt_coeffs(std::vector<int> num_mt_coeffs__, sddk::Communicator const& comm__)
    {
        int num_atoms = static_cast<int>(num_mt_coeffs__.size());
        sddk::splindex<sddk::splindex_t::block> spl_atoms(num_atoms, comm__.size(), comm__.rank());
        auto it_begin = num_mt_coeffs__.begin() + spl_atoms.global_offset();
        auto it_end = it_begin + spl_atoms.local_size();
        return std::accumulate(it_begin, it_end, 0);
    }

<<<<<<< HEAD
=======
    /// Construct without muffin-tin part.
    Wave_functions_mt(sddk::Communicator const& comm__, num_mag_dims num_md__, num_bands num_wf__,
            sddk::memory_t default_mem__, int num_pw__)
        : Wave_functions_base<T>(num_pw__, 0, num_md__, num_wf__, default_mem__)
        , comm_{comm__}
        , spl_num_atoms_{sddk::splindex<sddk::splindex_t::block>(num_atoms_, comm_.size(), comm_.rank())}
    {
    }

>>>>>>> 69c0e855
  public:
    /// Constructor.
    Wave_functions_mt()
    {
    }

    /// Constructor.
    Wave_functions_mt(sddk::Communicator const& comm__, std::vector<int> num_mt_coeffs__, num_mag_dims num_md__,
            num_bands num_wf__, sddk::memory_t default_mem__, int num_pw__ = 0)
        : Wave_functions_base<T>(num_pw__, get_local_num_mt_coeffs(num_mt_coeffs__, comm__), num_md__, num_wf__,
                                 default_mem__)
        , comm_{comm__}
        , num_atoms_{static_cast<int>(num_mt_coeffs__.size())}
        , spl_num_atoms_{sddk::splindex<sddk::splindex_t::block>(num_atoms_, comm_.size(), comm_.rank())}
        , num_mt_coeffs_{num_mt_coeffs__}
    {
        mt_coeffs_distr_ = sddk::block_data_descriptor(comm_.size());

        for (int ia = 0; ia < num_atoms_; ia++) {
            int rank = spl_num_atoms_.local_rank(ia);
            if (rank == comm_.rank()) {
                offset_in_local_mt_coeffs_.push_back(mt_coeffs_distr_.counts[rank]);
            }
            /* increment local number of MT coeffs. for a given rank */
            mt_coeffs_distr_.counts[rank] += num_mt_coeffs__[ia];
        }
        mt_coeffs_distr_.calc_offsets();
    }

<<<<<<< HEAD
    /// Constructor for LAPW wave-functions.
    /** Memory to store wave-function coefficients is allocated from the memory pool. */
    Wave_functions(memory_pool& mp__, Gvec_partition const& gkvecp__, int num_atoms__,
                   std::function<int(int)> mt_size__, int num_wf__,
                   memory_t preferred_memory_t__, int num_sc__ = 1);

    /// Communicator of the G+k vector distribution.
    Communicator const& comm() const
=======
    /// Return reference to the coefficient by atomic orbital index, atom, spin and band indices.
    inline auto&
    mt_coeffs(int xi__, atom_index ia__, spin_index ispn__, band_index i__)
>>>>>>> 69c0e855
    {
        return this->data_[ispn__.get()](this->num_pw_ + xi__ + offset_in_local_mt_coeffs_[ia__.get()], i__.get());
    }

    /// Return const reference to the coefficient by atomic orbital index, atom, spin and band indices.
    inline auto const&
    mt_coeffs(int xi__, atom_index ia__, spin_index ispn__, band_index i__) const
    {
        return this->data_[ispn__.get()](this->num_pw_ + xi__ + offset_in_local_mt_coeffs_[ia__.get()], i__.get());
    }

    using Wave_functions_base<T>::at;

    /// Return const pointer to the coefficient by atomic orbital index, atom, spin and band indices.
    inline std::complex<T> const*
    at(sddk::memory_t mem__, int xi__, atom_index ia__, spin_index s__, band_index b__) const
    {
        return this->data_[s__.get()].at(mem__, this->num_pw_ + xi__ + offset_in_local_mt_coeffs_[ia__.get()], b__.get());
    }

    /// Return pointer to the coefficient by atomic orbital index, atom, spin and band indices.
    inline auto
    at(sddk::memory_t mem__, int xi__, atom_index ia__, spin_index s__, band_index b__)
    {
        return this->data_[s__.get()].at(mem__, this->num_pw_ + xi__ + offset_in_local_mt_coeffs_[ia__.get()], b__.get());
    }

    /// Return a split index for the number of atoms.
    inline auto const&
    spl_num_atoms() const
    {
        return spl_num_atoms_;
    }

    /// Copy muffin-tin coefficients to host or GPU memory.
    /** This functionality is required for the application of LAPW overlap operator to the wave-functions, which
     *  is always done on the CPU. */
    inline void
    copy_mt_to(sddk::memory_t mem__, spin_index s__, band_range br__)
    {
        if (this->ld() && this->num_mt_) {
            auto ptr = this->data_[s__.get()].at(sddk::memory_t::host, this->num_pw_, br__.begin());
            auto ptr_gpu = this->data_[s__.get()].at(sddk::memory_t::device, this->num_pw_, br__.begin());
            if (is_device_memory(mem__)) {
                acc::copyin(ptr_gpu, this->ld(), ptr, this->ld(), this->num_mt_, br__.size());
            }
            if (is_host_memory(mem__)) {
                acc::copyout(ptr, this->ld(), ptr_gpu, this->ld(), this->num_mt_, br__.size());
            }
        }
    }

    /// Return COSTA layout for the muffin-tin part for a given spin index and band range.
    auto
    grid_layout_mt(spin_index ispn__, band_range b__)
    {
        std::vector<int> rowsplit(comm_.size() + 1);
        rowsplit[0] = 0;
        for (int i = 0; i < comm_.size(); i++) {
            rowsplit[i + 1] = rowsplit[i] + mt_coeffs_distr_.counts[i];
        }
        std::vector<int> colsplit({0, b__.size()});
        std::vector<int> owners(comm_.size());
        for (int i = 0; i < comm_.size(); i++) {
            owners[i] = i;
        }
        costa::block_t localblock;
        localblock.data =  this->num_mt_ ?
            this->data_[ispn__.get()].at(sddk::memory_t::host, this->num_pw_, b__.begin()) : nullptr;
        localblock.ld = this->ld();
        localblock.row = comm_.rank();
        localblock.col = 0;

        return costa::custom_layout<std::complex<T>>(comm_.size(), 1, rowsplit.data(), colsplit.data(),
                owners.data(), 1, &localblock, 'C');
    }

    /// Compute checksum of the muffin-tin coefficients.
    inline auto
    checksum_mt(sddk::memory_t mem__, spin_index s__, band_range br__) const
    {
        std::complex<T> cs{0};
        if (this->num_mt_ && br__.size()) {
            if (is_host_memory(mem__)) {
                for (int ib = br__.begin(); ib < br__.end(); ib++) {
                    auto ptr = this->data_[s__.get()].at(mem__, this->num_pw_, ib);
                    cs = std::accumulate(ptr, ptr + this->num_mt_, cs);
                }
            }
            if (is_device_memory(mem__)) {
                auto ptr = this->data_[s__.get()].at(mem__, this->num_pw_, br__.begin());
                cs = checksum_gpu<T>(ptr, this->ld(), this->num_mt_, br__.size());
            }
        }
        comm_.allreduce(&cs, 1);
        return cs;
    }

    /// Return vector of muffin-tin coefficients for all atoms.
    auto
    num_mt_coeffs() const
    {
        return num_mt_coeffs_;
    }

    /// Return const reference to the communicator.
    auto const&
    comm() const
    {
        return comm_;
    }
};

/// Wave-functions representation.
/** Wave-functions consist of two parts: plane-wave part and mufin-tin part. Wave-functions have one or two spin
 *  components. In case of collinear magnetism each component represents a pure (up- or dn-) spinor state and they
 *  are independent. In non-collinear case the two components represent a full spinor state.
 *
 *  \tparam T  Precision type of the wave-functions (double or float).
 */
template <typename T>
class Wave_functions : public Wave_functions_mt<T>
{
  private:
    /// Pointer to G+k- vectors object.
    std::shared_ptr<sddk::Gvec> gkvec_;
  public:
    /// Constructor for pure plane-wave functions.
    Wave_functions(std::shared_ptr<sddk::Gvec> gkvec__, num_mag_dims num_md__, num_bands num_wf__, sddk::memory_t default_mem__)
        : Wave_functions_mt<T>(gkvec__->comm(), num_md__, num_wf__, default_mem__, gkvec__->count())
        , gkvec_{gkvec__}
    {
    }

    /// Constructor for wave-functions with plane-wave and muffin-tin parts (LAPW case).
    Wave_functions(std::shared_ptr<sddk::Gvec> gkvec__, std::vector<int> num_mt_coeffs__, num_mag_dims num_md__,
            num_bands num_wf__, sddk::memory_t default_mem__)
        : Wave_functions_mt<T>(gkvec__->comm(), num_mt_coeffs__, num_md__, num_wf__, default_mem__, gkvec__->count())
        , gkvec_{gkvec__}
    {
    }

    /// Return reference to the plane-wave coefficient for a given plane-wave, spin and band indices.
    inline auto&
    pw_coeffs(int ig__, spin_index ispn__, band_index i__)
    {
        return this->data_[ispn__.get()](ig__, i__.get());
    }

    inline auto& pw_coeffs(spin_index ispn__)
    {
        return this->data_[ispn__.get()];
    }

    inline const auto& pw_coeffs(spin_index ispn__) const
    {
        return this->data_[ispn__.get()];
    }

    /// Return COSTA layout for the plane-wave part for a given spin index and band range.
    auto
    grid_layout_pw(spin_index ispn__, band_range b__) const
    {
        PROFILE("sirius::wf::Wave_functions_fft::grid_layout_pw");

        std::vector<int> rowsplit(this->comm_.size() + 1);
        rowsplit[0] = 0;
        for (int i = 0; i < this->comm_.size(); i++) {
            rowsplit[i + 1] = rowsplit[i] + gkvec_->gvec_count(i);
        }
        std::vector<int> colsplit({0, b__.size()});
        std::vector<int> owners(this->comm_.size());
        for (int i = 0; i < this->comm_.size(); i++) {
            owners[i] = i;
        }
        costa::block_t localblock;
        localblock.data = const_cast<std::complex<T>*>(this->data_[ispn__.get()].at(sddk::memory_t::host, 0, b__.begin()));
        localblock.ld = this->ld();
        localblock.row = this->comm_.rank();
        localblock.col = 0;

        return costa::custom_layout<std::complex<T>>(this->comm_.size(), 1, rowsplit.data(), colsplit.data(),
                owners.data(), 1, &localblock, 'C');
    }

    auto const& gkvec() const
    {
        RTE_ASSERT(gkvec_ != nullptr);
        return *gkvec_;
    }

    inline auto checksum_pw(sddk::memory_t mem__, spin_index s__, band_range b__) const
    {
        std::complex<T> cs{0};
        if (b__.size()) {
            if (is_host_memory(mem__)) {
                for (int ib = b__.begin(); ib < b__.end(); ib++) {
                    auto ptr = this->data_[s__.get()].at(mem__, 0, ib);
                    cs = std::accumulate(ptr, ptr + this->num_pw_, cs);
                }
            }
            if (is_device_memory(mem__)) {
                auto ptr = this->data_[s__.get()].at(mem__, 0, b__.begin());
                cs = checksum_gpu<T>(ptr, this->ld(), this->num_pw_, b__.size());
            }
            this->comm_.allreduce(&cs, 1);
        }
        return cs;
    }

    inline auto checksum(sddk::memory_t mem__, spin_index s__, band_range b__) const
    {
        return this->checksum_pw(mem__, s__, b__) + this->checksum_mt(mem__, s__, b__);
    }

    inline auto checksum(sddk::memory_t mem__, band_range b__) const
    {
        std::complex<T> cs{0};
        for (int is = 0; is < this->num_sc().get(); is++) {
            cs += this->checksum(mem__, wf::spin_index(is), b__);
        }
        return cs;
    }
};

struct shuffle_to
{
    /// Do nothing.
    static const unsigned int none = 0b0000;
    /// Shuffle to FFT distribution.
    static const unsigned int fft_layout = 0b0001;
    /// Shuffle to back to default slab distribution.
    static const unsigned int wf_layout  = 0b0010;
};

/// Wave-fucntions in the FFT-friendly distribution.
/** To reduce the FFT MPI communication volume, it is often beneficial to redistribute wave-functions from
 *  a default slab layout to a FFT-friendly layout. Often this is a full swap from G-vector to band distribution.
 *  In general this is a redistribution of data from [N x 1] to [M x K] MPI grids.
   \verbatim
                  band index               band index               band index
               ┌──────────────┐          ┌───────┬──────┐          ┌───┬───┬───┬──┐
               │              │          │       │      │          │   │   │   │  │
               │              │          │       │      │          │   │   │   │  │
               ├──────────────┤          │       │      │          │   │   │   │  │
               │              │          │       │      │          │   │   │   │  │
               │              │ partial  │       │      │   full   │   │   │   │  │
               │              │  swap    │       │      │   swap   │   │   │   │  │
   G+k index   ├──────────────┤    ->    ├───────┼──────┤    ->    ├───┼───┼───┼──┤
 (distributed) │              │          │       │      │          │   │   │   │  │
               │              │          │       │      │          │   │   │   │  │
               │              │          │       │      │          │   │   │   │  │
               ├──────────────┤          │       │      │          │   │   │   │  │
               │              │          │       │      │          │   │   │   │  │
               │              │          │       │      │          │   │   │   │  │
               └──────────────┘          └───────┴──────┘          └───┴───┴───┴──┘

    \endverbatim

    Wave-functions in FFT distribution are scalar with only one spin component.

 *  \tparam T  Precision type of the wave-functions (double or float).
 */
template <typename T>
class Wave_functions_fft : public Wave_functions_base<T>
{
  private:
    /// Pointer to FFT-friendly G+k vector deistribution.
    std::shared_ptr<sddk::Gvec_fft> gkvec_fft_;
    /// Split number of wave-functions between column communicator.
    sddk::splindex<sddk::splindex_t::block> spl_num_wf_;
    /// Pointer to the original wave-functions.
    Wave_functions<T>* wf_{nullptr};
    /// Spin-index of the wave-function component 
    spin_index s_{0};
    /// Range of bands in the input wave-functions to be swapped.
    band_range br_{0};
    /// Direction of the reshuffling: to FFT layout or back to WF layout or both.
    unsigned int shuffle_flag_{0};
    /// True if the FFT wave-functions are also available on the device.
    bool on_device_{false};

    /// Return COSTA grd layout description.
    auto grid_layout(int n__)
    {
<<<<<<< HEAD
        this->zero_pw(pu__, ispn__, i0__, n__);
        this->zero_mt(pu__, ispn__, i0__, n__);
    }

    inline void zero(device_t pu__)
    {
        for (int is = 0; is < this->num_sc(); is++) {
            this->zero(pu__, is, 0, this->num_wf());
        }
    }

    // compute a dot, i.e. diag(this' * phi).
    mdarray<std::complex<T>, 1> dot(device_t pu__, spin_range spins__, Wave_functions<T> const &phi, int n__) const;

    // compute this[:, i] = alpha * phi[:, i] + beta * this[:, i]
    template<class Ta>
    void axpby(device_t pu__, spin_range spins__, Ta alpha, Wave_functions<T> const &phi, Ta beta, int n__);

    // compute this[:, i] = phi[:, i] + beta[i] * this[:, i], kinda like an axpy
    template<class Ta>
    void xpby(device_t pu__, spin_range spins__, Wave_functions<T> const &phi, std::vector<Ta> const &betas, int n__);

    // compute this[:, i] = alpha[i] * phi[:, i] + this[:, i]
    template<class Ta>
    void axpy(device_t pu__, spin_range spins__, std::vector<Ta> const &alphas, Wave_functions<T> const &phi, int n__);

    // compute this[:, ids[i]] = alpha[i] * phi[:, i] + this[:, i]
    template<class Ta>
    void axpy_scatter(device_t pu__, spin_range spins__, std::vector<Ta> const &alphas, Wave_functions<T> const &phi, std::vector<size_t> const &ids, int n__);

    /// Compute the sum of squares of expansion coefficients.
    /** The result is always returned in the host memory */
    mdarray<T, 1> sumsqr(device_t pu__, spin_range spins__, int n__) const;


    /// Copy values from another wave-function.
    /** \param [in] pu   Type of processging unit which copies data.
     *  \param [in] n    Number of wave-functions to copy.
     *  \param [in] src  Input wave-function.
     *  \param [in] ispn Spin component on source wave-functions.
     *  \param [in] i0   Starting index of wave-functions in src.
     *  \param [in] jspn Spin component on destination wave-functions.
     *  \param [in] j0   Starting index of wave-functions in destination. */
    void copy_from(device_t pu__, int n__, Wave_functions<T> const& src__, int ispn__, int i0__, int jspn__, int j0__);
=======
        PROFILE("sirius::wf::Wave_functions_fft::grid_layout");

        auto& comm_row = gkvec_fft_->comm_fft();
        auto& comm_col = gkvec_fft_->comm_ortho_fft();

        std::vector<int> rowsplit(comm_row.size() + 1);
        rowsplit[0] = 0;
        for (int i = 0; i < comm_row.size(); i++) {
            rowsplit[i + 1] = rowsplit[i] + gkvec_fft_->gvec_count_fft(i);
        }

        std::vector<int> colsplit(comm_col.size() + 1);
        colsplit[0] = 0;
        for (int i = 0; i < comm_col.size(); i++) {
            colsplit[i + 1] = colsplit[i] + spl_num_wf_.local_size(i);
        }

        std::vector<int> owners(gkvec_fft_->gvec().comm().size());
        for (int i = 0; i < gkvec_fft_->gvec().comm().size(); i++) {
            owners[i] = i;
        }
        costa::block_t localblock;
        localblock.data = this->data_[0].at(sddk::memory_t::host);
        localblock.ld = this->ld();
        localblock.row = gkvec_fft_->comm_fft().rank();
        localblock.col = comm_col.rank();

        return costa::custom_layout<std::complex<T>>(comm_row.size(), comm_col.size(), rowsplit.data(),
                colsplit.data(), owners.data(), 1, &localblock, 'C');
    }

    /// Shuffle wave-function to the FFT distribution.
    void shuffle_to_fft_layout(spin_index ispn__, band_range b__)
    {
        PROFILE("shuffle_to_fft_layout");

        auto sp = wf_->actual_spin_index(ispn__);
        auto t0 = utils::time_now();
        if (false) {
            auto layout_in  = wf_->grid_layout_pw(sp, b__);
            auto layout_out = this->grid_layout(b__.size());

            costa::transform(layout_in, layout_out, 'N', sddk::linalg_const<std::complex<T>>::one(),
                    sddk::linalg_const<std::complex<T>>::zero(), wf_->gkvec().comm().mpi_comm());
        } else {
            /*
             * old implementation (to be removed when performance of COSTA is understood)
             */
            auto& comm_col = gkvec_fft_->comm_ortho_fft();

            auto ncol = sddk::splindex_base<int>::block_size(b__.size(), comm_col.size());
            size_t sz = gkvec_fft_->gvec_count_fft() * ncol;
            sddk::mdarray<std::complex<T>, 1> send_recv_buf(sz, sddk::get_memory_pool(sddk::memory_t::host), "send_recv_buf");

            auto& row_distr = gkvec_fft_->gvec_fft_slab();

            /* local number of columns */
            int n_loc = spl_num_wf_.local_size();

            /* send and receive dimensions */
            sddk::block_data_descriptor sd(comm_col.size()), rd(comm_col.size());
            for (int j = 0; j < comm_col.size(); j++) {
                sd.counts[j] = spl_num_wf_.local_size(j) * row_distr.counts[comm_col.rank()];
                rd.counts[j] = spl_num_wf_.local_size(comm_col.rank()) * row_distr.counts[j];
            }
            sd.calc_offsets();
            rd.calc_offsets();

            auto send_buf = (this->num_pw_ == 0) ? nullptr : wf_->data_[sp.get()].at(sddk::memory_t::host, 0, b__.begin());

            {
                comm_col.alltoall(send_buf, sd.counts.data(), sd.offsets.data(), send_recv_buf.at(sddk::memory_t::host),
                                  rd.counts.data(), rd.offsets.data());
            }

            /* reorder received blocks */
            #pragma omp parallel for
            for (int i = 0; i < n_loc; i++) {
                for (int j = 0; j < comm_col.size(); j++) {
                    int offset = row_distr.offsets[j];
                    int count  = row_distr.counts[j];
                    if (count) {
                        auto from = &send_recv_buf[offset * n_loc + count * i];
                        std::copy(from, from + count, this->data_[0].at(sddk::memory_t::host, offset, i));
                    }
                }
            }
        }

        if (env::print_performance() && wf_->gkvec().comm().rank() == 0) {
            auto t = utils::time_interval(t0);
            std::cout << "[transform_to_fft_layout] throughput: "
                      << 2 * sizeof(T) * wf_->gkvec().num_gvec() * b__.size() / std::pow(2.0, 30) / t << " Gb/sec" << std::endl;
        }
    }

    /// Shuffle wave-function to the original slab layout.
    void shuffle_to_wf_layout(spin_index ispn__, band_range b__)
    {
        PROFILE("shuffle_to_wf_layout");
>>>>>>> 69c0e855

        auto sp = wf_->actual_spin_index(ispn__);
        auto pp = env::print_performance();

        auto t0 = utils::time_now();
        if (false) {
            auto layout_in  = this->grid_layout(b__.size());
            auto layout_out = wf_->grid_layout_pw(sp, b__);

            costa::transform(layout_in, layout_out, 'N', sddk::linalg_const<std::complex<T>>::one(),
                    sddk::linalg_const<std::complex<T>>::zero(), wf_->gkvec().comm().mpi_comm());
        } else {

            auto& comm_col = gkvec_fft_->comm_ortho_fft();

            auto ncol = sddk::splindex_base<int>::block_size(b__.size(), comm_col.size());
            size_t sz = gkvec_fft_->gvec_count_fft() * ncol;
            sddk::mdarray<std::complex<T>, 1> send_recv_buf(sz, sddk::get_memory_pool(sddk::memory_t::host), "send_recv_buf");

            auto& row_distr = gkvec_fft_->gvec_fft_slab();

            /* local number of columns */
            int n_loc = spl_num_wf_.local_size();

            /* reorder sending blocks */
            #pragma omp parallel for
            for (int i = 0; i < n_loc; i++) {
                for (int j = 0; j < comm_col.size(); j++) {
                    int offset = row_distr.offsets[j];
                    int count  = row_distr.counts[j];
                    if (count) {
                        auto from = this->data_[0].at(sddk::memory_t::host, offset, i);
                        std::copy(from, from + count, &send_recv_buf[offset * n_loc + count * i]);
                    }
                }
            }
            /* send and receive dimensions */
            sddk::block_data_descriptor sd(comm_col.size()), rd(comm_col.size());
            for (int j = 0; j < comm_col.size(); j++) {
                sd.counts[j] = spl_num_wf_.local_size(comm_col.rank()) * row_distr.counts[j];
                rd.counts[j] = spl_num_wf_.local_size(j) * row_distr.counts[comm_col.rank()];
            }
            sd.calc_offsets();
            rd.calc_offsets();
            auto* recv_buf = (this->num_pw_ == 0) ? nullptr : wf_->data_[sp.get()].at(sddk::memory_t::host, 0, b__.begin());

            comm_col.alltoall(send_recv_buf.at(sddk::memory_t::host), sd.counts.data(), sd.offsets.data(), recv_buf,
                          rd.counts.data(), rd.offsets.data());
        }
        if (pp && wf_->gkvec().comm().rank() == 0) {
            auto t = utils::time_interval(t0);
            std::cout << "[transform_from_fft_layout] throughput: "
                      << 2 * sizeof(T) * wf_->gkvec().num_gvec() * b__.size() / std::pow(2.0, 30) / t << " Gb/sec" << std::endl;
        }
    }

  public:
    /// Constructor.
    Wave_functions_fft()
    {
    }

    /// Constructor.
    Wave_functions_fft(std::shared_ptr<sddk::Gvec_fft> gkvec_fft__, Wave_functions<T>& wf__, spin_index s__,
            band_range br__, unsigned int shuffle_flag___)
        : gkvec_fft_{gkvec_fft__}
        , wf_{&wf__}
        , s_{s__}
        , br_{br__}
        , shuffle_flag_{shuffle_flag___}
    {
        auto& comm_col = gkvec_fft_->comm_ortho_fft();
        spl_num_wf_ = sddk::splindex<sddk::splindex_t::block>(br__.size(), comm_col.size(), comm_col.rank());
        this->num_mt_ = 0;
        this->num_md_ = wf::num_mag_dims(0);
        this->num_sc_ = wf::num_spins(1);
        this->num_wf_ = wf::num_bands(spl_num_wf_.local_size());

        auto sp = wf_->actual_spin_index(s__);

        /* special case when wave-functions are not redistributed */
        if (comm_col.size() == 1) {
            auto i = wf::band_index(br__.begin());
            auto ptr = wf__.at(sddk::memory_t::host, 0, sp, i);
            auto ptr_gpu = wf__.data_[sp.get()].on_device() ? wf__.at(sddk::memory_t::device, 0, sp, i) : nullptr;
            if (ptr_gpu) {
                on_device_ = true;
            }
            /* make alias to the fraction of the wave-functions */
            this->data_[0] = sddk::mdarray<std::complex<T>, 2>(ptr, ptr_gpu, wf__.ld(), this->num_wf_.get());
            this->num_pw_ = wf_->num_pw_;
        } else {
            /* do wave-functions swap */
            this->data_[0] = sddk::mdarray<std::complex<T>, 2>(gkvec_fft__->gvec_count_fft(), this->num_wf_.get(),
                    sddk::get_memory_pool(sddk::memory_t::host), "Wave_functions_fft.data");
            this->num_pw_ = gkvec_fft__->gvec_count_fft();

            if (shuffle_flag_ & shuffle_to::fft_layout) {
                if (wf__.data_[sp.get()].on_device()) {
                    /* copy block of wave-functions to host memory before calling COSTA */
                    auto ptr = wf__.at(sddk::memory_t::host, 0, sp, wf::band_index(br__.begin()));
                    auto ptr_gpu = wf__.at(sddk::memory_t::device, 0, sp, wf::band_index(br__.begin()));
                    acc::copyout(ptr, wf__.ld(), ptr_gpu, wf__.ld(), wf__.num_pw_, br__.size());
                }
                shuffle_to_fft_layout(s__, br__);
            }
        }
    }

    /// Move assignment operator.
    Wave_functions_fft& operator=(Wave_functions_fft&& src__)
    {
        if (this != &src__) {
            gkvec_fft_    = src__.gkvec_fft_;
            spl_num_wf_   = src__.spl_num_wf_;
            wf_           = src__.wf_;
            src__.wf_     = nullptr;
            s_            = src__.s_;
            br_           = src__.br_;
            shuffle_flag_ = src__.shuffle_flag_;
            on_device_    = src__.on_device_;
            this->num_pw_ = src__.num_pw_;
            this->num_mt_ = src__.num_mt_;
            this->num_md_ = src__.num_md_;
            this->num_wf_ = src__.num_wf_;
            this->num_sc_ = src__.num_sc_;
            for (int is = 0; is < this->num_sc_.get(); is++) {
                this->data_[is] = std::move(src__.data_[is]);
            }
        }
        return *this;
    }

    /// Destructor.
    ~Wave_functions_fft()
    {
        if (wf_) {
            auto& comm_col = gkvec_fft_->comm_ortho_fft();
            if ((comm_col.size() != 1) && (shuffle_flag_ & shuffle_to::wf_layout)) {
                shuffle_to_wf_layout(s_, br_);
                auto sp = wf_->actual_spin_index(s_);
                if (wf_->data_[sp.get()].on_device()) {
                    /* copy block of wave-functions to device memory after calling COSTA */
                    auto ptr = wf_->at(sddk::memory_t::host, 0, sp, wf::band_index(br_.begin()));
                    auto ptr_gpu = wf_->at(sddk::memory_t::device, 0, sp, wf::band_index(br_.begin()));
                    acc::copyin(ptr_gpu, wf_->ld(), ptr, wf_->ld(), wf_->num_pw_, br_.size());
                }
            }
        }
    }

    /// Return local number of wave-functions.
    /** Wave-function band index is distributed over the columns of MPI grid. Each group of FFT communiators
     * is working on its local set of wave-functions. */
    int num_wf_local() const
    {
        return spl_num_wf_.local_size();
    }

    /// Return the split index for the number of wave-functions.
    auto spl_num_wf() const
    {
        return spl_num_wf_;
    }

    /// Return reference to the plane-wave coefficient.
    inline std::complex<T>& pw_coeffs(int ig__, band_index b__)
    {
        return this->data_[0](ig__, b__.get());
    }

    /// Return pointer to the beginning of wave-functions casted to real type as required by the SpFFT library.
    inline T* pw_coeffs_spfft(sddk::memory_t mem__, band_index b__)
    {
        return reinterpret_cast<T*>(this->data_[0].at(mem__, 0, b__.get()));
    }

    /// Return true if data is avaliable on the device memory.
    inline auto on_device() const
    {
        return on_device_;
    }

    /// Return const pointer to the data for a given plane-wave and band indices.
    inline std::complex<T> const*
    at(sddk::memory_t mem__, int i__, band_index b__) const
    {
        return this->data_[0].at(mem__, i__, b__.get());
    }

    /// Return pointer to the data for a given plane-wave and band indices.
    inline auto
    at(sddk::memory_t mem__, int i__, band_index b__)
    {
        return this->data_[0].at(mem__, i__, b__.get());
    }
};

/// For real-type F (double or float).
template <typename T, typename F>
static inline std::enable_if_t<std::is_scalar<F>::value, F>
inner_diag_local_aux(std::complex<T> z1__, std::complex<T> z2__)
{
    return z1__.real() * z2__.real() + z1__.imag() * z2__.imag();
}

/// For complex-type F (complex<double> or complex<float>).
template <typename T, typename F>
static inline std::enable_if_t<!std::is_scalar<F>::value, F>
inner_diag_local_aux(std::complex<T> z1__, std::complex<T> z2__)
{
    return std::conj(z1__) * z2__;
}

template <typename T, typename F>
static auto
inner_diag_local(sddk::memory_t mem__, wf::Wave_functions<T> const& lhs__, wf::Wave_functions_base<T> const& rhs__,
        wf::spin_range spins__, wf::num_bands num_wf__)
{
    RTE_ASSERT(lhs__.ld() == rhs__.ld());
    if (spins__.size() == 2) {
        if (lhs__.num_md() != wf::num_mag_dims(3)) {
            RTE_THROW("Wave-functions are not spinors");
        }
        if (rhs__.num_md() != wf::num_mag_dims(3)) {
            RTE_THROW("Wave-functions are not spinors");
        }
    }

    std::vector<F> result(num_wf__.get(), 0);

    if (is_host_memory(mem__)) {
        for (auto s = spins__.begin(); s != spins__.end(); s++) {
            auto s1 = lhs__.actual_spin_index(s);
            auto s2 = rhs__.actual_spin_index(s);
            for (int i = 0; i < num_wf__.get(); i++) {
                auto ptr1 = lhs__.at(mem__, 0, s1, wf::band_index(i));
                auto ptr2 = rhs__.at(mem__, 0, s2, wf::band_index(i));
                for (int j = 0; j < lhs__.ld(); j++) {
                    result[i] += inner_diag_local_aux<T, F>(ptr1[j], ptr2[j]);
                }
                /* gamma-point case */
                if (std::is_same<F, real_type<F>>::value) {
                    if (lhs__.comm().rank() == 0) {
                        result[i] = F(2.0) * result[i] - F(std::real(std::conj(ptr1[0]) * ptr2[0]));
                    } else {
                        result[i] *= F(2.0);
                    }
                }
            }
        }
    } else {
#if defined(SIRIUS_GPU)
        int reduced{0};
        /* gamma-point case */
        if (std::is_same<F, real_type<F>>::value) {
            reduced = lhs__.comm().rank() + 1;
        }
        sddk::mdarray<F, 1> result_gpu(num_wf__.get());
        result_gpu.allocate(mem__).zero(mem__);

        for (auto s = spins__.begin(); s != spins__.end(); s++) {
            auto s1 = lhs__.actual_spin_index(s);
            auto s2 = rhs__.actual_spin_index(s);
            auto ptr1 = lhs__.at(mem__, 0, s1, wf::band_index(0));
            auto ptr2 = rhs__.at(mem__, 0, s2, wf::band_index(0));
            if (std::is_same<T, double>::value) {

                if (std::is_same<F, double>::value) {
                    inner_diag_local_gpu_double_double(ptr1, lhs__.ld(), ptr2, rhs__.ld(), lhs__.ld(), num_wf__.get(),
                        reduced, result_gpu.at(mem__));
                }
                if (std::is_same<F, std::complex<double>>::value) {
                    inner_diag_local_gpu_double_complex_double(ptr1, lhs__.ld(), ptr2, rhs__.ld(), lhs__.ld(), num_wf__.get(),
                        result_gpu.at(mem__));
                }
            }
        }
        result_gpu.copy_to(sddk::memory_t::host);
        for (int i = 0; i < num_wf__.get(); i++) {
            result[i] = result_gpu[i];
        }
#endif
    }
    return result;
}

template <typename T, typename F>
auto
inner_diag(sddk::memory_t mem__, wf::Wave_functions<T> const& lhs__, wf::Wave_functions_base<T> const& rhs__,
        wf::spin_range spins__, wf::num_bands num_wf__)
{
    PROFILE("wf::inner_diag");
    auto result = inner_diag_local<T, F>(mem__, lhs__, rhs__, spins__, num_wf__);
    lhs__.comm().allreduce(result);
    return result;
}

/// For real-type F (double or float).
template <typename T, typename F>
static inline std::enable_if_t<std::is_scalar<F>::value, std::complex<T>>
axpby_aux(F a__, std::complex<T> x__, F b__, std::complex<T> y__)
{
    return std::complex<T>(a__ * x__.real() + b__ * y__.real(), a__ * x__.imag() + b__ * y__.imag());
}

/// For complex-type F (double or float).
template <typename T, typename F>
static inline std::enable_if_t<!std::is_scalar<F>::value, std::complex<T>>
axpby_aux(F a__, std::complex<T> x__, F b__, std::complex<T> y__)
{
    auto z1 = F(x__.real(), x__.imag());
    auto z2 = F(y__.real(), y__.imag());
    auto z3 = a__ * z1 + b__ * z2;
    return std::complex<T>(z3.real(), z3.imag());
}

/// Perform y <- a * x + b * y type of operation.
template <typename T, typename F>
void axpby(sddk::memory_t mem__, wf::spin_range spins__, wf::band_range br__, F const* alpha__,
        wf::Wave_functions<T> const* x__, F const* beta__, wf::Wave_functions<T>* y__)
{
    if (x__) {
        RTE_ASSERT(x__->ld() == y__->ld());
    }
    if (is_host_memory(mem__)) {
        for (auto s = spins__.begin(); s != spins__.end(); s++) {
            auto spy = y__->actual_spin_index(s);
            auto spx = x__ ? x__->actual_spin_index(s) : spy;
            #pragma omp parallel for
            for (int i = 0; i < br__.size(); i++) {
                auto ptr_y = y__->at(sddk::memory_t::host, 0, spy, wf::band_index(br__.begin() + i));
                if (x__) {
                    auto ptr_x = x__->at(sddk::memory_t::host, 0, spx, wf::band_index(br__.begin() + i));
                    if (beta__[i] == F(0)) {
                        for (int j = 0; j < y__->ld(); j++) {
                            ptr_y[j] = axpby_aux<T, F>(alpha__[i], ptr_x[j], 0.0, 0.0);
                        }
                    } else if (alpha__[i] == F(0)) {
                        for (int j = 0; j < y__->ld(); j++) {
                            ptr_y[j] = axpby_aux<T, F>(0.0, 0.0, beta__[i], ptr_y[j]);
                        }
                    } else {
                        for (int j = 0; j < y__->ld(); j++) {
                            ptr_y[j] = axpby_aux<T, F>(alpha__[i], ptr_x[j], beta__[i], ptr_y[j]);
                        }
                    }
                } else {
                    for (int j = 0; j < y__->ld(); j++) {
                        ptr_y[j] = axpby_aux<T, F>(0.0, 0.0, beta__[i], ptr_y[j]);
                    }
                }
            }
        }
    } else {
#if defined(SIRIUS_GPU)
        for (auto s = spins__.begin(); s != spins__.end(); s++) {
            auto spy = y__->actual_spin_index(s);
            auto spx = x__ ? x__->actual_spin_index(s) : spy;
            auto ptr_y = y__->at(mem__, 0, spy, wf::band_index(br__.begin()));
            auto ptr_x = x__ ? x__->at(mem__, 0, spx, wf::band_index(br__.begin())) : nullptr;

            sddk::mdarray<F, 1> alpha;
            if (x__) {
                alpha = sddk::mdarray<F, 1>(const_cast<F*>(alpha__), br__.size());
                alpha.allocate(mem__).copy_to(mem__);
            }
            sddk::mdarray<F, 1> beta(const_cast<F*>(beta__), br__.size());
            beta.allocate(mem__).copy_to(mem__);

            auto ldx = x__ ? x__->ld() : 0;
            auto ptr_alpha = x__ ? alpha.at(mem__) : nullptr;

            if (std::is_same<T, double>::value) {

<<<<<<< HEAD
    template <typename OUT>
    void print_checksum(device_t pu__, std::string label__, int N__, int n__, OUT&& out__) const
    {
        for (int ispn = 0; ispn < num_sc(); ispn++) {
            auto cs1 = this->checksum_pw(pu__, ispn, N__, n__);
            auto cs2 = this->checksum_mt(pu__, ispn, N__, n__);
            if (this->comm().rank() == 0) {
                out__ << "checksum (" << label__ << "_pw_" << ispn << ") : " << cs1 << std::endl;
                if (this->has_mt_) {
                    out__ << "checksum (" << label__ << "_mt_" << ispn << ") : " << cs2 << std::endl;
                }
                out__ << "checksum (" << label__ << "_" << ispn << ") : " << cs1 + cs2 << std::endl;
            }
        }
    }

    /// Prepare wave-functions on the device.
    void prepare(spin_range spins__, bool with_copy__, memory_pool* mp__ = nullptr)
    {
        /* if operations on wave-functions are done on GPUs */
        if (is_device_memory(preferred_memory_t_)) {
            if (mp__) {
                if (!is_device_memory(mp__->memory_type())) {
                    RTE_THROW("not a device memory pool");
=======
                if (std::is_same<F, double>::value) {
                    axpby_gpu_double_double(br__.size(), ptr_alpha, ptr_x, ldx,
                        beta.at(mem__), ptr_y, y__->ld(), y__->ld());
                }
                if (std::is_same<F, std::complex<double>>::value) {
                    axpby_gpu_double_complex_double(br__.size(), ptr_alpha, ptr_x, ldx,
                        beta.at(mem__), ptr_y, y__->ld(), y__->ld());
                }
            }
            if (std::is_same<T, float>::value) {
                RTE_THROW("[wf::axpby] implement GPU kernel for float");
            }
        }
#endif
    }
}

template <typename T, typename F>
void axpy_scatter(sddk::memory_t mem__, wf::spin_range spins__, std::vector<F> const &alphas__,
        Wave_functions<T> const* x__, std::vector<int> const& idx__, Wave_functions<T>* y__, int n__)
{
    if (is_host_memory(mem__)) {
        for (auto s = spins__.begin(); s != spins__.end(); s++) {
            auto spy = y__->actual_spin_index(s);
            auto spx = x__ ? x__->actual_spin_index(s) : spy;
            #pragma omp parallel for
            for (int i = 0; i < n__; i++) {
                auto ii = idx__[i];
                auto alpha = alphas__[i];

                auto ptr_y = y__->at(sddk::memory_t::host, 0, spy, wf::band_index(ii));
                auto ptr_x = x__->at(sddk::memory_t::host, 0, spx, wf::band_index(i));
                for (int j = 0; j < y__->ld(); j++) {
                    ptr_y[j] += alpha * ptr_x[j];
>>>>>>> 69c0e855
                }
            }
        }
    } else {
        RTE_THROW("implement wf::axpy_scatter() on GPUs");
    }
}

/// Copy wave-functions.
template <typename T, typename F = T>
void copy(sddk::memory_t mem__, Wave_functions<T> const& in__, wf::spin_index s_in__, wf::band_range br_in__,
          Wave_functions<F>& out__, wf::spin_index s_out__, wf::band_range br_out__)
{
    RTE_ASSERT(br_in__.size() == br_out__.size());
    if (in__.ld() != out__.ld()) {
        std::stringstream s;
        s << "Leading dimensions of wave-functions do not match" << std::endl
          << "  in__.ld() = " << in__.ld() << std::endl
          << "  out__.ld() = " << out__.ld() << std::endl;
        RTE_THROW(s);
    }

    auto in_ptr = in__.at(mem__, 0, s_in__, wf::band_index(br_in__.begin()));
    auto out_ptr = out__.at(mem__, 0, s_out__, wf::band_index(br_out__.begin()));

    if (is_host_memory(mem__)) {
        std::copy(in_ptr, in_ptr + in__.ld() * br_in__.size(), out_ptr);
    } else {
        if (!std::is_same<T, F>::value) {
            RTE_THROW("copy of different types on GPU is not implemented");
        }
        acc::copy(reinterpret_cast<std::complex<T>*>(out_ptr), in_ptr, in__.ld() * br_in__.size());
    }
}

/// Apply linear transformation to the wave-functions.
/**
 * \tparam T Precision type of the wave-functions (float or double).
 * \tparam F Type of the subspace and transformation matrix (float or double for Gamma-point calculation,
 *           complex<float> or complex<double> otherwise).
 * \param [in] spla_ctx   Context of the SPLA library.
 * \param [in] mem        Location of the input wave-functions (host or device).
 * \param [in] M          The whole transformation matrix.
 * \param [in] irow0      Location of the 1st row of the transfoormation sub-matrix.
 * \param [in] jcol0      Location of the 1st column of the transfoormation sub-matrix.
 */
template <typename T, typename F>
inline std::enable_if_t<std::is_same<T, real_type<F>>::value, void>
transform(::spla::Context& spla_ctx__, sddk::memory_t mem__, sddk::dmatrix<F> const& M__, int irow0__, int jcol0__,
        real_type<F> alpha__, Wave_functions<T> const& wf_in__, spin_index s_in__, band_range br_in__,
        real_type<F> beta__, Wave_functions<T>& wf_out__, spin_index s_out__, band_range br_out__)
{
    PROFILE("wf::transform");

    RTE_ASSERT(wf_in__.ld() == wf_out__.ld());

    /* spla manages the resources through the context which can be updated during the call;
     * that's why the const must be removed here */
    auto& spla_mat_dist = const_cast<sddk::dmatrix<F>&>(M__).spla_distribution();

    /* for Gamma point case (transformation matrix is real) we treat complex wave-function coefficients as
     * a doubled list of real values */
    int ld = wf_in__.ld();
    if (std::is_same<F, real_type<F>>::value) {
        ld *= 2;
    }

    F const* mtrx_ptr = M__.size_local() ? M__.at(sddk::memory_t::host, 0, 0) : nullptr;

    F const* in_ptr = reinterpret_cast<F const*>(wf_in__.at(mem__, 0, s_in__, band_index(br_in__.begin())));

    F* out_ptr = reinterpret_cast<F*>(wf_out__.at(mem__, 0, s_out__, band_index(br_out__.begin())));

    spla::pgemm_sbs(ld, br_out__.size(), br_in__.size(), alpha__, in_ptr, ld, mtrx_ptr, M__.ld(), irow0__, jcol0__,
            spla_mat_dist, beta__, out_ptr, ld, spla_ctx__);
}

template <typename T, typename F>
inline std::enable_if_t<!std::is_same<T, real_type<F>>::value, void>
transform(::spla::Context& spla_ctx__, sddk::memory_t mem__, sddk::dmatrix<F> const& M__, int irow0__, int jcol0__,
        real_type<F> alpha__, Wave_functions<T> const& wf_in__, spin_index s_in__, band_range br_in__,
        real_type<F> beta__, Wave_functions<T>& wf_out__, spin_index s_out__, band_range br_out__)
{
    if (is_device_memory(mem__)) {
        RTE_THROW("wf::transform(): mixed FP32/FP64 precision is implemented only for CPU");
    }
    RTE_ASSERT(wf_in__.ld() == wf_out__.ld());
    for (int j = 0; j < br_out__.size(); j++) {
        for (int k = 0; k < wf_in__.ld(); k++) {
            auto wf_out_ptr = wf_out__.at(sddk::memory_t::host, k, s_out__, wf::band_index(j + br_out__.begin()));
            std::complex<real_type<F>> z(0, 0);;
            for (int i = 0; i < br_in__.size(); i++) {
                auto wf_in_ptr = wf_in__.at(sddk::memory_t::host, k, s_in__, wf::band_index(i + br_in__.begin()));

                z += static_cast<std::complex<real_type<F>>>(*wf_in_ptr) * M__(irow0__ + i, jcol0__ + j);
            }
            if (beta__ == 0) {
               *wf_out_ptr = alpha__ * z;
            } else {
               *wf_out_ptr = alpha__ * z + static_cast<std::complex<real_type<F>>>(*wf_out_ptr) * beta__;
            }
        }
    }
}

/// Scale G=0 component of the wave-functions.
/** This is needed for the Gamma-point calculation to exclude the double-counting of G=0 term.
 */
template <typename T>
inline void
scale_gamma_wf(sddk::memory_t mem__, wf::Wave_functions<T> const& wf__, wf::spin_range spins__,
        wf::band_range br__, T* scale__)
{
    RTE_ASSERT(spins__.size() == 1);

    auto& wf = const_cast<Wave_functions<T>&>(wf__);
    RTE_ASSERT(wf.num_sc() == wf::num_spins(1)); // TODO: might be too strong check

    /* rank 0 stores the G=0 component */
    if (wf.comm().rank() != 0) {
        return;
    }

    auto ld = wf.ld() * 2;

    auto sp = wf.actual_spin_index(spins__.begin());

    auto ptr = wf.at(mem__, 0, sp, wf::band_index(br__.begin()));
    auto m = br__.size();

    if (is_device_memory(mem__)) {
#if defined(SIRIUS_GPU)
        if (std::is_same<T, double>::value) {
            accblas::dscal(m, reinterpret_cast<double*>(scale__), reinterpret_cast<double*>(ptr), ld);
        } else if (std::is_same<T, float>::value) {
            accblas::sscal(m, reinterpret_cast<float*>(scale__), reinterpret_cast<float*>(ptr), ld);
        }
#else
        RTE_THROW("not compiled with GPU support!");
#endif
    } else {
        if (std::is_same<T, double>::value) {
            FORTRAN(dscal)(&m, reinterpret_cast<double*>(scale__), reinterpret_cast<double*>(ptr), &ld);
        } else if (std::is_same<T, float>::value) {
            FORTRAN(sscal)(&m, reinterpret_cast<float*>(scale__), reinterpret_cast<float*>(ptr), &ld);
        }
    }
}

/// Compute inner product between the two sets of wave-functions.
/**
 * \tparam T Precision type of the wave-functions (float or double).
 * \tparam F Type of the subspace (float or double for Gamma-point calculation,
 *           complex<float> or complex<double> otherwise).
 *
 * \param [in] spla_ctx   Context of the SPLA library.
 * \param [in] mem        Location of the input wave-functions (host or device).
 * \param [in] spins      Spin range of the wave-functions.
 * \param [in] wf_i       Left hand side of <wf_i | wf_j> product.
 * \param [in] br_i       Band range of the <wf_i| wave-functions.
 * \param [in] wf_j       Right hand side of <wf_i | wf_j> product.
 * \param [in] br_j       Band range of the |wf_j> wave-functions.
 * \param [out] result    Resulting inner product matrix.
 * \param [in] irow0      Starting row of the output sub-block.
 * \param [in] jcol0      Starting column of the output sub-block.
 * \return None
 *
 * Depending on the spin range this functions computes the inner product between individaul spin components
 * or between full spinor wave functions:
 * \f[
 *    M_{irow0+i,jcol0+j} = \sum_{\sigma=s0}^{s1} \langle \phi_{i0 + i}^{\sigma} | \phi_{j0 + j}^{\sigma} \rangle
 * \f]
 * where i0 and j0 and the dimensions of the resulting inner product matrix are determined by the band ranges for
 * bra- and ket- states.
 *
 * The location of the wave-functions data is determined by the mem parameter. The result is always returned in the
 * CPU memory. If resulting matrix is allocated on the GPU memory, the result is copied to GPU as well.
 */
template <typename F, typename W, typename T>
inline std::enable_if_t<std::is_same<T, real_type<F>>::value, void>
inner(::spla::Context& spla_ctx__, sddk::memory_t mem__, spin_range spins__, W const& wf_i__, band_range br_i__,
      Wave_functions<T> const& wf_j__, band_range br_j__, sddk::dmatrix<F>& result__, int irow0__, int jcol0__)
{
    PROFILE("wf::inner");

    RTE_ASSERT(wf_i__.ld() == wf_j__.ld());
    RTE_ASSERT((wf_i__.gkvec().reduced() == std::is_same<F, real_type<F>>::value));
    RTE_ASSERT((wf_j__.gkvec().reduced() == std::is_same<F, real_type<F>>::value));

    if (spins__.size() == 2) {
        if (wf_i__.num_md() != wf::num_mag_dims(3)) {
            RTE_THROW("input wave-functions are not 2-component spinors");
        }
        if (wf_j__.num_md() != wf::num_mag_dims(3)) {
            RTE_THROW("input wave-functions are not 2-component spinors");
        }
    }

    auto spla_mat_dist = wf_i__.comm().size() > result__.comm().size()
                       ? spla::MatrixDistribution::create_mirror(wf_i__.comm().mpi_comm())
                       : result__.spla_distribution();

    auto ld = wf_i__.ld();

    F alpha = 1.0;
    /* inner product matrix is real */
    if (std::is_same<F, real_type<F>>::value) {
        alpha = 2.0;
        ld   *= 2;
    }

    T scale_half(0.5);
    T scale_two(2.0);

    /* for Gamma case, contribution of G = 0 vector must not be counted double -> multiply by 0.5 */
    if (is_real_v<F>) {
        scale_gamma_wf(mem__, wf_j__, spins__, br_j__, &scale_half);
    }

    F beta = 0.0;

    F* result_ptr = result__.size_local() ? result__.at(sddk::memory_t::host, 0, 0) : nullptr;

    for (auto s = spins__.begin(); s != spins__.end(); s++) {
        auto s_i = wf_i__.actual_spin_index(s);
        auto s_j = wf_j__.actual_spin_index(s);
        auto wf_i_ptr = wf_i__.at(mem__, 0, s_i, wf::band_index(br_i__.begin()));
        auto wf_j_ptr = wf_j__.at(mem__, 0, s_j, wf::band_index(br_j__.begin()));

        spla::pgemm_ssb(br_i__.size(), br_j__.size(), ld, SPLA_OP_CONJ_TRANSPOSE,
                        alpha,
                        reinterpret_cast<F const*>(wf_i_ptr), ld,
                        reinterpret_cast<F const*>(wf_j_ptr), ld,
                        beta,
                        result_ptr, result__.ld(), irow0__, jcol0__, spla_mat_dist, spla_ctx__);
        beta = 1.0;
    }

    /* for Gamma case, G = 0 vector is rescaled back */
    if (is_real_v<F>) {
        scale_gamma_wf(mem__, wf_j__, spins__, br_j__, &scale_two);
    }

    /* make sure result is updated on device as well */
    if (result__.on_device()) {
        result__.copy_to(sddk::memory_t::device, irow0__, jcol0__, br_i__.size(), br_j__.size());
    }
}

template <typename T, typename F>
inline std::enable_if_t<!std::is_same<T, real_type<F>>::value, void>
inner(::spla::Context& spla_ctx__, sddk::memory_t mem__, spin_range spins__, Wave_functions<T> const& wf_i__,
        band_range br_i__, Wave_functions<T> const& wf_j__, band_range br_j__, sddk::dmatrix<F>& result__,
        int irow0__, int jcol0__)
{
    if (is_device_memory(mem__)) {
        RTE_THROW("wf::inner(): mixed FP32/FP64 precision is implemented only for CPU");
    }
    RTE_ASSERT(wf_i__.ld() == wf_j__.ld());
    RTE_ASSERT((wf_i__.gkvec().reduced() == std::is_same<F, real_type<F>>::value));
    RTE_ASSERT((wf_j__.gkvec().reduced() == std::is_same<F, real_type<F>>::value));
    for (int i = 0; i < br_i__.size(); i++) {
        for (int j = 0; j < br_j__.size(); j++) {
            result__(irow0__ + i, jcol0__ + j) = 0.0;
        }
    }
    for (auto s = spins__.begin(); s != spins__.end(); s++) {
        auto s_i = wf_i__.actual_spin_index(s);
        auto s_j = wf_j__.actual_spin_index(s);
        int nk = wf_i__.ld();

        for (int i = 0; i < br_i__.size(); i++) {
            for (int j = 0; j < br_j__.size(); j++) {
                auto wf_i_ptr = wf_i__.at(sddk::memory_t::host, 0, s_i, wf::band_index(br_i__.begin() + i));
                auto wf_j_ptr = wf_j__.at(sddk::memory_t::host, 0, s_j, wf::band_index(br_j__.begin() + j));
                F z = 0.0;

                for (int k = 0; k < nk; k++) {
                    z += inner_diag_local_aux<T, F>(wf_i_ptr[k], wf_j_ptr[k]);
                }
                result__(irow0__ + i, jcol0__ + j) += z;
            }
        }
    }
}

/// Orthogonalize n new wave-functions to the N old wave-functions
/** Orthogonalize sets of wave-fuctionsfuctions.
\tparam T                  Precision of the wave-functions (float or double).
\tparam F                  Type of the inner-product matrix (float, double or complex).
\param [in]  spla_ctx      SPLA library context.
\param [in]  mem           Location of the wave-functions data.
\param [in]  spins         Spin index range.
\param [in]  br_old        Band range of the functions that are alredy orthogonal and that will be peojected out.
\param [in]  br_new        Band range of the functions that needed to be orthogonalized.
\param [in]  wf_i          The <wf_i| states used to compute overlap matrix O_{ij}.
\param [in]  wf_j          The |wf_j> states used to compute overlap matrix O_{ij}.
\param [out  wfs           List of wave-functions sets (typically phi, hphi and sphi).
\param [out] o             Work matrix to compute overlap <wf_i|wf_j>
\param [out] tmp           Temporary wave-functions to store intermediate results.
\param [in]  project_out   Project out old subspace (if this was not done before).
\return                    Number of linearly independent wave-functions found.
*/
template <typename T, typename F>
int
orthogonalize(::spla::Context& spla_ctx__, sddk::memory_t mem__, spin_range spins__, band_range br_old__,
        band_range br_new__, Wave_functions<T> const& wf_i__, Wave_functions<T> const& wf_j__,
        std::vector<Wave_functions<T>*> wfs__, sddk::dmatrix<F>& o__, Wave_functions<T>& tmp__, bool project_out__)
{
    PROFILE("wf::orthogonalize");

    /* number of new states */
    int n = br_new__.size();

    auto pp = env::print_performance();

    auto& comm = wf_i__.gkvec().comm();

    int K{0};

    if (pp) {
        K = wf_i__.ld();
        if (is_real_v<F>) {
            K *= 2;
        }
    }

//    //auto sddk_debug_ptr = utils::get_env<int>("SDDK_DEBUG");
//    //int sddk_debug      = (sddk_debug_ptr) ? (*sddk_debug_ptr) : 0;
//
    /* prefactor for the matrix multiplication in complex or double arithmetic (in Giga-operations) */
    double ngop{8e-9}; // default value for complex type
    if (is_real_v<F>) { // change it if it is real type
        ngop = 2e-9;
    }

    if (pp) {
        comm.barrier();
    }
    auto t0 = utils::time_now();

    double gflops{0};

    /* project out the old subspace:
     * |\tilda phi_new> = |phi_new> - |phi_old><phi_old|phi_new> 
     * H|\tilda phi_new> = H|phi_new> - H|phi_old><phi_old|phi_new> 
     * S|\tilda phi_new> = S|phi_new> - S|phi_old><phi_old|phi_new> */
    if (br_old__.size() > 0 && project_out__) {
        inner(spla_ctx__, mem__, spins__, wf_i__, br_old__, wf_j__, br_new__, o__, 0, 0);
        for (auto s = spins__.begin(); s != spins__.end(); s++) {
            for (auto wf: wfs__) {
                auto sp = wf->actual_spin_index(s);
                transform(spla_ctx__, mem__, o__, 0, 0, -1.0, *wf, sp, br_old__, 1.0, *wf, sp, br_new__);
            }
        }
        if (pp) {
            /* inner and transform have the same number of flops */
            gflops += spins__.size() * static_cast<int>(1 + wfs__.size()) * ngop * br_old__.size() * n * K;
        }
    }

//    if (sddk_debug >= 2) {
//        if (o__.comm().rank() == 0) {
//            RTE_OUT(std::cout) << "check QR decomposition, matrix size : " << n__ << std::endl;
//        }
//        inner(spla_ctx__, spins__, *wfs__[idx_bra__], N__, n__, *wfs__[idx_ket__], N__, n__, o__, 0, 0);
//
//        linalg(linalg_t::scalapack).geqrf(n__, n__, o__, 0, 0);
//        auto diag = o__.get_diag(n__);
//        if (o__.comm().rank() == 0) {
//            for (int i = 0; i < n__; i++) {
//                if (std::abs(diag[i]) < std::numeric_limits<real_type<T>>::epsilon() * 10) {
//                    RTE_OUT(std::cout) << "small norm: " << i << " " << diag[i] << std::endl;
//                }
//            }
//        }
//
//        if (o__.comm().rank() == 0) {
//            RTE_OUT(std::cout) << "check eigen-values, matrix size : " << n__ << std::endl;
//        }
//        inner(spla_ctx__, spins__, *wfs__[idx_bra__], N__, n__, *wfs__[idx_ket__], N__, n__, o__, 0, 0);
//
//        // if (sddk_debug >= 3) {
//        //    save_to_hdf5("nxn_overlap.h5", o__, n__);
//        //}
//
//        std::vector<real_type<F>> eo(n__);
//        dmatrix<F> evec(o__.num_rows(), o__.num_cols(), o__.blacs_grid(), o__.bs_row(), o__.bs_col());
//
//        auto solver = (o__.comm().size() == 1) ? Eigensolver_factory("lapack", nullptr) :
//                                                 Eigensolver_factory("scalapack", nullptr);
//        solver->solve(n__, o__, eo.data(), evec);
//
//        if (o__.comm().rank() == 0) {
//            for (int i = 0; i < n__; i++) {
//                if (eo[i] < 1e-6) {
//                    RTE_OUT(std::cout) << "small eigen-value " << i << " " << eo[i] << std::endl;
//                }
//            }
//        }
//    }
//
    /* orthogonalize new n x n block */
    inner(spla_ctx__, mem__, spins__, wf_i__, br_new__, wf_j__, br_new__, o__, 0, 0);
    if (pp) {
        gflops += spins__.size() * ngop * n * n * K;
    }

    /* At this point overlap matrix is computed for the new block and stored on the CPU. We
     * now have this choices
     *   - mem: CPU
     *     - o is not distributed
     *       - potrf is computed on CPU with lapack
     *       - trtri is computed on CPU with lapack
     *       - trmm is computed on CPU with blas
     *     - o is distributed
     *       - potrf is computed on CPU with scalapack
     *       - trtri is computed on CPU with scalapack
     *       - trmm is computed on CPU with wf::transform
     *
     *   - mem: GPU
     *     - o is not distributed
     *       - potrf is computed on CPU with lapack; later with cuSolver
     *       - trtri is computed on CPU with lapack; later with cuSolver
     *       - trmm is computed on GPU with cublas
     *
     *     - o is distributed
     *       - potrf is computed on CPU with scalapack
     *       - trtri is computed on CPU with scalapack
     *       - trmm is computed on GPU with wf::transform
     */
    // TODO: test magma and cuSolver
    sddk::linalg_t la = sddk::linalg_t::lapack;
    sddk::linalg_t la1 = sddk::linalg_t::blas;
    sddk::memory_t mem = sddk::memory_t::host;
    if (o__.comm().size() > 1) {
        la = sddk::linalg_t::scalapack;
    }
    if (mem__ == sddk::memory_t::device) {
        la1 = sddk::linalg_t::gpublas;
    }

    /* compute the transformation matrix (inverse of the Cholesky factor) */
    PROFILE_START("wf::orthogonalize|tmtrx");
    auto o_ptr = (o__.size_local() == 0) ? nullptr : o__.at(mem);
    if (la == sddk::linalg_t::scalapack) {
        o__.make_real_diag(n);
    }
    /* Cholesky factorization */
    if (int info = sddk::linalg(la).potrf(n, o_ptr, o__.ld(), o__.descriptor())) {
        std::stringstream s;
        s << "error in Cholesky factorization, info = " << info << std::endl
          << "number of existing states: " << br_old__.size() << std::endl
          << "number of new states: " << br_new__.size();
        RTE_THROW(s);
    }
    /* inversion of triangular matrix */
    if (sddk::linalg(la).trtri(n, o_ptr, o__.ld(), o__.descriptor())) {
        RTE_THROW("error in inversion");
    }
    PROFILE_STOP("wf::orthogonalize|tmtrx");

    /* single MPI rank and precision types of wave-functions and transformation matrices match */
    if (o__.comm().size() == 1 && std::is_same<T, real_type<F>>::value) {
        PROFILE_START("wf::orthogonalize|trans");
        if (is_device_memory(mem__)) {
            o__.copy_to(mem__, 0, 0, n, n);
        }
        int sid{0};
        for (auto s = spins__.begin(); s != spins__.end(); s++) {
            /* multiplication by triangular matrix */
            for (auto& wf : wfs__) {
                auto sp = wf->actual_spin_index(s);
                auto ptr = reinterpret_cast<F*>(wf->at(mem__, 0, sp, wf::band_index(br_new__.begin())));
                int ld = wf->ld();
                /* Gamma-point case */
                if (is_real_v<F>) {
                    ld *= 2;
                }

                sddk::linalg(la1).trmm('R', 'U', 'N', ld, n, &sddk::linalg_const<F>::one(),
                        o__.at(mem__), o__.ld(), ptr, ld, stream_id(sid++));
            }
        }
        if (la1 == sddk::linalg_t::gpublas || la1 == sddk::linalg_t::cublasxt || la1 == sddk::linalg_t::magma) {
            /* sync stream only if processing unit is GPU */
            for (int i = 0; i < sid; i++) {
                acc::sync_stream(stream_id(i));
            }
        }
        if (pp) {
            gflops += spins__.size() * wfs__.size() * ngop * 0.5 * n * n * K;
        }
        PROFILE_STOP("wf::orthogonalize|trans");
    } else {
        /* o is upper triangular matrix */
        for (int i = 0; i < n; i++) {
            for (int j = i + 1; j < n; j++) {
                o__.set(j, i, 0);
            }
        }

        /* phi is transformed into phi, so we can't use it as the output buffer;
         * use tmp instead and then overwrite phi */
        for (auto s = spins__.begin(); s != spins__.end(); s++) {
            for (auto wf: wfs__) {
                auto sp = wf->actual_spin_index(s);
                auto sp1 = tmp__.actual_spin_index(s);
                auto br1 = wf::band_range(0, br_new__.size());
                transform(spla_ctx__, mem__, o__, 0, 0, 1.0, *wf, sp, br_new__, 0.0, tmp__, sp1, br1);
                copy(mem__, tmp__, sp1, br1, *wf, sp, br_new__);
            }
        }
    }

//== //
//== //    if (sddk_debug >= 1) {
//== //        //auto cs = o__.checksum(n__, n__);
//== //        //if (o__.comm().rank() == 0) {
//== //        //    //utils::print_checksum("n x n overlap", cs);
//== //        //}
//== //        if (o__.comm().rank() == 0) {
//== //            RTE_OUT(std::cout) << "check diagonal" << std::endl;
//== //        }
//== //        auto diag = o__.get_diag(n__);
//== //        for (int i = 0; i < n__; i++) {
//== //            if (std::real(diag[i]) <= 0 || std::imag(diag[i]) > 1e-12) {
//== //                RTE_OUT(std::cout) << "wrong diagonal: " << i << " " << diag[i] << std::endl;
//== //            }
//== //        }
//== //        if (o__.comm().rank() == 0) {
//== //            RTE_OUT(std::cout) << "check hermitian" << std::endl;
//== //        }
//== //        auto d = check_hermitian(o__, n__);
//== //        if (o__.comm().rank() == 0) {
//== //            if (d > 1e-12) {
//== //                std::stringstream s;
//== //                s << "matrix is not hermitian, max diff = " << d;
//== //                WARNING(s);
//== //            } else {
//== //                RTE_OUT(std::cout) << "OK! n x n overlap matrix is hermitian" << std::endl;
//== //            }
//== //        }
//== //
//== //    }
//== 
//== //    if (sddk_debug >= 1) {
//== //        inner(spla_ctx__, spins__, *wfs__[idx_bra__], N__, n__, *wfs__[idx_ket__], N__, n__, o__, 0, 0);
//== //        auto err = check_identity(o__, n__);
//== //        if (o__.comm().rank() == 0) {
//== //            RTE_OUT(std::cout) << "orthogonalization error : " << err << std::endl;
//== //        }
//== //    }
    if (pp) {
        comm.barrier();
        auto t = utils::time_interval(t0);
        if (comm.rank() == 0) {
            RTE_OUT(std::cout) << "effective performance : " << gflops / t << " GFlop/s/rank, "
                               << gflops * comm.size() / t << " GFlop/s" << std::endl;
        }
    }

    return 0;
}

} // namespace wf

#endif<|MERGE_RESOLUTION|>--- conflicted
+++ resolved
@@ -34,10 +34,6 @@
 #include "SDDK/gvec.hpp"
 #include "utils/env.hpp"
 #include "utils/rte.hpp"
-<<<<<<< HEAD
-#include "matrix_storage.hpp"
-=======
->>>>>>> 69c0e855
 #include "type_definition.hpp"
 
 #if defined(SIRIUS_GPU)
@@ -552,8 +548,6 @@
         return std::accumulate(it_begin, it_end, 0);
     }
 
-<<<<<<< HEAD
-=======
     /// Construct without muffin-tin part.
     Wave_functions_mt(sddk::Communicator const& comm__, num_mag_dims num_md__, num_bands num_wf__,
             sddk::memory_t default_mem__, int num_pw__)
@@ -563,7 +557,6 @@
     {
     }
 
->>>>>>> 69c0e855
   public:
     /// Constructor.
     Wave_functions_mt()
@@ -593,20 +586,9 @@
         mt_coeffs_distr_.calc_offsets();
     }
 
-<<<<<<< HEAD
-    /// Constructor for LAPW wave-functions.
-    /** Memory to store wave-function coefficients is allocated from the memory pool. */
-    Wave_functions(memory_pool& mp__, Gvec_partition const& gkvecp__, int num_atoms__,
-                   std::function<int(int)> mt_size__, int num_wf__,
-                   memory_t preferred_memory_t__, int num_sc__ = 1);
-
-    /// Communicator of the G+k vector distribution.
-    Communicator const& comm() const
-=======
     /// Return reference to the coefficient by atomic orbital index, atom, spin and band indices.
     inline auto&
     mt_coeffs(int xi__, atom_index ia__, spin_index ispn__, band_index i__)
->>>>>>> 69c0e855
     {
         return this->data_[ispn__.get()](this->num_pw_ + xi__ + offset_in_local_mt_coeffs_[ia__.get()], i__.get());
     }
@@ -892,52 +874,6 @@
     /// Return COSTA grd layout description.
     auto grid_layout(int n__)
     {
-<<<<<<< HEAD
-        this->zero_pw(pu__, ispn__, i0__, n__);
-        this->zero_mt(pu__, ispn__, i0__, n__);
-    }
-
-    inline void zero(device_t pu__)
-    {
-        for (int is = 0; is < this->num_sc(); is++) {
-            this->zero(pu__, is, 0, this->num_wf());
-        }
-    }
-
-    // compute a dot, i.e. diag(this' * phi).
-    mdarray<std::complex<T>, 1> dot(device_t pu__, spin_range spins__, Wave_functions<T> const &phi, int n__) const;
-
-    // compute this[:, i] = alpha * phi[:, i] + beta * this[:, i]
-    template<class Ta>
-    void axpby(device_t pu__, spin_range spins__, Ta alpha, Wave_functions<T> const &phi, Ta beta, int n__);
-
-    // compute this[:, i] = phi[:, i] + beta[i] * this[:, i], kinda like an axpy
-    template<class Ta>
-    void xpby(device_t pu__, spin_range spins__, Wave_functions<T> const &phi, std::vector<Ta> const &betas, int n__);
-
-    // compute this[:, i] = alpha[i] * phi[:, i] + this[:, i]
-    template<class Ta>
-    void axpy(device_t pu__, spin_range spins__, std::vector<Ta> const &alphas, Wave_functions<T> const &phi, int n__);
-
-    // compute this[:, ids[i]] = alpha[i] * phi[:, i] + this[:, i]
-    template<class Ta>
-    void axpy_scatter(device_t pu__, spin_range spins__, std::vector<Ta> const &alphas, Wave_functions<T> const &phi, std::vector<size_t> const &ids, int n__);
-
-    /// Compute the sum of squares of expansion coefficients.
-    /** The result is always returned in the host memory */
-    mdarray<T, 1> sumsqr(device_t pu__, spin_range spins__, int n__) const;
-
-
-    /// Copy values from another wave-function.
-    /** \param [in] pu   Type of processging unit which copies data.
-     *  \param [in] n    Number of wave-functions to copy.
-     *  \param [in] src  Input wave-function.
-     *  \param [in] ispn Spin component on source wave-functions.
-     *  \param [in] i0   Starting index of wave-functions in src.
-     *  \param [in] jspn Spin component on destination wave-functions.
-     *  \param [in] j0   Starting index of wave-functions in destination. */
-    void copy_from(device_t pu__, int n__, Wave_functions<T> const& src__, int ispn__, int i0__, int jspn__, int j0__);
-=======
         PROFILE("sirius::wf::Wave_functions_fft::grid_layout");
 
         auto& comm_row = gkvec_fft_->comm_fft();
@@ -1038,7 +974,6 @@
     void shuffle_to_wf_layout(spin_index ispn__, band_range b__)
     {
         PROFILE("shuffle_to_wf_layout");
->>>>>>> 69c0e855
 
         auto sp = wf_->actual_spin_index(ispn__);
         auto pp = env::print_performance();
@@ -1414,32 +1349,6 @@
 
             if (std::is_same<T, double>::value) {
 
-<<<<<<< HEAD
-    template <typename OUT>
-    void print_checksum(device_t pu__, std::string label__, int N__, int n__, OUT&& out__) const
-    {
-        for (int ispn = 0; ispn < num_sc(); ispn++) {
-            auto cs1 = this->checksum_pw(pu__, ispn, N__, n__);
-            auto cs2 = this->checksum_mt(pu__, ispn, N__, n__);
-            if (this->comm().rank() == 0) {
-                out__ << "checksum (" << label__ << "_pw_" << ispn << ") : " << cs1 << std::endl;
-                if (this->has_mt_) {
-                    out__ << "checksum (" << label__ << "_mt_" << ispn << ") : " << cs2 << std::endl;
-                }
-                out__ << "checksum (" << label__ << "_" << ispn << ") : " << cs1 + cs2 << std::endl;
-            }
-        }
-    }
-
-    /// Prepare wave-functions on the device.
-    void prepare(spin_range spins__, bool with_copy__, memory_pool* mp__ = nullptr)
-    {
-        /* if operations on wave-functions are done on GPUs */
-        if (is_device_memory(preferred_memory_t_)) {
-            if (mp__) {
-                if (!is_device_memory(mp__->memory_type())) {
-                    RTE_THROW("not a device memory pool");
-=======
                 if (std::is_same<F, double>::value) {
                     axpby_gpu_double_double(br__.size(), ptr_alpha, ptr_x, ldx,
                         beta.at(mem__), ptr_y, y__->ld(), y__->ld());
@@ -1474,7 +1383,6 @@
                 auto ptr_x = x__->at(sddk::memory_t::host, 0, spx, wf::band_index(i));
                 for (int j = 0; j < y__->ld(); j++) {
                     ptr_y[j] += alpha * ptr_x[j];
->>>>>>> 69c0e855
                 }
             }
         }
