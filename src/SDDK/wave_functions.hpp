// Copyright (c) 2013-2017 Anton Kozhevnikov, Thomas Schulthess
// All rights reserved.
//
// Redistribution and use in source and binary forms, with or without modification, are permitted provided that
// the following conditions are met:
//
// 1. Redistributions of source code must retain the above copyright notice, this list of conditions and the
//    following disclaimer.
// 2. Redistributions in binary form must reproduce the above copyright notice, this list of conditions
//    and the following disclaimer in the documentation and/or other materials provided with the distribution.
//
// THIS SOFTWARE IS PROVIDED BY THE COPYRIGHT HOLDERS AND CONTRIBUTORS "AS IS" AND ANY EXPRESS OR IMPLIED
// WARRANTIES, INCLUDING, BUT NOT LIMITED TO, THE IMPLIED WARRANTIES OF MERCHANTABILITY AND FITNESS FOR A
// PARTICULAR PURPOSE ARE DISCLAIMED. IN NO EVENT SHALL THE COPYRIGHT HOLDER OR CONTRIBUTORS BE LIABLE FOR
// ANY DIRECT, INDIRECT, INCIDENTAL, SPECIAL, EXEMPLARY, OR CONSEQUENTIAL DAMAGES (INCLUDING, BUT NOT LIMITED TO,
// PROCUREMENT OF SUBSTITUTE GOODS OR SERVICES; LOSS OF USE, DATA, OR PROFITS; OR BUSINESS INTERRUPTION) HOWEVER
// CAUSED AND ON ANY THEORY OF LIABILITY, WHETHER IN CONTRACT, STRICT LIABILITY, OR TORT (INCLUDING NEGLIGENCE OR
// OTHERWISE) ARISING IN ANY WAY OUT OF THE USE OF THIS SOFTWARE, EVEN IF ADVISED OF THE POSSIBILITY OF SUCH DAMAGE.

/** \file wave_functions.hpp
 *
 *  \brief Contains declaration and implementation of wave_functions class.
 */

#ifndef __WAVE_FUNCTIONS_HPP__
#define __WAVE_FUNCTIONS_HPP__

#include <cstdlib>
#include <iostream>
#include "linalg.hpp"
#include "eigenproblem.h"
#include "hdf5_tree.hpp"

#ifdef __GPU
extern "C" void add_square_sum_gpu(double_complex const* wf__,
                                   int num_rows_loc__,
                                   int nwf__,
                                   int reduced__,
                                   int mpi_rank__,
                                   double* result__);

extern "C" void add_checksum_gpu(double_complex* wf__,
                                 int num_rows_loc__,
                                 int nwf__,
                                 double_complex* result__);
#endif

const int sddk_default_block_size = 256;

namespace sddk {
// TODO: considered ispn=0 a pure spinor with up- component only, ispn=1 a pure spinor with dn- component only,
//       ispn=2 a general-case spinor with up and dn components.
//       wf_inner, wf_trans, wf_ortho can use this info to operate on a single component or on two component simultaneously.
//       The same for .zero(), .scale(), .copy_from() methods
//
// the call to checksum will look like:
// auto cs = wf.checksum(num_mag_dims == 3 ? 2 : ispn)

/// Wave-functions representation.
/** Wave-functions consist of two parts: plane-wave part and mufin-tin part. Both are the matrix_storage objects
 *  with the slab distribution. Wave-functions have one or two spin components. In case of collinear magnetism
 *  each component represents a pure (up- or dn-) spinor state and they are independent. In non-collinear case 
 *  the two components represent a full spinor state. 
 *
 *  In case of collinear magnetism we can work with auxiliary scalar wave-functions and update up- or dn- components
 *  of pure spinor wave-functions independently. We can also apply uu or dd block of Hamiltonian. In this case it is 
 *  reasonable to implement the following convention: for scalar wave-function (num_sc = 1) it's value is returned 
 *  for any spin index (ispn = 0 or ispn = 1).
 */
class Wave_functions
{
<<<<<<< HEAD
    private:

        device_t pu_;

        /// Communicator which is used to distribute G+k vectors and MT spheres.
        Communicator const& comm_;

        /// G+k vectors of the wave-function.
        Gvec const& gkvec_;

        splindex<block> spl_num_atoms_;

        block_data_descriptor mt_coeffs_distr_;

        std::vector<int> offset_mt_coeffs_;

        /// Total number of muffin-tin coefficients.
        int num_mt_coeffs_{0};

        /// Total number of wave-functions.
        int num_wf_{0};
=======
  private:
>>>>>>> 73f18365

    /// Communicator used to distribute G+k vectors and atoms.
    Communicator const& comm_;

    /// G+k vectors of the wave-function.
    Gvec const& gkvec_;

    splindex<block> spl_num_atoms_;

<<<<<<< HEAD
    public:

        /// Constructor for PW wave-functions.
        wave_functions(device_t    pu__,
                       Gvec const& gkvec__,
                       int         num_wf__)
            : pu_(pu__)
            , comm_(gkvec__.comm())
            , gkvec_(gkvec__)
            , num_wf_(num_wf__)
        {
            pw_coeffs_ = std::unique_ptr<matrix_storage<double_complex, matrix_storage_t::slab>>(
                new matrix_storage<double_complex, matrix_storage_t::slab>(gkvec_.count(), num_wf_, gkvec_.comm_ortho_fft()));
        }
=======
    /// Distribution of muffin-tin coefficients between ranks.
    block_data_descriptor mt_coeffs_distr_;
>>>>>>> 73f18365

    std::vector<int> offset_mt_coeffs_;

    /// Total number of muffin-tin coefficients.
    int num_mt_coeffs_{0};

<<<<<<< HEAD
            spl_num_atoms_ = splindex<block>(num_atoms__, comm_.size(), comm_.rank());
            mt_coeffs_distr_ = block_data_descriptor(comm_.size());

            for (int ia = 0; ia < num_atoms__; ia++) {
                int rank = spl_num_atoms_.local_rank(ia);
                if (rank == comm_.rank()) {
                    offset_mt_coeffs_.push_back(mt_coeffs_distr_.counts[rank]);
                }
                mt_coeffs_distr_.counts[rank] += mt_size__(ia);

            }
            mt_coeffs_distr_.calc_offsets();

            num_mt_coeffs_ = mt_coeffs_distr_.offsets.back() + mt_coeffs_distr_.counts.back();

            mt_coeffs_ = std::unique_ptr<matrix_storage<double_complex, matrix_storage_t::slab>>(
                new matrix_storage<double_complex, matrix_storage_t::slab>(mt_coeffs_distr_.counts[comm_.rank()],
                                                                           num_wf_, mpi_comm_null()));
        }
=======
    /// Total number of wave-functions.
    int num_wf_{0};

    /// Number of spin components (1 or 2).
    int num_sc_{1};
>>>>>>> 73f18365

    /// Plane-wave part of wave-functions.
    std::array<std::unique_ptr<matrix_storage<double_complex, matrix_storage_t::slab>>, 2> pw_coeffs_{{nullptr, nullptr}};

    /// Muffin-tin part of wave-functions.
    std::array<std::unique_ptr<matrix_storage<double_complex, matrix_storage_t::slab>>, 2> mt_coeffs_{{nullptr, nullptr}};

    bool has_mt_{false};
    
    /// Lower boundary for the spin component index by spin index.
    inline int s0(int ispn__) const
    {
        assert(ispn__ == 0 || ispn__ == 1 || ispn__ == 2);

        if (ispn__ == 2) {
            return 0;
        } else {
            return ispn__;
        }
    }

    /// Upper boundary for the spin component index by spin index.
    inline int s1(int ispn__) const
    {
        assert(ispn__ == 0 || ispn__ == 1 || ispn__ == 2);

        if (ispn__ == 2) {
            return (num_sc_ == 1) ? 0 : 1;
        } else {
            return ispn__;
        }
    }

    /// Spin-component index by spin index.
    inline int isc(int ispn__) const
    {
        assert(ispn__ == 0 || ispn__ == 1);
        return (num_sc_ == 1) ? 0 : ispn__;
    }

<<<<<<< HEAD
        inline int offset_mt_coeffs(int ialoc__) const
        {
            return offset_mt_coeffs_[ialoc__];
        }

        /// Copy values from another wave-function.
        /** \param [in] src Input wave-function.
         *  \param [in] i0  Starting index of wave-functions in src.
         *  \param [in] n   Number of wave-functions to copy.
         *  \param [in] j0  Starting index of wave-functions in destination.
         *  \param [in] pu  Type of processging unit which copies data. */
        inline void copy_from(wave_functions const& src__,
                              int i0__,
                              int n__,
                              int j0__,
                              device_t pu__)
        {
            switch (pu__) {
                case CPU: {
                    /* copy PW part */
                    std::memcpy(pw_coeffs().prime().at<CPU>(0, j0__),
                                src__.pw_coeffs().prime().at<CPU>(0, i0__),
                                pw_coeffs().num_rows_loc() * n__ * sizeof(double_complex));
                    /* copy MT part */
                    if (has_mt_ && mt_coeffs().num_rows_loc()) {
                        std::memcpy(mt_coeffs().prime().at<CPU>(0, j0__),
                                    src__.mt_coeffs().prime().at<CPU>(0, i0__),
                                    mt_coeffs().num_rows_loc() * n__ * sizeof(double_complex));
                    }
                    break;
                }
                case GPU: {
                    #ifdef __GPU
                    /* copy PW part */
                    acc::copy(pw_coeffs().prime().at<GPU>(0, j0__),
                              src__.pw_coeffs().prime().at<GPU>(0, i0__),
                              pw_coeffs().num_rows_loc() * n__);
                    /* copy MT part */
                    if (has_mt_ && mt_coeffs().num_rows_loc()) {
                        acc::copy(mt_coeffs().prime().at<GPU>(0, j0__),
                                  src__.mt_coeffs().prime().at<GPU>(0, i0__),
                                  mt_coeffs().num_rows_loc() * n__);
                    }
                    #endif
                    break;
                }
            }
        }

        inline void copy_from(wave_functions const& src__, int i0__, int n__, device_t pu__)
        {
            copy_from(src__, i0__, n__, i0__, pu__);
=======
    inline mdarray<double, 1> sumsqr(device_t pu__, int ispn__, int n__) const
    {
        mdarray<double, 1> s(n__, memory_t::host, "sumsqr");
        s.zero();
        if (pu__ == GPU) {
            s.allocate(memory_t::device);
            s.zero<memory_t::device>();
>>>>>>> 73f18365
        }

        for (int is = s0(ispn__); is <= s1(ispn__); is++) {
            switch (pu__) {
                case CPU: {
                    #pragma omp parallel for
                    for (int i = 0; i < n__; i++) {
                        for (int ig = 0; ig < pw_coeffs(is).num_rows_loc(); ig++) {
                            s[i] += (std::pow(pw_coeffs(is).prime(ig, i).real(), 2) + std::pow(pw_coeffs(is).prime(ig, i).imag(), 2));
                        }
                        if (gkvec_.reduced()) {
                            if (comm_.rank() == 0) {
                                s[i] = 2 * s[i] - std::pow(pw_coeffs(is).prime(0, i).real(), 2);
                            } else {
                                s[i] *= 2;
                            }
                        }
                        if (has_mt()) {
                            for (int j = 0; j < mt_coeffs(is).num_rows_loc(); j++) {
                               s[i] += (std::pow(mt_coeffs(is).prime(j, i).real(), 2) + std::pow(mt_coeffs(is).prime(j, i).imag(), 2));
                            }
                        }
                    }
                    break;
                }
                case GPU: {
                    #ifdef __GPU
                    add_square_sum_gpu(pw_coeffs(is).prime().at<GPU>(), pw_coeffs(is).num_rows_loc(), n__,
                                       gkvec_.reduced(), comm_.rank(), s.at<GPU>());
                    if (has_mt()) {
                        add_square_sum_gpu(mt_coeffs(is).prime().at<GPU>(), mt_coeffs(is).num_rows_loc(), n__,
                                           0, comm_.rank(), s.at<GPU>());
                    }
                    #endif
                    break;
                }
            }
        }
        if (pu__ == GPU) {
            s.copy<memory_t::device, memory_t::host>();
        }
        comm_.allreduce(s.at<CPU>(), n__);
        return std::move(s);
    }

  public:
    /// Constructor for PW wave-functions.
    Wave_functions(Gvec const& gkvec__,
                   int         num_wf__,
                   int         num_sc__ = 1)
        : comm_(gkvec__.comm())
        , gkvec_(gkvec__)
        , num_wf_(num_wf__)
        , num_sc_(num_sc__)
    {
        if (!(num_sc__ == 1 || num_sc__ == 2)) {
            TERMINATE("wrong number of spin components");
        }

        for (int ispn = 0; ispn < num_sc_; ispn++) {
            pw_coeffs_[ispn] = std::unique_ptr<matrix_storage<double_complex, matrix_storage_t::slab>>(
                new matrix_storage<double_complex, matrix_storage_t::slab>(gkvec_.count(), num_wf_, gkvec_.comm_ortho_fft()));
        }
    }

    /// Constructor for PW wave-functions.
    Wave_functions(double_complex* ptr__,
                   Gvec const&     gkvec__,
                   int             num_wf__,
                   int             num_sc__ = 1)
        : comm_(gkvec__.comm())
        , gkvec_(gkvec__)
        , num_wf_(num_wf__)
        , num_sc_(num_sc__)
    {
        if (!(num_sc__ == 1 || num_sc__ == 2)) {
            TERMINATE("wrong number of spin components");
        }

        for (int ispn = 0; ispn < num_sc_; ispn++) {
            pw_coeffs_[ispn] = std::unique_ptr<matrix_storage<double_complex, matrix_storage_t::slab>>(
                new matrix_storage<double_complex, matrix_storage_t::slab>(ptr__, gkvec_.count(), num_wf_, gkvec_.comm_ortho_fft()));
        }
    }

    /// Constructor for LAPW wave-functions.
    Wave_functions(Gvec const&             gkvec__,
                   int                     num_atoms__,
                   std::function<int(int)> mt_size__,
                   int                     num_wf__,
                   int                     num_sc__ = 1)
        : comm_(gkvec__.comm())
        , gkvec_(gkvec__)
        , num_wf_(num_wf__)
        , num_sc_(num_sc__)
        , has_mt_(true)
    {
        if (!(num_sc__ == 1 || num_sc__ == 2)) {
            TERMINATE("wrong number of spin components");
        }

        for (int ispn = 0; ispn < num_sc_; ispn++) {
            pw_coeffs_[ispn] = std::unique_ptr<matrix_storage<double_complex, matrix_storage_t::slab>>(
                new matrix_storage<double_complex, matrix_storage_t::slab>(gkvec_.count(), num_wf_, gkvec_.comm_ortho_fft()));
        }

<<<<<<< HEAD
        /// Compute the checksum for n wave-functions starting from i0.
        inline double_complex checksum(int i0__, int n__)
        {
            assert(n__ != 0);
            double_complex cs(0, 0);
            #ifdef __GPU
            if (pu_ == GPU) {
                mdarray<double_complex, 1> cs1(n__, memory_t::host | memory_t::device, "checksum");
                cs1.zero<memory_t::device>();
                add_checksum_gpu(pw_coeffs().prime().at<GPU>(0, i0__), pw_coeffs().num_rows_loc(), n__, cs1.at<GPU>());
                if (has_mt_ && mt_coeffs().num_rows_loc()) {
                    add_checksum_gpu(mt_coeffs().prime().at<GPU>(0, i0__), mt_coeffs().num_rows_loc(), n__, cs1.at<GPU>());
                }
                cs1.copy_to_host();
                cs = cs1.checksum();
            }
            #endif
            if (pu_ == CPU) {
                for (int i = 0; i < n__; i++) {
                    for (int j = 0; j < pw_coeffs().num_rows_loc(); j++) {
                        cs += pw_coeffs().prime(j, i0__ + i);
                    }
                }
                if (has_mt_ && mt_coeffs().num_rows_loc()) {
                    for (int i = 0; i < n__; i++) {
                        for (int j = 0; j < mt_coeffs().num_rows_loc(); j++) {
                            cs += mt_coeffs().prime(j, i0__ + i);
                        }
                    }
                }
=======
        spl_num_atoms_ = splindex<block>(num_atoms__, comm_.size(), comm_.rank());
        mt_coeffs_distr_ = block_data_descriptor(comm_.size());
        
        for (int ia = 0; ia < num_atoms__; ia++) {
            int rank = spl_num_atoms_.local_rank(ia);
            if (rank == comm_.rank()) {
                offset_mt_coeffs_.push_back(mt_coeffs_distr_.counts[rank]);
>>>>>>> 73f18365
            }
            mt_coeffs_distr_.counts[rank] += mt_size__(ia);
            
        }
        mt_coeffs_distr_.calc_offsets();

        num_mt_coeffs_ = mt_coeffs_distr_.offsets.back() + mt_coeffs_distr_.counts.back();
        
        for (int ispn = 0; ispn < num_sc_; ispn++) {
            mt_coeffs_[ispn] = std::unique_ptr<matrix_storage<double_complex, matrix_storage_t::slab>>(
                new matrix_storage<double_complex, matrix_storage_t::slab>(mt_coeffs_distr_.counts[comm_.rank()],
                                                                           num_wf_, mpi_comm_null()));
        }
    }

    Communicator const& comm() const
    {
        return comm_;
    }

    Gvec const& gkvec() const
    {
        return gkvec_;
    }

    inline int num_mt_coeffs() const
    {
        return num_mt_coeffs_;
    }

    inline matrix_storage<double_complex, matrix_storage_t::slab>& pw_coeffs(int ispn__)
    {
        return *pw_coeffs_[isc(ispn__)];
    }

    inline matrix_storage<double_complex, matrix_storage_t::slab> const& pw_coeffs(int ispn__) const
    {
        return *pw_coeffs_[isc(ispn__)];
    }

<<<<<<< HEAD
  public:

    /// Constructor for PW wave-functions.
    Wave_functions(device_t    pu__,
                   Gvec const& gkvec__,
                   int         num_wf__,
                   int         num_components__)
        : gkvec_(gkvec__)
=======
    inline matrix_storage<double_complex, matrix_storage_t::slab>& mt_coeffs(int ispn__)
>>>>>>> 73f18365
    {
        return *mt_coeffs_[isc(ispn__)];
    }

    inline matrix_storage<double_complex, matrix_storage_t::slab> const& mt_coeffs(int ispn__) const
    {
        return *mt_coeffs_[isc(ispn__)];
    }

    inline bool has_mt() const
    {
        return has_mt_ && (mt_coeffs_distr_.counts[comm_.rank()] > 0);
    }

    inline int num_wf() const
    {
        return num_wf_;
    }

<<<<<<< HEAD
    /// Return a single component.
    wave_functions& component(int idx__)
=======
    inline int num_sc() const
>>>>>>> 73f18365
    {
        return num_sc_;
    }

    inline splindex<block> const& spl_num_atoms() const
    {
        return spl_num_atoms_;
    }

    inline int offset_mt_coeffs(int ialoc__) const
    {
        return offset_mt_coeffs_[ialoc__];
    }

    /// Copy values from another wave-function.
    /** \param [in] pu   Type of processging unit which copies data.
     *  \param [in] n    Number of wave-functions to copy.
     *  \param [in] src  Input wave-function.
     *  \param [in] ispn Spin component on source wave-functions.
     *  \param [in] i0   Starting index of wave-functions in src.
     *  \param [in] jspn Spin component on destination wave-functions.
     *  \param [in] j0   Starting index of wave-functions in destination. */
    inline void copy_from(device_t              pu__,
                          int                   n__,
                          Wave_functions const& src__,
                          int                   ispn__,
                          int                   i0__,
                          int                   jspn__,
                          int                   j0__)
    {
        assert(ispn__ == 0 || ispn__ == 1);
        assert(jspn__ == 0 || jspn__ == 1);

        int ngv =  pw_coeffs(jspn__).num_rows_loc();
        int nmt = has_mt() ? mt_coeffs(jspn__).num_rows_loc() : 0;

        switch (pu__) {
            case CPU: {
                /* copy PW part */
                std::copy(src__.pw_coeffs(ispn__).prime().at<CPU>(0, i0__),
                          src__.pw_coeffs(ispn__).prime().at<CPU>(0, i0__) + ngv * n__,
                          pw_coeffs(jspn__).prime().at<CPU>(0, j0__));
                /* copy MT part */
                if (has_mt()) {
                    std::copy(src__.mt_coeffs(ispn__).prime().at<CPU>(0, i0__),
                              src__.mt_coeffs(ispn__).prime().at<CPU>(0, i0__) + nmt * n__,
                              mt_coeffs(jspn__).prime().at<CPU>(0, j0__));
                }
                break;
            }
            case GPU: {
                #ifdef __GPU
                /* copy PW part */
                acc::copy(pw_coeffs(jspn__).prime().at<GPU>(0, j0__),
                          src__.pw_coeffs(ispn__).prime().at<GPU>(0, i0__),
                          ngv * n__);
                /* copy MT part */
                if (has_mt()) {
                    acc::copy(mt_coeffs(jspn__).prime().at<GPU>(0, j0__),
                              src__.mt_coeffs(ispn__).prime().at<GPU>(0, i0__),
                              nmt * n__);
                }
                #endif
                break;
            }
        }
    }

    //inline void copy_from(device_t              pu__,
    //                      Wave_functions const& src__,
    //                      int                   ispn__,
    //                      int                   i0__,
    //                      int                   n__)
    //{
    //    copy_from(pu__, src__, ispn__, i0__, n__, i0__);
    //}
    
    /// Compute the checksum of the spin-components.
    /** Checksum of the n wave-function spin components is computed starting from i0. 
     *  Only plane-wave coefficients are considered. */
    inline double_complex checksum_pw(device_t pu__,
                                      int      ispn__,
                                      int      i0__,
                                      int      n__)
    {
        assert(n__ != 0);
        double_complex cs(0, 0);
        for (int s = s0(ispn__); s <= s1(ispn__); s++) {
            cs += pw_coeffs(s).checksum(pu__, i0__, n__);
        }
        comm_.allreduce(&cs, 1);
        return cs;
    }

    /// Checksum of muffin-tin coefficients.
    inline double_complex checksum_mt(device_t pu__, int ispn__, int i0__, int n__)
    {
        assert(n__ != 0);
        double_complex cs(0, 0);
        if (!has_mt()) {
            return cs;
        }
        for (int s = s0(ispn__); s <= s1(ispn__); s++) {
            cs += mt_coeffs(s).checksum(pu__, i0__, n__);
        }
        comm_.allreduce(&cs, 1);
        return cs;
    }

    inline double_complex checksum(device_t pu__, int ispn__, int i0__, int n__)
    {
        return checksum_pw(pu__, ispn__, i0__, n__) + checksum_mt(pu__, ispn__, i0__, n__);
    }

    inline void zero_pw(device_t pu__, int ispn__, int i0__, int n__)
    {
<<<<<<< HEAD
        auto norm1 = component(0).l2norm(pu__, n__);
        if (num_components() == 2) {
            auto norm2 = component(1).l2norm(pu__, n__);
            for (int i = 0; i < n__; i++) {
                norm1[i] = std::sqrt(norm1[i] * norm1[i] + norm2[i] * norm2[i]);
=======
        for (int s = s0(ispn__); s <= s1(ispn__); s++) {
            switch (pu__) {
                case CPU: {
                    pw_coeffs(s).zero<memory_t::host>(i0__, n__);
                    break;
                }
                case GPU: {
                    pw_coeffs(s).zero<memory_t::device>(i0__, n__);
                    break;
                }
>>>>>>> 73f18365
            }
        }
    }

    inline void zero_mt(device_t pu__, int ispn__, int i0__, int n__)
    {
<<<<<<< HEAD
        return l2norm(component(0).pu(), n__);
=======
        if (!has_mt()) {
            return;
        }
        for (int s = s0(ispn__); s <= s1(ispn__); s++) {
            switch (pu__) {
                case CPU: {
                    mt_coeffs(s).zero<memory_t::host>(i0__, n__);
                    break;
                }
                case GPU: {
                    mt_coeffs(s).zero<memory_t::device>(i0__, n__);
                    break;
                }
            }
        }
>>>>>>> 73f18365
    }

    inline void zero(device_t pu__, int ispn__, int i0__, int n__)
    {
        zero_pw(pu__, ispn__, i0__, n__);
        zero_mt(pu__, ispn__, i0__, n__);
    }

    inline void scale(device_t pu__, int ispn__, int i0__, int n__, double beta__)
    {
        for (int s = s0(ispn__); s <= s1(ispn__); s++) {
            switch (pu__) {
                case CPU: {
                    pw_coeffs(s).scale<memory_t::host>(i0__, n__, beta__);
                    if (has_mt()) {
                        mt_coeffs(s).scale<memory_t::host>(i0__, n__, beta__);
                    }
                    break;
                }
                case GPU: {
                    pw_coeffs(s).scale<memory_t::device>(i0__, n__, beta__);
                    if (has_mt()) {
                        mt_coeffs(s).scale<memory_t::device>(i0__, n__, beta__);
                    }
                    break;
                }
            }
        }
    }

    inline mdarray<double,1> l2norm(device_t pu__, int ispn__, int n__) const
    {
        assert(n__ != 0);

        auto norm = sumsqr(pu__, ispn__, n__);
        for (int i = 0; i < n__; i++) {
            norm[i] = std::sqrt(norm[i]);
        }

        return std::move(norm);
    }

    #ifdef __GPU
    void allocate_on_device(int ispn__) {
        for (int s = s0(ispn__); s <= s1(ispn__); s++) {
            pw_coeffs(s).allocate_on_device();
            if (has_mt()) {
                mt_coeffs(s).allocate_on_device();
            }
        }
    }

    void deallocate_on_device(int ispn__) {
        for (int s = s0(ispn__); s <= s1(ispn__); s++) {
            pw_coeffs(s).deallocate_on_device();
            if (has_mt()) {
                mt_coeffs(s).deallocate_on_device();
            }
        }
    }

    void copy_to_device(int ispn__, int i0__, int n__) {
        for (int s = s0(ispn__); s <= s1(ispn__); s++) {
            pw_coeffs(s).copy_to_device(i0__, n__);
            if (has_mt()) {
                mt_coeffs(s).copy_to_device(i0__, n__);
            }
        }
    }

    void copy_to_host(int ispn__, int i0__, int n__) {
        for (int s = s0(ispn__); s <= s1(ispn__); s++) {
            pw_coeffs(s).copy_to_host(i0__, n__);
            if (has_mt()) {
                mt_coeffs(s).copy_to_host(i0__, n__);
            }
        }
    }
    #endif

};

#include "wf_inner_exp.hpp"
#include "wf_trans_exp.hpp"
#include "wf_ortho_exp.hpp"

}

//namespace sddk {
//
///// Wave-functions representation.
///** Wave-functions consist of two parts: plane-wave part and mufin-tin part. Both are the matrix_storage objects
// *  with the slab distribution. */
//class wave_functions
//{
//    private:
//        
//        device_t pu_;
//
//        /// Communicator which is used to distribute G+k vectors and MT spheres.
//        Communicator const& comm_;
//
//        /// G+k vectors of the wave-function.
//        Gvec const& gkvec_;
//
//        splindex<block> spl_num_atoms_;
//
//        block_data_descriptor mt_coeffs_distr_;
//
//        std::vector<int> offset_mt_coeffs_;
//        
//        /// Total number of muffin-tin coefficients.
//        int num_mt_coeffs_{0};
//
//        /// Total number of wave-functions.
//        int num_wf_{0};
//
//        /// Plane-wave part of wave-functions.
//        std::unique_ptr<matrix_storage<double_complex, matrix_storage_t::slab>> pw_coeffs_{nullptr};
//
//        /// Muffin-tin part of wave-functions.
//        std::unique_ptr<matrix_storage<double_complex, matrix_storage_t::slab>> mt_coeffs_{nullptr};
//
//        bool has_mt_{false};
//
//    public:
//        
//        /// Constructor for PW wave-functions.
//        wave_functions(device_t    pu__,
//                       Gvec const& gkvec__,
//                       int         num_wf__)
//            : pu_(pu__)
//            , comm_(gkvec__.comm())
//            , gkvec_(gkvec__)
//            , num_wf_(num_wf__)
//        {
//            pw_coeffs_ = std::unique_ptr<matrix_storage<double_complex, matrix_storage_t::slab>>(
//                new matrix_storage<double_complex, matrix_storage_t::slab>(gkvec_.count(), num_wf_, gkvec_.comm_ortho_fft()));
//        }
//
//        /// Constructor for PW wave-functions.
//        wave_functions(double_complex* ptr__,
//                       device_t        pu__,
//                       Gvec const&     gkvec__,
//                       int             num_wf__)
//            : pu_(pu__)
//            , comm_(gkvec__.comm())
//            , gkvec_(gkvec__)
//            , num_wf_(num_wf__)
//        {
//            pw_coeffs_ = std::unique_ptr<matrix_storage<double_complex, matrix_storage_t::slab>>(
//                new matrix_storage<double_complex, matrix_storage_t::slab>(ptr__, gkvec_.count(), num_wf_, gkvec_.comm_ortho_fft()));
//        }
//
//        /// Constructor for LAPW wave-functions.
//        wave_functions(device_t                pu__,
//                       Gvec const&             gkvec__,
//                       int                     num_atoms__,
//                       std::function<int(int)> mt_size__,
//                       int                     num_wf__)
//            : pu_(pu__)
//            , comm_(gkvec__.comm())
//            , gkvec_(gkvec__)
//            , num_wf_(num_wf__)
//            , has_mt_(true)
//        {
//            pw_coeffs_ = std::unique_ptr<matrix_storage<double_complex, matrix_storage_t::slab>>(
//                new matrix_storage<double_complex, matrix_storage_t::slab>(gkvec_.count(), num_wf_, gkvec_.comm_ortho_fft()));
//
//            spl_num_atoms_ = splindex<block>(num_atoms__, comm_.size(), comm_.rank());
//            mt_coeffs_distr_ = block_data_descriptor(comm_.size());
//            
//            for (int ia = 0; ia < num_atoms__; ia++) {
//                int rank = spl_num_atoms_.local_rank(ia);
//                if (rank == comm_.rank()) {
//                    offset_mt_coeffs_.push_back(mt_coeffs_distr_.counts[rank]);
//                }
//                mt_coeffs_distr_.counts[rank] += mt_size__(ia);
//                
//            }
//            mt_coeffs_distr_.calc_offsets();
//
//            num_mt_coeffs_ = mt_coeffs_distr_.offsets.back() + mt_coeffs_distr_.counts.back();
//            
//            mt_coeffs_ = std::unique_ptr<matrix_storage<double_complex, matrix_storage_t::slab>>(
//                new matrix_storage<double_complex, matrix_storage_t::slab>(mt_coeffs_distr_.counts[comm_.rank()],
//                                                                           num_wf_, mpi_comm_null()));
//        }
//
//        inline matrix_storage<double_complex, matrix_storage_t::slab>& pw_coeffs()
//        {
//            assert(pw_coeffs_ != nullptr);
//            return *pw_coeffs_;
//        }
//
//        inline matrix_storage<double_complex, matrix_storage_t::slab> const& pw_coeffs() const
//        {
//            assert(pw_coeffs_ != nullptr);
//            return *pw_coeffs_;
//        }
//
//        inline matrix_storage<double_complex, matrix_storage_t::slab>& mt_coeffs()
//        {
//            assert(mt_coeffs_ != nullptr);
//            return *mt_coeffs_;
//        }
//
//        inline matrix_storage<double_complex, matrix_storage_t::slab> const& mt_coeffs() const
//        {
//            assert(mt_coeffs_ != nullptr);
//            return *mt_coeffs_;
//        }
//
//        inline bool has_mt() const
//        {
//            return has_mt_;
//        }
//
//        inline int num_wf() const
//        {
//            return num_wf_;
//        }
//
//        inline splindex<block> const& spl_num_atoms() const
//        {
//            return spl_num_atoms_;
//        }
//
//        inline int offset_mt_coeffs(int ialoc__) const
//        {
//            return offset_mt_coeffs_[ialoc__];
//        }
//        
//        /// Copy values from another wave-function.
//        /** \param [in] src Input wave-function.
//         *  \param [in] i0  Starting index of wave-functions in src.
//         *  \param [in] n   Number of wave-functions to copy.
//         *  \param [in] j0  Starting index of wave-functions in destination.
//         *  \param [in] pu  Type of processging unit which copies data. */
//        inline void copy_from(wave_functions const& src__,
//                              int i0__,
//                              int n__,
//                              int j0__,
//                              device_t pu__)
//        {
//            switch (pu__) {
//                case CPU: {
//                    /* copy PW part */
//                    std::memcpy(pw_coeffs().prime().at<CPU>(0, j0__),
//                                src__.pw_coeffs().prime().at<CPU>(0, i0__),
//                                pw_coeffs().num_rows_loc() * n__ * sizeof(double_complex));
//                    /* copy MT part */
//                    if (has_mt_ && mt_coeffs().num_rows_loc()) {
//                        std::memcpy(mt_coeffs().prime().at<CPU>(0, j0__),
//                                    src__.mt_coeffs().prime().at<CPU>(0, i0__),
//                                    mt_coeffs().num_rows_loc() * n__ * sizeof(double_complex));
//                    }
//                    break;
//                }
//                case GPU: {
//                    #ifdef __GPU
//                    /* copy PW part */
//                    acc::copy(pw_coeffs().prime().at<GPU>(0, j0__),
//                              src__.pw_coeffs().prime().at<GPU>(0, i0__),
//                              pw_coeffs().num_rows_loc() * n__);
//                    /* copy MT part */
//                    if (has_mt_ && mt_coeffs().num_rows_loc()) {
//                        acc::copy(mt_coeffs().prime().at<GPU>(0, j0__),
//                                  src__.mt_coeffs().prime().at<GPU>(0, i0__),
//                                  mt_coeffs().num_rows_loc() * n__);
//                    }
//                    #endif
//                    break;
//                }
//            }
//        }
//        
//        inline void copy_from(wave_functions const& src__, int i0__, int n__, device_t pu__)
//        {
//            copy_from(src__, i0__, n__, i0__, pu__);
//        }
//
//        /// Compute L2 norm of first n wave-functions.
//        inline mdarray<double,1> l2norm(device_t pu__, int n__) const
//        {
//            assert(n__ != 0);
//
//            mdarray<double, 1> norm(n__, memory_t::host, "l2norm");
//            norm.zero();
//
//            switch (pu__) {
//                case CPU: {
//                    #pragma omp parallel for
//                    for (int i = 0; i < n__; i++) {
//                        for (int ig = 0; ig < pw_coeffs().num_rows_loc(); ig++) {
//                            norm[i] += (std::pow(pw_coeffs().prime(ig, i).real(), 2) + std::pow(pw_coeffs().prime(ig, i).imag(), 2));
//                        }
//                        if (gkvec_.reduced()) {
//                            if (comm_.rank() == 0) {
//                                norm[i] = 2 * norm[i] - std::pow(pw_coeffs().prime(0, i).real(), 2);
//                            } else {
//                                norm[i] *= 2;
//                            }
//                        }
//                        if (has_mt_ && mt_coeffs().num_rows_loc()) {
//                            for (int j = 0; j < mt_coeffs().num_rows_loc(); j++) {
//                                norm[i] += (std::pow(mt_coeffs().prime(j, i).real(), 2) + std::pow(mt_coeffs().prime(j, i).imag(), 2));
//                            }
//                        }
//                    }
//                    break;
//                }
//                case GPU: {
//                    #ifdef __GPU
//                    norm.allocate(memory_t::device);
//                    norm.zero<memory_t::device>();
//                    add_square_sum_gpu(pw_coeffs().prime().at<GPU>(), pw_coeffs().num_rows_loc(), n__,
//                                       gkvec_.reduced(), comm_.rank(), norm.at<GPU>());
//                    if (has_mt_ && mt_coeffs().num_rows_loc()) {
//                        add_square_sum_gpu(mt_coeffs().prime().at<GPU>(), mt_coeffs().num_rows_loc(), n__,
//                                           0, comm_.rank(), norm.at<GPU>());
//                    }
//                    norm.copy<memory_t::device, memory_t::host>();
//                    #endif
//                    break;
//                }
//            }
//
//            comm_.allreduce(norm.at<CPU>(), n__);
//            for (int i = 0; i < n__; i++) {
//                norm[i] = std::sqrt(norm[i]);
//            }
//
//            return std::move(norm);
//        }
//
//        /// Compute L2 norm of first n wave-functions.
//        inline mdarray<double,1> l2norm(int n__) const
//        {
//            return l2norm(pu_, n__);
//        }
//
//        Communicator const& comm() const
//        {
//            return comm_;
//        }
//
//        device_t pu() const
//        {
//            return pu_;
//        }
//
//        Gvec const& gkvec() const
//        {
//            return gkvec_;
//        }
//
//        inline double_complex checksum_pw(int i0__, int n__, device_t pu__)
//        {
//            assert(n__ != 0);
//            double_complex cs(0, 0);
//            switch (pu__) {
//                case CPU: {
//                    for (int i = 0; i < n__; i++) {
//                        for (int j = 0; j < pw_coeffs().num_rows_loc(); j++) {
//                            cs += pw_coeffs().prime(j, i0__ + i);
//                        }
//                    }
//                    break;
//                }
//                case GPU: {
//                    mdarray<double_complex, 1> cs1(n__, memory_t::host | memory_t::device, "checksum");
//                    cs1.zero<memory_t::device>();
//                    #ifdef __GPU
//                    add_checksum_gpu(pw_coeffs().prime().at<GPU>(0, i0__), pw_coeffs().num_rows_loc(), n__, cs1.at<GPU>());
//                    cs1.copy_to_host();
//                    cs = cs1.checksum();
//                    #endif
//                    break;
//                }
//            }
//            comm_.allreduce(&cs, 1);
//            return cs;
//        }
//        
//        /// Compute the checksum for n wave-functions starting from i0.
//        inline double_complex checksum(int i0__, int n__)
//        {
//            assert(n__ != 0);
//            double_complex cs(0, 0);
//            #ifdef __GPU
//            if (pu_ == GPU) {
//                mdarray<double_complex, 1> cs1(n__, memory_t::host | memory_t::device, "checksum");
//                cs1.zero<memory_t::device>();
//                add_checksum_gpu(pw_coeffs().prime().at<GPU>(0, i0__), pw_coeffs().num_rows_loc(), n__, cs1.at<GPU>());
//                if (has_mt_ && mt_coeffs().num_rows_loc()) {
//                    add_checksum_gpu(mt_coeffs().prime().at<GPU>(0, i0__), mt_coeffs().num_rows_loc(), n__, cs1.at<GPU>());
//                }
//                cs1.copy_to_host();
//                cs = cs1.checksum();
//            }
//            #endif
//            if (pu_ == CPU) {
//                for (int i = 0; i < n__; i++) {
//                    for (int j = 0; j < pw_coeffs().num_rows_loc(); j++) {
//                        cs += pw_coeffs().prime(j, i0__ + i);
//                    }
//                }
//                if (has_mt_ && mt_coeffs().num_rows_loc()) {
//                    for (int i = 0; i < n__; i++) {
//                        for (int j = 0; j < mt_coeffs().num_rows_loc(); j++) {
//                            cs += mt_coeffs().prime(j, i0__ + i);
//                        }
//                    }
//                }
//            }
//            comm_.allreduce(&cs, 1);
//            return cs;
//        }
//
//        #ifdef __GPU
//        void allocate_on_device() {
//            pw_coeffs().allocate_on_device();
//            if (has_mt_ && mt_coeffs().num_rows_loc()) {
//                mt_coeffs().allocate_on_device();
//            }
//        }
//
//        void deallocate_on_device() {
//            pw_coeffs().deallocate_on_device();
//            if (has_mt_ && mt_coeffs().num_rows_loc()) {
//                mt_coeffs().deallocate_on_device();
//            }
//        }
//
//        void copy_to_device(int i0__, int n__) {
//            pw_coeffs().copy_to_device(i0__, n__);
//            if (has_mt_ && mt_coeffs().num_rows_loc()) {
//                mt_coeffs().copy_to_device(i0__, n__);
//            }
//        }
//
//        void copy_to_host(int i0__, int n__) {
//            pw_coeffs().copy_to_host(i0__, n__);
//            if (has_mt_ && mt_coeffs().num_rows_loc()) {
//                mt_coeffs().copy_to_host(i0__, n__);
//            }
//        }
//        #endif
//
//        //template <memory_t mem_type>
//        //inline void zero(int i0__, int n__)
//        //{
//        //    pw_coeffs().prime().zero<mem_type>(i0__, n__);
//        //    if (has_mt_) {
//        //        mt_coeffs().prime().zero<mem_type>(i0__, n__);
//        //    }
//        //}
//};
//
///// A set of wave-functions.
///** This class is used to store several idential sets of wave-functions (for example, the spinor components). */
//class Wave_functions
//{
//  private:
//    /// Set of wave-functions.
//    std::vector<std::unique_ptr<wave_functions>> components_;
//
//    /// G+k vectors of the wave-function.
//    Gvec const& gkvec_;
//
//  public:
//    
//    /// Constructor for PW wave-functions.
//    Wave_functions(device_t    pu__,
//                   Gvec const& gkvec__,
//                   int         num_wf__,
//                   int         num_components__)
//        : gkvec_(gkvec__)
//    {
//        for (int i = 0; i < num_components__; i++) {
//            components_.push_back(std::unique_ptr<wave_functions>(new wave_functions(pu__, gkvec__, num_wf__)));
//        }
//    }
//
//    /// Constructor for PW wave-functions.
//    Wave_functions(double_complex* ptr__,
//                   device_t        pu__,
//                   Gvec const&     gkvec__,
//                   int             num_wf__,
//                   int             num_components__)
//        : gkvec_(gkvec__)
//    {
//        int offs{0};
//        for (int i = 0; i < num_components__; i++) {
//            components_.push_back(std::unique_ptr<wave_functions>(new wave_functions(ptr__ + offs, pu__, gkvec__, num_wf__)));
//            offs += gkvec__.count() * num_wf__;
//        }
//    }
//
//    /// Constructor for LAPW wave-functions.
//    Wave_functions(device_t                pu__,
//                   Gvec const&             gkvec__,
//                   int                     num_atoms__,
//                   std::function<int(int)> mt_size__,
//                   int                     num_wf__,
//                   int                     num_components__)
//        : gkvec_(gkvec__)
//    {
//        for (int i = 0; i < num_components__; i++) {
//            components_.push_back(std::unique_ptr<wave_functions>(new wave_functions(pu__, gkvec__, num_atoms__, mt_size__, num_wf__)));
//        }
//    }
//
//    inline int num_components() const
//    {
//        return static_cast<int>(components_.size());
//    }
//    
//    /// Return a single component.
//    wave_functions& component(int idx__)
//    {
//        assert(idx__ >= 0 && idx__ < num_components());
//        return *components_[idx__];
//    }
//
//    wave_functions const& component(int idx__) const
//    {
//        assert(idx__ >= 0 && idx__ < num_components());
//        return *components_[idx__];
//    }
//    
//    /// Return a reference to wave-function component.
//    inline wave_functions& operator[](int idx__)
//    {
//        assert(idx__ >= 0 && idx__ < num_components());
//        return *components_[idx__];
//    }
//
//    /// Return a const reference to wave-function component.
//    inline wave_functions const& operator[](int idx__) const
//    {
//        assert(idx__ >= 0 && idx__ < num_components());
//        return *components_[idx__];
//    }
//
//    Gvec const& gkvec() const
//    {
//        return gkvec_;
//    }
//
//    inline mdarray<double,1> l2norm(device_t pu__, int n__)
//    {
//        auto norm1 = component(0).l2norm(pu__, n__);
//        if (num_components() == 2) {
//            auto norm2 = component(1).l2norm(pu__, n__);
//            for (int i = 0; i < n__; i++) {
//                norm1[i] += norm2[i];
//            }
//        }
//        return std::move(norm1);
//    }
//
//    inline mdarray<double,1> l2norm(int n__)
//    {
//        auto norm1 = component(0).l2norm(n__);
//        if (num_components() == 2) {
//            auto norm2 = component(1).l2norm(n__);
//            for (int i = 0; i < n__; i++) {
//                norm1[i] += norm2[i];
//            }
//        }
//        return std::move(norm1);
//    }
//
//    inline void copy_from(Wave_functions const& src__,
//                          int i0__,
//                          int n__,
//                          int j0__,
//                          device_t pu__)
//    {
//        for (int ispn = 0; ispn < num_components(); ispn++) {
//            component(ispn).copy_from(src__.component(ispn), i0__, n__, j0__, pu__);
//        }
//    }
//};
//
//#include "wf_inner.hpp"
//#include "wf_trans.hpp"
//#include "wf_ortho.hpp"
//
//} // namespace sddk

#endif<|MERGE_RESOLUTION|>--- conflicted
+++ resolved
@@ -1,24 +1,24 @@
 // Copyright (c) 2013-2017 Anton Kozhevnikov, Thomas Schulthess
 // All rights reserved.
 //
-// Redistribution and use in source and binary forms, with or without modification, are permitted provided that
+// Redistribution and use in source and binary forms, with or without modification, are permitted provided that 
 // the following conditions are met:
 //
-// 1. Redistributions of source code must retain the above copyright notice, this list of conditions and the
+// 1. Redistributions of source code must retain the above copyright notice, this list of conditions and the 
 //    following disclaimer.
-// 2. Redistributions in binary form must reproduce the above copyright notice, this list of conditions
+// 2. Redistributions in binary form must reproduce the above copyright notice, this list of conditions 
 //    and the following disclaimer in the documentation and/or other materials provided with the distribution.
 //
-// THIS SOFTWARE IS PROVIDED BY THE COPYRIGHT HOLDERS AND CONTRIBUTORS "AS IS" AND ANY EXPRESS OR IMPLIED
-// WARRANTIES, INCLUDING, BUT NOT LIMITED TO, THE IMPLIED WARRANTIES OF MERCHANTABILITY AND FITNESS FOR A
-// PARTICULAR PURPOSE ARE DISCLAIMED. IN NO EVENT SHALL THE COPYRIGHT HOLDER OR CONTRIBUTORS BE LIABLE FOR
-// ANY DIRECT, INDIRECT, INCIDENTAL, SPECIAL, EXEMPLARY, OR CONSEQUENTIAL DAMAGES (INCLUDING, BUT NOT LIMITED TO,
-// PROCUREMENT OF SUBSTITUTE GOODS OR SERVICES; LOSS OF USE, DATA, OR PROFITS; OR BUSINESS INTERRUPTION) HOWEVER
-// CAUSED AND ON ANY THEORY OF LIABILITY, WHETHER IN CONTRACT, STRICT LIABILITY, OR TORT (INCLUDING NEGLIGENCE OR
+// THIS SOFTWARE IS PROVIDED BY THE COPYRIGHT HOLDERS AND CONTRIBUTORS "AS IS" AND ANY EXPRESS OR IMPLIED 
+// WARRANTIES, INCLUDING, BUT NOT LIMITED TO, THE IMPLIED WARRANTIES OF MERCHANTABILITY AND FITNESS FOR A 
+// PARTICULAR PURPOSE ARE DISCLAIMED. IN NO EVENT SHALL THE COPYRIGHT HOLDER OR CONTRIBUTORS BE LIABLE FOR 
+// ANY DIRECT, INDIRECT, INCIDENTAL, SPECIAL, EXEMPLARY, OR CONSEQUENTIAL DAMAGES (INCLUDING, BUT NOT LIMITED TO, 
+// PROCUREMENT OF SUBSTITUTE GOODS OR SERVICES; LOSS OF USE, DATA, OR PROFITS; OR BUSINESS INTERRUPTION) HOWEVER 
+// CAUSED AND ON ANY THEORY OF LIABILITY, WHETHER IN CONTRACT, STRICT LIABILITY, OR TORT (INCLUDING NEGLIGENCE OR 
 // OTHERWISE) ARISING IN ANY WAY OUT OF THE USE OF THIS SOFTWARE, EVEN IF ADVISED OF THE POSSIBILITY OF SUCH DAMAGE.
 
 /** \file wave_functions.hpp
- *
+ *   
  *  \brief Contains declaration and implementation of wave_functions class.
  */
 
@@ -69,31 +69,7 @@
  */
 class Wave_functions
 {
-<<<<<<< HEAD
-    private:
-
-        device_t pu_;
-
-        /// Communicator which is used to distribute G+k vectors and MT spheres.
-        Communicator const& comm_;
-
-        /// G+k vectors of the wave-function.
-        Gvec const& gkvec_;
-
-        splindex<block> spl_num_atoms_;
-
-        block_data_descriptor mt_coeffs_distr_;
-
-        std::vector<int> offset_mt_coeffs_;
-
-        /// Total number of muffin-tin coefficients.
-        int num_mt_coeffs_{0};
-
-        /// Total number of wave-functions.
-        int num_wf_{0};
-=======
   private:
->>>>>>> 73f18365
 
     /// Communicator used to distribute G+k vectors and atoms.
     Communicator const& comm_;
@@ -103,58 +79,19 @@
 
     splindex<block> spl_num_atoms_;
 
-<<<<<<< HEAD
-    public:
-
-        /// Constructor for PW wave-functions.
-        wave_functions(device_t    pu__,
-                       Gvec const& gkvec__,
-                       int         num_wf__)
-            : pu_(pu__)
-            , comm_(gkvec__.comm())
-            , gkvec_(gkvec__)
-            , num_wf_(num_wf__)
-        {
-            pw_coeffs_ = std::unique_ptr<matrix_storage<double_complex, matrix_storage_t::slab>>(
-                new matrix_storage<double_complex, matrix_storage_t::slab>(gkvec_.count(), num_wf_, gkvec_.comm_ortho_fft()));
-        }
-=======
     /// Distribution of muffin-tin coefficients between ranks.
     block_data_descriptor mt_coeffs_distr_;
->>>>>>> 73f18365
 
     std::vector<int> offset_mt_coeffs_;
 
     /// Total number of muffin-tin coefficients.
     int num_mt_coeffs_{0};
 
-<<<<<<< HEAD
-            spl_num_atoms_ = splindex<block>(num_atoms__, comm_.size(), comm_.rank());
-            mt_coeffs_distr_ = block_data_descriptor(comm_.size());
-
-            for (int ia = 0; ia < num_atoms__; ia++) {
-                int rank = spl_num_atoms_.local_rank(ia);
-                if (rank == comm_.rank()) {
-                    offset_mt_coeffs_.push_back(mt_coeffs_distr_.counts[rank]);
-                }
-                mt_coeffs_distr_.counts[rank] += mt_size__(ia);
-
-            }
-            mt_coeffs_distr_.calc_offsets();
-
-            num_mt_coeffs_ = mt_coeffs_distr_.offsets.back() + mt_coeffs_distr_.counts.back();
-
-            mt_coeffs_ = std::unique_ptr<matrix_storage<double_complex, matrix_storage_t::slab>>(
-                new matrix_storage<double_complex, matrix_storage_t::slab>(mt_coeffs_distr_.counts[comm_.rank()],
-                                                                           num_wf_, mpi_comm_null()));
-        }
-=======
     /// Total number of wave-functions.
     int num_wf_{0};
 
     /// Number of spin components (1 or 2).
     int num_sc_{1};
->>>>>>> 73f18365
 
     /// Plane-wave part of wave-functions.
     std::array<std::unique_ptr<matrix_storage<double_complex, matrix_storage_t::slab>>, 2> pw_coeffs_{{nullptr, nullptr}};
@@ -195,60 +132,6 @@
         return (num_sc_ == 1) ? 0 : ispn__;
     }
 
-<<<<<<< HEAD
-        inline int offset_mt_coeffs(int ialoc__) const
-        {
-            return offset_mt_coeffs_[ialoc__];
-        }
-
-        /// Copy values from another wave-function.
-        /** \param [in] src Input wave-function.
-         *  \param [in] i0  Starting index of wave-functions in src.
-         *  \param [in] n   Number of wave-functions to copy.
-         *  \param [in] j0  Starting index of wave-functions in destination.
-         *  \param [in] pu  Type of processging unit which copies data. */
-        inline void copy_from(wave_functions const& src__,
-                              int i0__,
-                              int n__,
-                              int j0__,
-                              device_t pu__)
-        {
-            switch (pu__) {
-                case CPU: {
-                    /* copy PW part */
-                    std::memcpy(pw_coeffs().prime().at<CPU>(0, j0__),
-                                src__.pw_coeffs().prime().at<CPU>(0, i0__),
-                                pw_coeffs().num_rows_loc() * n__ * sizeof(double_complex));
-                    /* copy MT part */
-                    if (has_mt_ && mt_coeffs().num_rows_loc()) {
-                        std::memcpy(mt_coeffs().prime().at<CPU>(0, j0__),
-                                    src__.mt_coeffs().prime().at<CPU>(0, i0__),
-                                    mt_coeffs().num_rows_loc() * n__ * sizeof(double_complex));
-                    }
-                    break;
-                }
-                case GPU: {
-                    #ifdef __GPU
-                    /* copy PW part */
-                    acc::copy(pw_coeffs().prime().at<GPU>(0, j0__),
-                              src__.pw_coeffs().prime().at<GPU>(0, i0__),
-                              pw_coeffs().num_rows_loc() * n__);
-                    /* copy MT part */
-                    if (has_mt_ && mt_coeffs().num_rows_loc()) {
-                        acc::copy(mt_coeffs().prime().at<GPU>(0, j0__),
-                                  src__.mt_coeffs().prime().at<GPU>(0, i0__),
-                                  mt_coeffs().num_rows_loc() * n__);
-                    }
-                    #endif
-                    break;
-                }
-            }
-        }
-
-        inline void copy_from(wave_functions const& src__, int i0__, int n__, device_t pu__)
-        {
-            copy_from(src__, i0__, n__, i0__, pu__);
-=======
     inline mdarray<double, 1> sumsqr(device_t pu__, int ispn__, int n__) const
     {
         mdarray<double, 1> s(n__, memory_t::host, "sumsqr");
@@ -256,7 +139,6 @@
         if (pu__ == GPU) {
             s.allocate(memory_t::device);
             s.zero<memory_t::device>();
->>>>>>> 73f18365
         }
 
         for (int is = s0(ispn__); is <= s1(ispn__); is++) {
@@ -363,38 +245,6 @@
                 new matrix_storage<double_complex, matrix_storage_t::slab>(gkvec_.count(), num_wf_, gkvec_.comm_ortho_fft()));
         }
 
-<<<<<<< HEAD
-        /// Compute the checksum for n wave-functions starting from i0.
-        inline double_complex checksum(int i0__, int n__)
-        {
-            assert(n__ != 0);
-            double_complex cs(0, 0);
-            #ifdef __GPU
-            if (pu_ == GPU) {
-                mdarray<double_complex, 1> cs1(n__, memory_t::host | memory_t::device, "checksum");
-                cs1.zero<memory_t::device>();
-                add_checksum_gpu(pw_coeffs().prime().at<GPU>(0, i0__), pw_coeffs().num_rows_loc(), n__, cs1.at<GPU>());
-                if (has_mt_ && mt_coeffs().num_rows_loc()) {
-                    add_checksum_gpu(mt_coeffs().prime().at<GPU>(0, i0__), mt_coeffs().num_rows_loc(), n__, cs1.at<GPU>());
-                }
-                cs1.copy_to_host();
-                cs = cs1.checksum();
-            }
-            #endif
-            if (pu_ == CPU) {
-                for (int i = 0; i < n__; i++) {
-                    for (int j = 0; j < pw_coeffs().num_rows_loc(); j++) {
-                        cs += pw_coeffs().prime(j, i0__ + i);
-                    }
-                }
-                if (has_mt_ && mt_coeffs().num_rows_loc()) {
-                    for (int i = 0; i < n__; i++) {
-                        for (int j = 0; j < mt_coeffs().num_rows_loc(); j++) {
-                            cs += mt_coeffs().prime(j, i0__ + i);
-                        }
-                    }
-                }
-=======
         spl_num_atoms_ = splindex<block>(num_atoms__, comm_.size(), comm_.rank());
         mt_coeffs_distr_ = block_data_descriptor(comm_.size());
         
@@ -402,7 +252,6 @@
             int rank = spl_num_atoms_.local_rank(ia);
             if (rank == comm_.rank()) {
                 offset_mt_coeffs_.push_back(mt_coeffs_distr_.counts[rank]);
->>>>>>> 73f18365
             }
             mt_coeffs_distr_.counts[rank] += mt_size__(ia);
             
@@ -443,18 +292,7 @@
         return *pw_coeffs_[isc(ispn__)];
     }
 
-<<<<<<< HEAD
-  public:
-
-    /// Constructor for PW wave-functions.
-    Wave_functions(device_t    pu__,
-                   Gvec const& gkvec__,
-                   int         num_wf__,
-                   int         num_components__)
-        : gkvec_(gkvec__)
-=======
     inline matrix_storage<double_complex, matrix_storage_t::slab>& mt_coeffs(int ispn__)
->>>>>>> 73f18365
     {
         return *mt_coeffs_[isc(ispn__)];
     }
@@ -474,12 +312,7 @@
         return num_wf_;
     }
 
-<<<<<<< HEAD
-    /// Return a single component.
-    wave_functions& component(int idx__)
-=======
     inline int num_sc() const
->>>>>>> 73f18365
     {
         return num_sc_;
     }
@@ -596,13 +429,6 @@
 
     inline void zero_pw(device_t pu__, int ispn__, int i0__, int n__)
     {
-<<<<<<< HEAD
-        auto norm1 = component(0).l2norm(pu__, n__);
-        if (num_components() == 2) {
-            auto norm2 = component(1).l2norm(pu__, n__);
-            for (int i = 0; i < n__; i++) {
-                norm1[i] = std::sqrt(norm1[i] * norm1[i] + norm2[i] * norm2[i]);
-=======
         for (int s = s0(ispn__); s <= s1(ispn__); s++) {
             switch (pu__) {
                 case CPU: {
@@ -613,16 +439,12 @@
                     pw_coeffs(s).zero<memory_t::device>(i0__, n__);
                     break;
                 }
->>>>>>> 73f18365
             }
         }
     }
 
     inline void zero_mt(device_t pu__, int ispn__, int i0__, int n__)
     {
-<<<<<<< HEAD
-        return l2norm(component(0).pu(), n__);
-=======
         if (!has_mt()) {
             return;
         }
@@ -638,7 +460,6 @@
                 }
             }
         }
->>>>>>> 73f18365
     }
 
     inline void zero(device_t pu__, int ispn__, int i0__, int n__)
