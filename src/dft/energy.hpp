--- conflicted
+++ resolved
@@ -256,8 +256,6 @@
 
 double one_electron_energy_hubbard(Density const& density, Potential const& potential);
 double hubbard_energy(Density const& density);
-<<<<<<< HEAD
-=======
 
 inline auto
 energy_dict(Simulation_context const& ctx__, K_point_set const& kset__, Density const& density__,
@@ -291,7 +289,6 @@
     return dict;
 }
 
->>>>>>> 69c0e855
 } // namespace sirius
 
 #endif /* __ENERGY_HPP__ */