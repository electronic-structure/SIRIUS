--- conflicted
+++ resolved
@@ -97,11 +97,7 @@
      *
      *  It is based on this reference : PRB 84, 161102(R) (2011)
      */
-<<<<<<< HEAD
-    void hubbard_force_add_k_contribution_colinear(K_point& kp__, Q_operator<double>& q_op__, sddk::mdarray<double, 2>& forceh_);
-=======
-    void hubbard_force_add_k_contribution_collinear(K_point& kp__, Q_operator& q_op__, sddk::mdarray<double, 2>& forceh_);
->>>>>>> 35cf0a31
+    void hubbard_force_add_k_contribution_collinear(K_point& kp__, Q_operator<double>& q_op__, sddk::mdarray<double, 2>& forceh_);
 
     void add_ibs_force(K_point* kp__, Hamiltonian_k<double>& Hk__, sddk::mdarray<double, 2>& ffac__, sddk::mdarray<double, 2>& forcek__) const;
 
