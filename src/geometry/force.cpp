// Copyright (c) 2013-2019 Anton Kozhevnikov, Ilia Sivkov, Thomas Schulthess
// All rights reserved.
//
// Redistribution and use in source and binary forms, with or without modification, are permitted provided that
// the following conditions are met:
//
// 1. Redistributions of source code must retain the above copyright notice, this list of conditions and the
//    following disclaimer.
// 2. Redistributions in binary form must reproduce the above copyright notice, this list of conditions
//    and the following disclaimer in the documentation and/or other materials provided with the distribution.
//
// THIS SOFTWARE IS PROVIDED BY THE COPYRIGHT HOLDERS AND CONTRIBUTORS "AS IS" AND ANY EXPRESS OR IMPLIED
// WARRANTIES, INCLUDING, BUT NOT LIMITED TO, THE IMPLIED WARRANTIES OF MERCHANTABILITY AND FITNESS FOR A
// PARTICULAR PURPOSE ARE DISCLAIMED. IN NO EVENT SHALL THE COPYRIGHT HOLDER OR CONTRIBUTORS BE LIABLE FOR
// ANY DIRECT, INDIRECT, INCIDENTAL, SPECIAL, EXEMPLARY, OR CONSEQUENTIAL DAMAGES (INCLUDING, BUT NOT LIMITED TO,
// PROCUREMENT OF SUBSTITUTE GOODS OR SERVICES; LOSS OF USE, DATA, OR PROFITS; OR BUSINESS INTERRUPTION) HOWEVER
// CAUSED AND ON ANY THEORY OF LIABILITY, WHETHER IN CONTRACT, STRICT LIABILITY, OR TORT (INCLUDING NEGLIGENCE OR
// OTHERWISE) ARISING IN ANY WAY OUT OF THE USE OF THIS SOFTWARE, EVEN IF ADVISED OF THE POSSIBILITY OF SUCH DAMAGE.

/** \file force.cpp
 *
 *  \brief Contains implementation of sirius::Force class.
 */

#include "force.hpp"
#include "k_point/k_point.hpp"
#include "k_point/k_point_set.hpp"
#include "density/density.hpp"
#include "density/augmentation_operator.hpp"
#include "potential/potential.hpp"
#include "beta_projectors/beta_projectors.hpp"
#include "beta_projectors/beta_projectors_gradient.hpp"
#include "non_local_functor.hpp"
#include "hamiltonian/hamiltonian.hpp"
#include "symmetry/crystal_symmetry.hpp"

namespace sirius {

Force::Force(Simulation_context& ctx__, Density& density__, Potential& potential__, K_point_set& kset__)
    : ctx_(ctx__)
    , density_(density__)
    , potential_(potential__)
    , kset_(kset__)
{
}

void Force::symmetrize(mdarray<double, 2>& forces__) const
{
    if (!ctx_.use_symmetry()) {
        return;
    }

    PROFILE("sirius::Force::symmetrize");

    sddk::mdarray<double, 2> sym_forces(3, ctx_.unit_cell().spl_num_atoms().local_size());
    sym_forces.zero();

    for (int isym = 0; isym < ctx_.unit_cell().symmetry().size(); isym++) {
        auto Rc = dot(dot(ctx_.unit_cell().symmetry().lattice_vectors(),
                  matrix3d<double>(ctx_.unit_cell().symmetry()[isym].spg_op.R)),
                  ctx_.unit_cell().symmetry().inverse_lattice_vectors());

        for (int ia = 0; ia < ctx_.unit_cell().num_atoms(); ia++) {
            vector3d<double> force_ia(&forces__(0, ia));
            int ja = ctx_.unit_cell().symmetry()[isym].spg_op.sym_atom[ia];
            auto location = ctx_.unit_cell().spl_num_atoms().location(ja);
            if (location.rank == ctx_.comm().rank()) {
                auto force_ja = dot(Rc, force_ia);
                for (int x: {0, 1, 2}) {
                    sym_forces(x, location.local_index) += force_ja[x];
                }
            }
        }
    }

    double alpha = 1.0 / double(ctx_.unit_cell().symmetry().size());
    for (int ia = 0; ia < ctx_.unit_cell().spl_num_atoms().local_size(); ia++) {
        for (int x: {0, 1, 2}) {
            sym_forces(x, ia) *= alpha;
        }
    }
    double* sbuf = ctx_.unit_cell().spl_num_atoms().local_size() ? sym_forces.at(memory_t::host) : nullptr;
    ctx_.comm().allgather(sbuf, forces__.at(memory_t::host), 3 * ctx_.unit_cell().spl_num_atoms().local_size(),
        3 * ctx_.unit_cell().spl_num_atoms().global_offset());


    ////#pragma omp parallel for
    //for (int ia = 0; ia < ctx_.unit_cell().num_atoms(); ia++) {

    //    for (int isym = 0; isym < ctx_.unit_cell().symmetry().num_mag_sym(); isym++) {
    //        int ja  = ctx_.unit_cell().symmetry().sym_table(ia, isym);
    //        auto Rc = ctx_.unit_cell().symmetry().lattice_vectors() *
    //            matrix3d<double>(ctx_.unit_cell().symmetry().magnetic_group_symmetry(isym).spg_op.R) *
    //            ctx_.unit_cell().symmetry().inverse_lattice_vectors();

    //        force_ja = Rc * force_ia;

    //        //#pragma omp atomic update
    //        sym_forces(0, ja) += force_ja[0];

    //        //#pragma omp atomic update
    //        sym_forces(1, ja) += force_ja[1];

    //        //#pragma omp atomic update
    //        sym_forces(2, ja) += force_ja[2];
    //    }
    //}
    //for (int ia = 0; ia < ctx_.unit_cell().num_atoms(); ia++) {
    //    for (int x: {0, 1, 2}) {
    //        sym_forces(x, ia) /= (double)ctx_.unit_cell().symmetry().num_mag_sym();
    //    }
    //}
    //sym_forces >> forces__;



    //for (int i = 0; i < sym__.num_mag_sym(); i++) {
    //    /* full space-group symmetry operation is {R|t} */
    //    int pr = sym__.magnetic_group_symmetry(i).spg_op.proper;
    //    auto eang = sym__.magnetic_group_symmetry(i).spg_op.euler_angles;
    //    int isym = sym__.magnetic_group_symmetry(i).isym;
    //    SHT::rotation_matrix(lmax, eang, pr, rotm);

    //    for (int ia = 0; ia < sym__.num_atoms(); ia++) {
    //        int ja = sym__.sym_table(ia, isym);
    //        auto location = spl_atoms.location(ja);
    //        if (location.rank == comm__.rank()) {
    //            linalg(linalg_t::blas).gemm('N', 'N', lmmax, nrmax, lmmax, &alpha, rotm.at(memory_t::host), rotm.ld(),
    //                                        frlm__.at(memory_t::host, 0, 0, ia), frlm__.ld(), &linalg_const<double>::one(),
    //                                        fsym.at(memory_t::host, 0, 0, location.local_index), fsym.ld());
    //        }
    //    }
    //}
    //double* sbuf = spl_atoms.local_size() ? fsym.at(memory_t::host) : nullptr;
    //comm__.allgather(sbuf, frlm__.at(memory_t::host), lmmax * nrmax * spl_atoms.local_size(),
    //        lmmax * nrmax * spl_atoms.global_offset());



}


template <typename T>
void Force::add_k_point_contribution(K_point<double>& kpoint, mdarray<double, 2>& forces__) const
{
    /* if there are no beta projectors then get out there */
    if (ctx_.unit_cell().mt_lo_basis_size() == 0) {
        return;
    }

    Beta_projectors_gradient<real_type<T>> bp_grad(ctx_, kpoint.gkvec(), kpoint.igk_loc(), kpoint.beta_projectors());
    if (is_device_memory(ctx_.preferred_memory_t())) {
        int nbnd = ctx_.num_bands();
        for (int ispn = 0; ispn < ctx_.num_spins(); ispn++) {
            /* allocate GPU memory */
            kpoint.spinor_wave_functions().pw_coeffs(ispn).allocate(ctx_.mem_pool(memory_t::device));
            kpoint.spinor_wave_functions().pw_coeffs(ispn).copy_to(memory_t::device, 0, nbnd);
        }
    }

    Non_local_functor<T> nlf(ctx_, bp_grad);

    nlf.add_k_point_contribution(kpoint, forces__);
    if (is_device_memory(ctx_.preferred_memory_t())) {
        for (int ispn = 0; ispn < ctx_.num_spins(); ispn++) {
            /* deallocate GPU memory */
            kpoint.spinor_wave_functions().pw_coeffs(ispn).deallocate(memory_t::device);
        }
    }
}

void Force::compute_dmat(K_point<double>* kp__, dmatrix<double_complex>& dm__) const
{
    dm__.zero();

    /* trivial case */
    if (!ctx_.need_sv()) {
        for (int i = 0; i < ctx_.num_fv_states(); i++) {
            dm__.set(i, i, double_complex(kp__->band_occupancy(i, 0), 0));
        }
    } else {
        if (ctx_.num_mag_dims() != 3) {
            dmatrix<double_complex> ev1(ctx_.num_fv_states(), ctx_.num_fv_states(), ctx_.blacs_grid(),
                                        ctx_.cyclic_block_size(), ctx_.cyclic_block_size());
            for (int ispn = 0; ispn < ctx_.num_spins(); ispn++) {
                auto& ev = kp__->sv_eigen_vectors(ispn);
                /* multiply second-variational eigen-vectors with band occupancies */
                for (int j = 0; j < ev.num_cols_local(); j++) {
                    /* up- or dn- band index */
                    int jb = ev.icol(j);
                    for (int i = 0; i < ev.num_rows_local(); i++) {
                        ev1(i, j) = std::conj(ev(i, j)) * kp__->band_occupancy(jb, ispn);
                    }
                }

                linalg(linalg_t::scalapack).gemm('N', 'T', ctx_.num_fv_states(), ctx_.num_fv_states(), ctx_.num_bands(),
                                                  &linalg_const<double_complex>::one(), ev1, 0, 0, ev, 0, 0,
                                                  &linalg_const<double_complex>::one(), dm__, 0, 0);
            }
        } else {
            dmatrix<double_complex> ev1(ctx_.num_bands(), ctx_.num_bands(), ctx_.blacs_grid(), ctx_.cyclic_block_size(),
                                        ctx_.cyclic_block_size());
            auto& ev = kp__->sv_eigen_vectors(0);
            /* multiply second-variational eigen-vectors with band occupancies */
            for (int j = 0; j < ev.num_cols_local(); j++) {
                /* band index */
                int jb = ev.icol(j);
                for (int i = 0; i < ev.num_rows_local(); i++) {
                    ev1(i, j) = std::conj(ev(i, j)) * kp__->band_occupancy(jb, 0);
                }
            }
            for (int ispn = 0; ispn < ctx_.num_spins(); ispn++) {
                int offs = ispn * ctx_.num_fv_states();

                linalg(linalg_t::scalapack).gemm('N', 'T', ctx_.num_fv_states(), ctx_.num_fv_states(), ctx_.num_bands(),
                                                  &linalg_const<double_complex>::one(), ev1, offs, 0, ev, offs, 0,
                                                  &linalg_const<double_complex>::one(), dm__, 0, 0);
            }
        }
    }
}

mdarray<double, 2> const& Force::calc_forces_total()
{
    forces_total_ = mdarray<double, 2>(3, ctx_.unit_cell().num_atoms());
    if (ctx_.full_potential()) {
        calc_forces_rho();
        calc_forces_hf();
        calc_forces_ibs();
        for (int ia = 0; ia < ctx_.unit_cell().num_atoms(); ia++) {
            for (int x : {0, 1, 2}) {
                forces_total_(x, ia) = forces_ibs_(x, ia) + forces_hf_(x, ia) + forces_rho_(x, ia);
            }
        }
    } else {
        calc_forces_vloc();
        calc_forces_us();
        calc_forces_nonloc();
        calc_forces_core();
        calc_forces_ewald();
        calc_forces_scf_corr();
        calc_forces_hubbard();

        forces_total_ = mdarray<double, 2>(3, ctx_.unit_cell().num_atoms());
        for (int ia = 0; ia < ctx_.unit_cell().num_atoms(); ia++) {
            for (int x : {0, 1, 2}) {
                forces_total_(x, ia) = forces_vloc_(x, ia) + forces_us_(x, ia) + forces_nonloc_(x, ia) +
                                       forces_core_(x, ia) + forces_ewald_(x, ia) + forces_scf_corr_(x, ia) +
                                       forces_hubbard_(x, ia);
            }
        }
    }
    return forces_total_;
}

mdarray<double, 2> const& Force::calc_forces_ibs()
{
    forces_ibs_ = mdarray<double, 2>(3, ctx_.unit_cell().num_atoms());
    forces_ibs_.zero();

    mdarray<double, 2> ffac(ctx_.unit_cell().num_atom_types(), ctx_.gvec().num_shells());
    #pragma omp parallel for
    for (int igs = 0; igs < ctx_.gvec().num_shells(); igs++) {
        for (int iat = 0; iat < ctx_.unit_cell().num_atom_types(); iat++) {
            ffac(iat, igs) = unit_step_function_form_factors(ctx_.unit_cell().atom_type(iat).mt_radius(),
                                                             ctx_.gvec().shell_len(igs));
        }
    }

    Hamiltonian0<double> H0(potential_);
    for (int ikloc = 0; ikloc < kset_.spl_num_kpoints().local_size(); ikloc++) {
        int ik = kset_.spl_num_kpoints(ikloc);
        auto hk = H0(*kset_.get<double>(ik));
        add_ibs_force(kset_.get<double>(ik), hk, ffac, forces_ibs_);
    }
    ctx_.comm().allreduce(&forces_ibs_(0, 0), (int)forces_ibs_.size());
    symmetrize(forces_ibs_);

    if (ctx_.verbosity() > 2 && ctx_.comm().rank() == 0) {
        std::printf("ibs force\n");
        for (int ia = 0; ia < ctx_.unit_cell().num_atoms(); ia++) {
            std::printf("ia : %i, IBS : %12.6f %12.6f %12.6f\n", ia, forces_ibs_(0, ia), forces_ibs_(1, ia),
                   forces_ibs_(2, ia));
        }
    }

    return forces_ibs_;
}

mdarray<double, 2> const& Force::calc_forces_rho()
{

    forces_rho_ = mdarray<double, 2>(3, ctx_.unit_cell().num_atoms());
    forces_rho_.zero();
    for (int ialoc = 0; ialoc < ctx_.unit_cell().spl_num_atoms().local_size(); ialoc++) {
        int ia = ctx_.unit_cell().spl_num_atoms(ialoc);
        auto g = gradient(density_.density_mt(ialoc));
        for (int x = 0; x < 3; x++) {
            forces_rho_(x, ia) = inner(potential_.effective_potential_mt(ialoc), g[x]);
        }
    }
    ctx_.comm().allreduce(&forces_rho_(0, 0), (int)forces_rho_.size());
    symmetrize(forces_rho_);

    if (ctx_.verbosity() > 2 && ctx_.comm().rank() == 0) {
        std::printf("rho force\n");
        for (int ia = 0; ia < ctx_.unit_cell().num_atoms(); ia++) {
            std::printf("ia : %i, density contribution : %12.6f %12.6f %12.6f\n", ia, forces_rho_(0, ia), forces_rho_(1, ia),
                   forces_rho_(2, ia));
        }
    }
    return forces_rho_;
}

mdarray<double, 2> const& Force::calc_forces_hf()
{
    forces_hf_ = mdarray<double, 2>(3, ctx_.unit_cell().num_atoms());
    forces_hf_.zero();

    for (int ialoc = 0; ialoc < ctx_.unit_cell().spl_num_atoms().local_size(); ialoc++) {
        int ia = ctx_.unit_cell().spl_num_atoms(ialoc);
        auto g = gradient(potential_.hartree_potential_mt(ialoc));
        for (int x = 0; x < 3; x++) {
            forces_hf_(x, ia) = ctx_.unit_cell().atom(ia).zn() * g[x](0, 0) * y00;
        }
    }
    ctx_.comm().allreduce(&forces_hf_(0, 0), (int)forces_hf_.size());
    symmetrize(forces_hf_);

    if (ctx_.cfg().control().verbosity() > 2 && ctx_.comm().rank() == 0) {
        std::printf("H-F force\n");
        for (int ia = 0; ia < ctx_.unit_cell().num_atoms(); ia++) {
            std::printf("ia : %i, Hellmann–Feynman : %12.6f %12.6f %12.6f\n", ia, forces_hf_(0, ia), forces_hf_(1, ia),
                   forces_hf_(2, ia));
        }
    }

    return forces_hf_;
}

mdarray<double, 2> const& Force::calc_forces_hubbard()
{
    PROFILE("sirius::Force::hubbard_force");
    forces_hubbard_ = mdarray<double, 2>(3, ctx_.unit_cell().num_atoms());
    forces_hubbard_.zero();

    if (ctx_.hubbard_correction()) {
        /* recompute the hubbard potential */
        ::sirius::generate_potential(density_.occupation_matrix(), potential_.hubbard_potential());

        Q_operator<double> q_op(ctx_);

        for (int ikloc = 0; ikloc < kset_.spl_num_kpoints().local_size(); ikloc++) {

            int ik  = kset_.spl_num_kpoints(ikloc);
            auto kp = kset_.get<double>(ik);
            kp->beta_projectors().prepare();
            if (ctx_.num_mag_dims() == 3) {
                TERMINATE("Hubbard forces are only implemented for the simple hubbard correction.");
            }
            hubbard_force_add_k_contribution_collinear(*kp, q_op, forces_hubbard_);
            kp->beta_projectors().dismiss();
        }

        /* global reduction */
        kset_.comm().allreduce(forces_hubbard_.at(memory_t::host), 3 * ctx_.unit_cell().num_atoms());
    }

    return forces_hubbard_;
}

mdarray<double, 2> const& Force::calc_forces_ewald()
{
    PROFILE("sirius::Force::calc_forces_ewald");

    forces_ewald_ = sddk::mdarray<double, 2>(3, ctx_.unit_cell().num_atoms());
    forces_ewald_.zero();

    Unit_cell& unit_cell = ctx_.unit_cell();

    double alpha = ctx_.ewald_lambda();

    double prefac = (ctx_.gvec().reduced() ? 4.0 : 2.0) * (twopi / unit_cell.omega());

    int ig0 = ctx_.gvec().skip_g0();

    sddk::mdarray<double_complex, 1> rho_tmp(ctx_.gvec().count());
    rho_tmp.zero();
    #pragma omp parallel for schedule(static)
    for (int igloc = ig0; igloc < ctx_.gvec().count(); igloc++) {
        int ig = ctx_.gvec().offset() + igloc;

        double_complex rho(0, 0);

        for (int ja = 0; ja < unit_cell.num_atoms(); ja++) {
            rho += ctx_.gvec_phase_factor(ig, ja) * static_cast<double>(unit_cell.atom(ja).zn());
        }

        rho_tmp[igloc] = std::conj(rho);
    }

    #pragma omp parallel for
    for (int ja = 0; ja < unit_cell.num_atoms(); ja++) {
        for (int igloc = ig0; igloc < ctx_.gvec().count(); igloc++) {
            int ig = ctx_.gvec().offset() + igloc;

            double g2 = std::pow(ctx_.gvec().gvec_len(ig), 2);

            /* cartesian form for getting cartesian force components */
            auto gvec_cart = ctx_.gvec().gvec_cart<index_domain_t::local>(igloc);

            double scalar_part = prefac * (rho_tmp[igloc] * ctx_.gvec_phase_factor(ig, ja)).imag() *
                                 static_cast<double>(unit_cell.atom(ja).zn()) * std::exp(-g2 / (4 * alpha)) / g2;

            for (int x : {0, 1, 2}) {
                forces_ewald_(x, ja) += scalar_part * gvec_cart[x];
            }
        }
    }

    ctx_.comm().allreduce(&forces_ewald_(0, 0), 3 * ctx_.unit_cell().num_atoms());

    double invpi = 1. / pi;

    #pragma omp parallel for
    for (int ia = 0; ia < unit_cell.num_atoms(); ia++) {
        for (int i = 1; i < unit_cell.num_nearest_neighbours(ia); i++) {
            int ja = unit_cell.nearest_neighbour(i, ia).atom_id;

            double d  = unit_cell.nearest_neighbour(i, ia).distance;
            double d2 = d * d;

            auto t = dot(unit_cell.lattice_vectors(), vector3d<int>(unit_cell.nearest_neighbour(i, ia).translation));

            double scalar_part =
                static_cast<double>(unit_cell.atom(ia).zn() * unit_cell.atom(ja).zn()) / d2 *
                (std::erfc(std::sqrt(alpha) * d) / d + 2.0 * std::sqrt(alpha * invpi) * std::exp(-d2 * alpha));

            for (int x : {0, 1, 2}) {
                forces_ewald_(x, ia) += scalar_part * t[x];
            }
        }
    }

    symmetrize(forces_ewald_);

    return forces_ewald_;
}

mdarray<double, 2> const& Force::calc_forces_us()
{
    PROFILE("sirius::Force::calc_forces_us");

    forces_us_ = sddk::mdarray<double, 2>(3, ctx_.unit_cell().num_atoms());
    forces_us_.zero();

    potential_.fft_transform(-1);

    Unit_cell& unit_cell = ctx_.unit_cell();

    double reduce_g_fact = ctx_.gvec().reduced() ? 2.0 : 1.0;

    linalg_t la{linalg_t::none};

    memory_pool* mp{nullptr};
    switch (ctx_.processing_unit()) {
        case device_t::CPU: {
            mp = &ctx_.mem_pool(memory_t::host);
            la = linalg_t::blas;
            break;
        }
        case device_t::GPU: {
            mp = &ctx_.mem_pool(memory_t::host_pinned);
            la = linalg_t::spla;
            break;
        }
    }

    /* over atom types */
    for (int iat = 0; iat < unit_cell.num_atom_types(); iat++) {
        auto& atom_type = unit_cell.atom_type(iat);

        auto aug_op = ctx_.augmentation_op(iat);

        if (!aug_op) {
            continue;
        }

        int nbf = atom_type.mt_basis_size();

        /* get auxiliary density matrix */
        auto dm = density_.density_matrix_aux(density_.density_matrix(), iat);

        sddk::mdarray<double, 2> v_tmp(atom_type.num_atoms(), ctx_.gvec().count() * 2, *mp);
        sddk::mdarray<double, 2> tmp(nbf * (nbf + 1) / 2, atom_type.num_atoms(), *mp);

        /* over spin components, can be from 1 to 4*/
        for (int ispin = 0; ispin < ctx_.num_mag_dims() + 1; ispin++) {
            /* over 3 components of the force/G - vectors */
            for (int ivec = 0; ivec < 3; ivec++) {
                /* over local rank G vectors */
                #pragma omp parallel for schedule(static)
                for (int igloc = 0; igloc < ctx_.gvec().count(); igloc++) {
                    int ig   = ctx_.gvec().offset() + igloc;
                    auto gvc = ctx_.gvec().gvec_cart<index_domain_t::local>(igloc);
                    for (int ia = 0; ia < atom_type.num_atoms(); ia++) {
                        /* here we write in v_tmp  -i * G * exp[ iGRn] Veff(G)
                         * but in formula we have   i * G * exp[-iGRn] Veff*(G)
                         * the differences because we unfold complex array in the real one
                         * and need negative imagine part due to a multiplication law of complex numbers */
                        auto z = double_complex(0, -gvc[ivec]) * ctx_.gvec_phase_factor(ig, atom_type.atom_id(ia)) *
                                 potential_.component(ispin).f_pw_local(igloc);
                        v_tmp(ia, 2 * igloc)     = z.real();
                        v_tmp(ia, 2 * igloc + 1) = z.imag();
                    }
                }

                /* multiply tmp matrices, or sum over G */
                linalg(la).gemm('N', 'T', nbf * (nbf + 1) / 2, atom_type.num_atoms(), 2 * ctx_.gvec().count(),
                    &linalg_const<double>::one(),
                    aug_op->q_pw().at(memory_t::host), aug_op->q_pw().ld(),
                    v_tmp.at(memory_t::host), v_tmp.ld(),
                    &linalg_const<double>::zero(),
                    tmp.at(memory_t::host), tmp.ld());

                #pragma omp parallel for
                for (int ia = 0; ia < atom_type.num_atoms(); ia++) {
                    for (int i = 0; i < nbf * (nbf + 1) / 2; i++) {
                        forces_us_(ivec, atom_type.atom_id(ia)) += ctx_.unit_cell().omega() * reduce_g_fact *
                                                                   dm(i, ia, ispin) * aug_op->sym_weight(i) * tmp(i, ia);
                    }
                }
            }
        }
    }

    ctx_.comm().allreduce(&forces_us_(0, 0), 3 * ctx_.unit_cell().num_atoms());

    symmetrize(forces_us_);

    return forces_us_;
}

mdarray<double, 2> const& Force::calc_forces_scf_corr()
{
    PROFILE("sirius::Force::calc_forces_scf_corr");

    auto q = ctx_.gvec().shells_len();
    /* get form-factors for all G shells */
    auto ff = ctx_.ps_rho_ri().values(q, ctx_.comm());

    forces_scf_corr_ = mdarray<double, 2>(3, ctx_.unit_cell().num_atoms());
    forces_scf_corr_.zero();

    /* get main arrays */
    auto& dveff = potential_.dveff();

    Unit_cell& unit_cell = ctx_.unit_cell();

    Gvec const& gvec = ctx_.gvec();

    int gvec_count  = gvec.count();
    int gvec_offset = gvec.offset();

    double fact = gvec.reduced() ? 2.0 : 1.0;

    int ig0 = ctx_.gvec().skip_g0();

    #pragma omp parallel for
    for (int ia = 0; ia < unit_cell.num_atoms(); ia++) {
        Atom& atom = unit_cell.atom(ia);

        int iat = atom.type_id();

        for (int igloc = ig0; igloc < gvec_count; igloc++) {
            int ig = gvec_offset + igloc;
            int igsh = ctx_.gvec().shell(ig);

            /* cartesian form for getting cartesian force components */
            auto gvec_cart = gvec.gvec_cart<index_domain_t::local>(igloc);

            /* scalar part of a force without multipying by G-vector */
            double_complex z = fact * fourpi * ff(igsh, iat) *
                               std::conj(dveff.f_pw_local(igloc) * ctx_.gvec_phase_factor(ig, ia));

            /* get force components multiplying by cartesian G-vector */
            for (int x : {0, 1, 2}) {
                forces_scf_corr_(x, ia) -= (gvec_cart[x] * z).imag();
            }
        }
    }
    ctx_.comm().allreduce(&forces_scf_corr_(0, 0), 3 * ctx_.unit_cell().num_atoms());

    symmetrize(forces_scf_corr_);

    return forces_scf_corr_;
}

mdarray<double, 2> const& Force::calc_forces_core()
{
    PROFILE("sirius::Force::calc_forces_core");

    auto q = ctx_.gvec().shells_len();
    /* get form-factors for all G shells */
    auto ff = ctx_.ps_core_ri().values(q, ctx_.comm());

    forces_core_ = mdarray<double, 2>(3, ctx_.unit_cell().num_atoms());
    forces_core_.zero();

    /* get main arrays */
    auto& xc_pot = potential_.xc_potential();

    /* transform from real space to reciprocal */
    xc_pot.fft_transform(-1);

    Unit_cell& unit_cell = ctx_.unit_cell();

    Gvec const& gvecs = ctx_.gvec();

    int gvec_count  = gvecs.count();
    int gvec_offset = gvecs.offset();

    double fact = gvecs.reduced() ? 2.0 : 1.0;

    /* here the calculations are in lattice vectors space */
    #pragma omp parallel for
    for (int ia = 0; ia < unit_cell.num_atoms(); ia++) {
        Atom& atom = unit_cell.atom(ia);
        if (atom.type().ps_core_charge_density().empty()) {
            continue;
        }
        int iat = atom.type_id();

        for (int igloc = ctx_.gvec().skip_g0(); igloc < gvec_count; igloc++) {
            int ig = gvec_offset + igloc;
            auto igsh = ctx_.gvec().shell(ig);

            /* cartesian form for getting cartesian force components */
            auto gvec_cart = gvecs.gvec_cart<index_domain_t::local>(igloc);

            /* scalar part of a force without multipying by G-vector */
            double_complex z = fact * fourpi * ff(igsh, iat) *
                               std::conj(xc_pot.f_pw_local(igloc) * ctx_.gvec_phase_factor(ig, ia));

            /* get force components multiplying by cartesian G-vector */
            for (int x : {0, 1, 2}) {
                forces_core_(x, ia) -= (gvec_cart[x] * z).imag();
            }
        }
    }
    ctx_.comm().allreduce(&forces_core_(0, 0), 3 * ctx_.unit_cell().num_atoms());

    symmetrize(forces_core_);

    return forces_core_;
}

<<<<<<< HEAD
void Force::hubbard_force_add_k_contribution_collinear(K_point<double>& kp__, Q_operator& q_op__, mdarray<double, 2>& forceh_)
=======
void Force::hubbard_force_add_k_contribution_collinear(K_point& kp__, Q_operator<double>& q_op__, mdarray<double, 2>& forceh_)
>>>>>>> f61fff21
{
    mdarray<double_complex, 6> dn(potential_.U().max_number_of_orbitals_per_atom(), potential_.U().max_number_of_orbitals_per_atom(), 2,
                                  ctx_.unit_cell().num_atoms(), 3, ctx_.unit_cell().num_atoms());

    potential_.U().compute_occupancies_derivatives(kp__, q_op__, dn);

    #pragma omp parallel for
    for (int ia = 0; ia < ctx_.unit_cell().num_atoms(); ia++) {
        /* compute the derivative of the occupancies numbers */
        for (int dir = 0; dir < 3; dir++) {
            double_complex d{0.0};
            for (int ia1 = 0; ia1 < ctx_.unit_cell().num_atoms(); ia1++) {
                auto const& atom = ctx_.unit_cell().atom(ia1);
                if (atom.type().hubbard_correction()) {
                    int const lmax_at = 2 * atom.type().lo_descriptor_hub(0).l + 1;
                    for (int ispn = 0; ispn < ctx_.num_spins(); ispn++) {
                        for (int m1 = 0; m1 < lmax_at; m1++) {
                            for (int m2 = 0; m2 < lmax_at; m2++) {
                                d += potential_.hubbard_potential().local(ia1)(m2, m1, ispn) *
                                     dn(m1, m2, ispn, ia1, dir, ia);
                            }
                        }
                    }
                }
            }
            forceh_(dir, ia) -= std::real(d);
        }
    }
}

mdarray<double, 2> const& Force::calc_forces_vloc()
{
    PROFILE("sirius::Force::calc_forces_vloc");

    auto q = ctx_.gvec().shells_len();
    /* get form-factors for all G shells */
    auto ff = ctx_.vloc_ri().values(q, ctx_.comm());

    forces_vloc_ = mdarray<double, 2>(3, ctx_.unit_cell().num_atoms());
    forces_vloc_.zero();

    auto& valence_rho = density_.rho();

    Unit_cell& unit_cell = ctx_.unit_cell();

    Gvec const& gvecs = ctx_.gvec();

    int gvec_count  = gvecs.gvec_count(ctx_.comm().rank());
    int gvec_offset = gvecs.gvec_offset(ctx_.comm().rank());

    double fact = valence_rho.gvec().reduced() ? 2.0 : 1.0;

    /* here the calculations are in lattice vectors space */
    #pragma omp parallel for
    for (int ia = 0; ia < unit_cell.num_atoms(); ia++) {
        Atom& atom = unit_cell.atom(ia);

        int iat = atom.type_id();

        for (int igloc = 0; igloc < gvec_count; igloc++) {
            int ig = gvec_offset + igloc;
            int igsh = ctx_.gvec().shell(ig);

            /* cartesian form for getting cartesian force components */
            auto gvec_cart = gvecs.gvec_cart<index_domain_t::local>(igloc);

            /* scalar part of a force without multiplying by G-vector */
            double_complex z = fact * fourpi * ff(igsh, iat) *
                               std::conj(valence_rho.f_pw_local(igloc)) * std::conj(ctx_.gvec_phase_factor(ig, ia));

            /* get force components multiplying by cartesian G-vector  */
            for (int x : {0, 1, 2}) {
                forces_vloc_(x, ia) -= (gvec_cart[x] * z).imag();
            }
        }
    }

    ctx_.comm().allreduce(&forces_vloc_(0, 0), 3 * ctx_.unit_cell().num_atoms());

    symmetrize(forces_vloc_);

    return forces_vloc_;
}

mdarray<double, 2> const& Force::calc_forces_usnl()
{
    calc_forces_us();
    calc_forces_nonloc();

    forces_usnl_ = mdarray<double, 2>(3, ctx_.unit_cell().num_atoms());
    for (int ia = 0; ia < ctx_.unit_cell().num_atoms(); ia++) {
        for (int x : {0, 1, 2}) {
            forces_usnl_(x, ia) = forces_us_(x, ia) + forces_nonloc_(x, ia);
        }
    }

    return forces_usnl_;
}

<<<<<<< HEAD
void Force::add_ibs_force(K_point<double>* kp__, Hamiltonian_k& Hk__, mdarray<double, 2>& ffac__, mdarray<double, 2>& forcek__) const
=======
void Force::add_ibs_force(K_point* kp__, Hamiltonian_k<double>& Hk__, mdarray<double, 2>& ffac__, mdarray<double, 2>& forcek__) const
>>>>>>> f61fff21
{
    PROFILE("sirius::Force::ibs_force");

    auto& uc = ctx_.unit_cell();

    auto& bg = ctx_.blacs_grid();

    auto bs = ctx_.cyclic_block_size();

    auto nfv = ctx_.num_fv_states();

    auto ngklo = kp__->gklo_basis_size();

    /* compute density matrix for a k-point */
    dmatrix<double_complex> dm(nfv, nfv, bg, bs, bs);
    compute_dmat(kp__, dm);

    /* first-variational eigen-vectors in scalapack distribution */
    auto& fv_evec = kp__->fv_eigen_vectors();

    dmatrix<double_complex> h(ngklo, ngklo, bg, bs, bs);
    dmatrix<double_complex> o(ngklo, ngklo, bg, bs, bs);

    dmatrix<double_complex> h1(ngklo, ngklo, bg, bs, bs);
    dmatrix<double_complex> o1(ngklo, ngklo, bg, bs, bs);

    dmatrix<double_complex> zm1(ngklo, nfv, bg, bs, bs);
    dmatrix<double_complex> zf(nfv, nfv, bg, bs, bs);

    mdarray<double_complex, 2> alm_row(kp__->num_gkvec_row(), uc.max_mt_aw_basis_size());
    mdarray<double_complex, 2> alm_col(kp__->num_gkvec_col(), uc.max_mt_aw_basis_size());
    mdarray<double_complex, 2> halm_col(kp__->num_gkvec_col(), uc.max_mt_aw_basis_size());

    for (int ia = 0; ia < uc.num_atoms(); ia++) {
        h.zero();
        o.zero();

        auto& atom = uc.atom(ia);
        auto& type = atom.type();

        /* generate matching coefficients for current atom */
        kp__->alm_coeffs_row().generate<true>(atom, alm_row);
        kp__->alm_coeffs_col().generate<false>(atom, alm_col);

        /* setup apw-lo and lo-apw blocks */
        Hk__.set_fv_h_o_apw_lo(atom, ia, alm_row, alm_col, h, o);

        /* apply MT Hamiltonian to column coefficients */
        Hk__.H0().apply_hmt_to_apw<spin_block_t::nm>(atom, kp__->num_gkvec_col(), alm_col, halm_col);

        /* apw-apw block of the overlap matrix */
        linalg(linalg_t::blas).gemm('N', 'T', kp__->num_gkvec_row(), kp__->num_gkvec_col(), type.mt_aw_basis_size(),
            &linalg_const<double_complex>::one(), alm_row.at(memory_t::host), alm_row.ld(),
            alm_col.at(memory_t::host), alm_col.ld(), &linalg_const<double_complex>::zero(),
            o.at(memory_t::host), o.ld());

        /* apw-apw block of the Hamiltonian matrix */
        linalg(linalg_t::blas).gemm('N', 'T', kp__->num_gkvec_row(), kp__->num_gkvec_col(), type.mt_aw_basis_size(),
            &linalg_const<double_complex>::one(), alm_row.at(memory_t::host), alm_row.ld(), halm_col.at(memory_t::host),
            halm_col.ld(), &linalg_const<double_complex>::zero(), h.at(memory_t::host), h.ld());

        int iat = type.id();

        for (int igk_col = 0; igk_col < kp__->num_gkvec_col(); igk_col++) { // loop over columns
            auto gvec_col       = kp__->gkvec().gvec(kp__->igk_col(igk_col));
            auto gkvec_col_cart = kp__->gkvec().gkvec_cart<index_domain_t::global>(kp__->igk_col(igk_col));
            for (int igk_row = 0; igk_row < kp__->num_gkvec_row(); igk_row++) { // for each column loop over rows
                auto gvec_row       = kp__->gkvec().gvec(kp__->igk_row(igk_row));
                auto gkvec_row_cart = kp__->gkvec().gkvec_cart<index_domain_t::global>(kp__->igk_row(igk_row));

                int ig12 = ctx_.gvec().index_g12(gvec_row, gvec_col);

                int igs = ctx_.gvec().shell(ig12);

                auto zt = std::conj(ctx_.gvec_phase_factor(ig12, ia)) * ffac__(iat, igs) * fourpi / uc.omega();

                double t1 = 0.5 * dot(gkvec_row_cart, gkvec_col_cart);

                h(igk_row, igk_col) -= t1 * zt;
                o(igk_row, igk_col) -= zt;
            }
        }

        for (int x = 0; x < 3; x++) {
            for (int igk_col = 0; igk_col < kp__->num_gkvec_col(); igk_col++) { // loop over columns
                auto gvec_col = kp__->gkvec().gvec(kp__->igk_col(igk_col));
                for (int igk_row = 0; igk_row < kp__->num_gkvec_row(); igk_row++) { // loop over rows
                    auto gvec_row = kp__->gkvec().gvec(kp__->igk_row(igk_row));
                    /* compute index of G-G' */
                    int ig12 = ctx_.gvec().index_g12(gvec_row, gvec_col);
                    /* get G-G' */
                    auto vg = ctx_.gvec().gvec_cart<index_domain_t::global>(ig12);
                    /* multiply by i(G-G') */
                    h1(igk_row, igk_col) = double_complex(0.0, vg[x]) * h(igk_row, igk_col);
                    /* multiply by i(G-G') */
                    o1(igk_row, igk_col) = double_complex(0.0, vg[x]) * o(igk_row, igk_col);
                }
            }

            for (int icol = 0; icol < kp__->num_lo_col(); icol++) {
                for (int igk_row = 0; igk_row < kp__->num_gkvec_row(); igk_row++) {
                    auto gkvec_row_cart = kp__->gkvec().gkvec_cart<index_domain_t::global>(kp__->igk_row(igk_row));
                    /* multiply by i(G+k) */
                    h1(igk_row, icol + kp__->num_gkvec_col()) =
                        double_complex(0.0, gkvec_row_cart[x]) * h(igk_row, icol + kp__->num_gkvec_col());
                    /* multiply by i(G+k) */
                    o1(igk_row, icol + kp__->num_gkvec_col()) =
                        double_complex(0.0, gkvec_row_cart[x]) * o(igk_row, icol + kp__->num_gkvec_col());
                }
            }

            for (int irow = 0; irow < kp__->num_lo_row(); irow++) {
                for (int igk_col = 0; igk_col < kp__->num_gkvec_col(); igk_col++) {
                    auto gkvec_col_cart = kp__->gkvec().gkvec_cart<index_domain_t::global>(kp__->igk_col(igk_col));
                    /* multiply by i(G+k) */
                    h1(irow + kp__->num_gkvec_row(), igk_col) =
                        double_complex(0.0, -gkvec_col_cart[x]) * h(irow + kp__->num_gkvec_row(), igk_col);
                    /* multiply by i(G+k) */
                    o1(irow + kp__->num_gkvec_row(), igk_col) =
                        double_complex(0.0, -gkvec_col_cart[x]) * o(irow + kp__->num_gkvec_row(), igk_col);
                }
            }

            /* zm1 = dO * V */
            linalg(linalg_t::scalapack).gemm('N', 'N', ngklo, nfv, ngklo, &linalg_const<double_complex>::one(),
                o1, 0, 0, fv_evec, 0, 0, &linalg_const<double_complex>::zero(), zm1, 0, 0);
            /* multiply by energy: zm1 = E * (dO * V)  */
            for (int i = 0; i < zm1.num_cols_local(); i++) {
                int ist = zm1.icol(i);
                for (int j = 0; j < kp__->gklo_basis_size_row(); j++) {
                    zm1(j, i) *= kp__->fv_eigen_value(ist);
                }
            }
            /* compute zm1 = dH * V - E * (dO * V) */
            linalg(linalg_t::scalapack).gemm('N', 'N', ngklo, nfv, ngklo, &linalg_const<double_complex>::one(),
                h1, 0, 0, fv_evec, 0, 0, &linalg_const<double_complex>::m_one(), zm1, 0, 0);

            /* compute zf = V^{+} * zm1 = V^{+} * (dH * V - E * (dO * V)) */
            linalg(linalg_t::scalapack).gemm('C', 'N', nfv, nfv, ngklo, &linalg_const<double_complex>::one(),
                fv_evec, 0, 0, zm1, 0, 0, &linalg_const<double_complex>::zero(), zf, 0, 0);

            for (int i = 0; i < dm.num_cols_local(); i++) {
                for (int j = 0; j < dm.num_rows_local(); j++) {
                    forcek__(x, ia) += kp__->weight() * std::real(dm(j, i) * zf(j, i));
                }
            }
        }
    } // ia
}

mdarray<double, 2> const& Force::calc_forces_nonloc()
{
    PROFILE("sirius::Force::calc_forces_nonloc");

    forces_nonloc_ = mdarray<double, 2>(3, ctx_.unit_cell().num_atoms());
    forces_nonloc_.zero();

    auto& spl_num_kp = kset_.spl_num_kpoints();

    for (int ikploc = 0; ikploc < spl_num_kp.local_size(); ikploc++) {
        K_point<double>* kp = kset_.get<double>(spl_num_kp[ikploc]);

        if (ctx_.gamma_point()) {
            add_k_point_contribution<double>(*kp, forces_nonloc_);
        } else {
            add_k_point_contribution<double_complex>(*kp, forces_nonloc_);
        }
    }

    ctx_.comm().allreduce(&forces_nonloc_(0, 0), 3 * ctx_.unit_cell().num_atoms());

    symmetrize(forces_nonloc_);

    return forces_nonloc_;
}

void Force::print_info()
{
    if (ctx_.comm().rank() == 0) {
        auto print_forces = [&](mdarray<double, 2> const& forces) {
            for (int ia = 0; ia < ctx_.unit_cell().num_atoms(); ia++) {
                std::printf("atom %4i    force = %15.7f  %15.7f  %15.7f \n", ctx_.unit_cell().atom(ia).type_id(),
                       forces(0, ia), forces(1, ia), forces(2, ia));
            }
        };

        std::printf("===== total Forces in Ha/bohr =====\n");
        print_forces(forces_total());

        std::printf("===== ultrasoft contribution from Qij =====\n");
        print_forces(forces_us());

        std::printf("===== non-local contribution from Beta-projectors =====\n");
        print_forces(forces_nonloc());

        std::printf("===== contribution from local potential =====\n");
        print_forces(forces_vloc());

        std::printf("===== contribution from core density =====\n");
        print_forces(forces_core());

        std::printf("===== Ewald forces from ions =====\n");
        print_forces(forces_ewald());

        if (ctx_.hubbard_correction()) {
            std::printf("===== Ewald forces from hubbard correction =====\n");
            print_forces(forces_hubbard());
        }
    }
}

} // namespace sirius<|MERGE_RESOLUTION|>--- conflicted
+++ resolved
@@ -655,11 +655,7 @@
     return forces_core_;
 }
 
-<<<<<<< HEAD
-void Force::hubbard_force_add_k_contribution_collinear(K_point<double>& kp__, Q_operator& q_op__, mdarray<double, 2>& forceh_)
-=======
-void Force::hubbard_force_add_k_contribution_collinear(K_point& kp__, Q_operator<double>& q_op__, mdarray<double, 2>& forceh_)
->>>>>>> f61fff21
+void Force::hubbard_force_add_k_contribution_collinear(K_point<double>& kp__, Q_operator<double>& q_op__, mdarray<double, 2>& forceh_)
 {
     mdarray<double_complex, 6> dn(potential_.U().max_number_of_orbitals_per_atom(), potential_.U().max_number_of_orbitals_per_atom(), 2,
                                   ctx_.unit_cell().num_atoms(), 3, ctx_.unit_cell().num_atoms());
@@ -759,11 +755,7 @@
     return forces_usnl_;
 }
 
-<<<<<<< HEAD
-void Force::add_ibs_force(K_point<double>* kp__, Hamiltonian_k& Hk__, mdarray<double, 2>& ffac__, mdarray<double, 2>& forcek__) const
-=======
-void Force::add_ibs_force(K_point* kp__, Hamiltonian_k<double>& Hk__, mdarray<double, 2>& ffac__, mdarray<double, 2>& forcek__) const
->>>>>>> f61fff21
+void Force::add_ibs_force(K_point<double>* kp__, Hamiltonian_k<double>& Hk__, mdarray<double, 2>& ffac__, mdarray<double, 2>& forcek__) const
 {
     PROFILE("sirius::Force::ibs_force");
 
