// Copyright (c) 2013-2022 Anton Kozhevnikov, Thomas Schulthess
// All rights reserved.
//
// Redistribution and use in source and binary forms, with or without modification, are permitted provided that
// the following conditions are met:
//
// 1. Redistributions of source code must retain the above copyright notice, this list of conditions and the
//    following disclaimer.
// 2. Redistributions in binary form must reproduce the above copyright notice, this list of conditions
//    and the following disclaimer in the documentation and/or other materials provided with the distribution.
//
// THIS SOFTWARE IS PROVIDED BY THE COPYRIGHT HOLDERS AND CONTRIBUTORS "AS IS" AND ANY EXPRESS OR IMPLIED
// WARRANTIES, INCLUDING, BUT NOT LIMITED TO, THE IMPLIED WARRANTIES OF MERCHANTABILITY AND FITNESS FOR A
// PARTICULAR PURPOSE ARE DISCLAIMED. IN NO EVENT SHALL THE COPYRIGHT HOLDER OR CONTRIBUTORS BE LIABLE FOR
// ANY DIRECT, INDIRECT, INCIDENTAL, SPECIAL, EXEMPLARY, OR CONSEQUENTIAL DAMAGES (INCLUDING, BUT NOT LIMITED TO,
// PROCUREMENT OF SUBSTITUTE GOODS OR SERVICES; LOSS OF USE, DATA, OR PROFITS; OR BUSINESS INTERRUPTION) HOWEVER
// CAUSED AND ON ANY THEORY OF LIABILITY, WHETHER IN CONTRACT, STRICT LIABILITY, OR TORT (INCLUDING NEGLIGENCE OR
// OTHERWISE) ARISING IN ANY WAY OUT OF THE USE OF THIS SOFTWARE, EVEN IF ADVISED OF THE POSSIBILITY OF SUCH DAMAGE.

/** \file beta_projectors_base.cpp
 *
 *  \brief Contains implementation of sirius::Beta_projectors_base class.
 */

#include "utils/env.hpp"
#include "beta_projectors_base.hpp"
#include "utils/profiler.hpp"

namespace sirius {

template <typename T>
void Beta_projectors_base<T>::split_in_chunks()
{
    auto& uc = ctx_.unit_cell();

    if (uc.mt_lo_basis_size() == 0) {
        /* no beta projectors at all */
        beta_chunks_ = std::vector<beta_chunk_t>(0);
        num_beta_t_ = 0;
        max_num_beta_ = 0;
        return;
    }

    /* initial chunk size */
    int chunk_size = std::min(uc.num_atoms(), ctx_.cfg().control().beta_chunk_size());
    /* maximum number of chunks */
    int num_chunks = uc.num_atoms() / chunk_size + std::min(1, uc.num_atoms() % chunk_size);
    /* final maximum chunk size */
    chunk_size = uc.num_atoms() / num_chunks + std::min(1, uc.num_atoms() % num_chunks);

    int offset_in_beta_gk{0};
    beta_chunks_ = std::vector<beta_chunk_t>(num_chunks);

    for (int ib = 0; ib < num_chunks; ib++) {
        /* number of atoms in this chunk */
        int na = std::min(uc.num_atoms(), (ib + 1) * chunk_size) - ib * chunk_size;
        beta_chunks_[ib].num_atoms_ = na;
        beta_chunks_[ib].desc_      = sddk::mdarray<int, 2>(4, na);
        beta_chunks_[ib].atom_pos_  = sddk::mdarray<double, 2>(3, na);

        int num_beta{0};
        for (int i = 0; i < na; i++) {
            /* global index of atom by local index and chunk */
            int ia     = ib * chunk_size + i;
            auto pos   = uc.atom(ia).position();
            auto& type = uc.atom(ia).type();
            /* atom fractional coordinates */
            for (int x: {0, 1, 2}) {
                beta_chunks_[ib].atom_pos_(x, i) = pos[x];
            }
            /* number of beta functions for atom */
            beta_chunks_[ib].desc_(beta_desc_idx::nbf, i) = type.mt_basis_size();
            /* offset in beta_gk*/
            beta_chunks_[ib].desc_(beta_desc_idx::offset, i) = num_beta;
            /* offset in beta_gk_t */
            beta_chunks_[ib].desc_(beta_desc_idx::offset_t, i) = type.offset_lo();
            /* global index of atom */
            beta_chunks_[ib].desc_(beta_desc_idx::ia, i) = ia;

            num_beta += type.mt_basis_size();
        }
        /* number of beta-projectors in this chunk */
        beta_chunks_[ib].num_beta_ = num_beta;
        beta_chunks_[ib].offset_ = offset_in_beta_gk;
        offset_in_beta_gk += num_beta;

        if (ctx_.processing_unit() == sddk::device_t::GPU) {
            beta_chunks_[ib].desc_.allocate(sddk::memory_t::device).copy_to(sddk::memory_t::device);
            beta_chunks_[ib].atom_pos_.allocate(sddk::memory_t::device).copy_to(sddk::memory_t::device);
        }
    }

    max_num_beta_ = 0;
    for (auto& e: beta_chunks_) {
        max_num_beta_ = std::max(max_num_beta_, e.num_beta_);
    }

    num_beta_t_ = 0;
    for (int iat = 0; iat < uc.num_atom_types(); iat++) {
        num_beta_t_ += uc.atom_type(iat).mt_lo_basis_size();
    }
}

template <typename T>
Beta_projectors_base<T>::Beta_projectors_base(Simulation_context& ctx__, sddk::Gvec const& gkvec__, int N__)
    : ctx_(ctx__)
    , gkvec_(gkvec__)
    , N_(N__)
{
    split_in_chunks();

    if (!num_beta_t()) {
        return;
    }

    /* allocate memory */
    pw_coeffs_t_ = sddk::mdarray<std::complex<T>, 3>(num_gkvec_loc(), num_beta_t(), N__, sddk::memory_t::host,
                                                     "pw_coeffs_t_");

    if (ctx_.processing_unit() == sddk::device_t::GPU) {
        gkvec_coord_ = sddk::mdarray<double, 2>(3, num_gkvec_loc());
        gkvec_coord_.allocate(sddk::memory_t::device);
        /* copy G+k vectors */
        for (int igk_loc = 0; igk_loc < num_gkvec_loc(); igk_loc++) {
            auto vgk = gkvec_.template gkvec<sddk::index_domain_t::local>(igk_loc);
            for (auto x: {0, 1, 2}) {
                gkvec_coord_(x, igk_loc) = vgk[x];
            }
        }
        gkvec_coord_.copy_to(sddk::memory_t::device);
    }
}

<<<<<<< HEAD
template <typename T> template <typename F, typename>
sddk::matrix<F>
Beta_projectors_base<T>::inner(int chunk__, sddk::Wave_functions<T>& phi__, int ispn__, int idx0__, int n__)
{
    PROFILE("sirius::Beta_projectors_base::inner");

    assert(num_gkvec_loc() == phi__.pw_coeffs(ispn__).num_rows_loc());

    int nbeta = chunk(chunk__).num_beta_;

    sddk::matrix<F> beta_phi(nbeta, n__, ctx_.mem_pool(ctx_.host_memory_t()));

    /* location of the beta-projectors is always on the memory of the processing unit being used */
    F* pw_coeffs_a_ptr{nullptr};
    switch (ctx_.processing_unit()) {
        case sddk::device_t::CPU: {
            pw_coeffs_a_ptr = reinterpret_cast<F*>(pw_coeffs_a().at(sddk::memory_t::host));
            break;
        }
        case sddk::device_t::GPU: {
            beta_phi.allocate(ctx_.mem_pool(sddk::memory_t::device));
            pw_coeffs_a_ptr = reinterpret_cast<F*>(pw_coeffs_a().at(sddk::memory_t::device));
            break;
        }
    }

    local_inner_aux<F>(pw_coeffs_a_ptr, nbeta, phi__, ispn__, idx0__, n__, beta_phi);

    /* copy to host in MPI sequential or parallel case */
    if (is_device_memory(ctx_.preferred_memory_t())) {
        beta_phi.copy_to(sddk::memory_t::host);
    }

    /* in parallel case do a reduction */
    if (gkvec_.comm().size() > 1) {
        PROFILE("sirius::Beta_projectors_base::inner|comm");
        /* MPI reduction on the host */
        gkvec_.comm().allreduce(beta_phi.at(sddk::memory_t::host), static_cast<int>(beta_phi.size()));
    }

    switch (ctx_.processing_unit()) {
        case sddk::device_t::GPU: {
            /* copy back to device */
            if (gkvec_.comm().size() > 1 || is_host_memory(ctx_.preferred_memory_t())) {
                beta_phi.copy_to(sddk::memory_t::device);
            }
            break;
        }
        case sddk::device_t::CPU: break;
    }

    return beta_phi;
}

=======
>>>>>>> 69c0e855
#if defined(SIRIUS_GPU)
void
create_beta_gk_gpu(int num_atoms, int num_gkvec, int const* beta_desc,
    std::complex<float> const* beta_gk_t, double const* gkvec, double const* atom_pos,
    std::complex<float>* beta_gk)
{
    create_beta_gk_gpu_float(num_atoms, num_gkvec, beta_desc, beta_gk_t, gkvec, atom_pos, beta_gk);
}

void
create_beta_gk_gpu(int num_atoms, int num_gkvec, int const* beta_desc, std::complex<double> const* beta_gk_t,
    double const* gkvec, double const* atom_pos, std::complex<double>* beta_gk)
{
    create_beta_gk_gpu_double(num_atoms, num_gkvec, beta_desc, beta_gk_t, gkvec, atom_pos, beta_gk);
}
#endif

template <typename T>
void Beta_projectors_base<T>::generate(sddk::memory_t mem__, int ichunk__, int j__)
{
    PROFILE("sirius::Beta_projectors_base::generate");

<<<<<<< HEAD
    switch (ctx_.processing_unit()) {
        case sddk::device_t::CPU: {
            #pragma omp parallel for
            for (int i = 0; i < chunk(ichunk__).num_atoms_; i++) {
                int ia = chunk(ichunk__).desc_(static_cast<int>(beta_desc_idx::ia), i);

                double phase = twopi * dot(gkvec_.vk(), ctx_.unit_cell().atom(ia).position());
                auto phase_k = std::exp(std::complex<T>(0.0, phase));
=======
    if (is_host_memory(mem__)) {
        #pragma omp parallel for
        for (int i = 0; i < chunk(ichunk__).num_atoms_; i++) {
            int ia = chunk(ichunk__).desc_(beta_desc_idx::ia, i);

            double phase = twopi * dot(gkvec_.vk(), ctx_.unit_cell().atom(ia).position());
            auto phase_k = std::exp(std::complex<T>(0.0, phase));
>>>>>>> 69c0e855

            std::vector<std::complex<double>> phase_gk(num_gkvec_loc());
            for (int igk_loc = 0; igk_loc < num_gkvec_loc(); igk_loc++) {
                auto G = gkvec_.gvec<sddk::index_domain_t::local>(igk_loc);
                /* total phase e^{-i(G+k)r_{\alpha}} */
                phase_gk[igk_loc] = std::conj(static_cast<std::complex<T>>(ctx_.gvec_phase_factor(G, ia)) * phase_k);
            }
            int nbeta    = chunk(ichunk__).desc_(beta_desc_idx::nbf, i);
            int offset_a = chunk(ichunk__).desc_(beta_desc_idx::offset, i);
            int offset_t = chunk(ichunk__).desc_(beta_desc_idx::offset_t, i);
            for (int xi = 0; xi < nbeta; xi++) {
                for (int igk_loc = 0; igk_loc < num_gkvec_loc(); igk_loc++) {
<<<<<<< HEAD
                    auto G = gkvec_.gvec<sddk::index_domain_t::local>(igk_loc);
                    /* total phase e^{-i(G+k)r_{\alpha}} */
                    phase_gk[igk_loc] = std::conj(static_cast<std::complex<T>>(ctx_.gvec_phase_factor(G, ia)) * phase_k);
                }
                int nbeta    = chunk(ichunk__).desc_(static_cast<int>(beta_desc_idx::nbf), i);
                int offset_a = chunk(ichunk__).desc_(static_cast<int>(beta_desc_idx::offset), i);
                int offset_t = chunk(ichunk__).desc_(static_cast<int>(beta_desc_idx::offset_t), i);
                for (int xi = 0; xi < nbeta; xi++) {
                    for (int igk_loc = 0; igk_loc < num_gkvec_loc(); igk_loc++) {
                        pw_coeffs_a_(igk_loc, offset_a + xi) = pw_coeffs_t_(igk_loc, offset_t + xi, j__) *
                            static_cast<std::complex<T>>(phase_gk[igk_loc]);
                    }
=======
                    pw_coeffs_a_(igk_loc, offset_a + xi) = pw_coeffs_t_(igk_loc, offset_t + xi, j__) *
                        static_cast<std::complex<T>>(phase_gk[igk_loc]);
>>>>>>> 69c0e855
                }
            }
        }
<<<<<<< HEAD
        case sddk::device_t::GPU: {
#if defined(SIRIUS_GPU)
            auto& desc = chunk(ichunk__).desc_;
            create_beta_gk_gpu(chunk(ichunk__).num_atoms_,
                               num_gkvec_loc(),
                               desc.at(sddk::memory_t::device),
                               pw_coeffs_t_.at(sddk::memory_t::device, 0, 0, j__),
                               gkvec_coord_.at(sddk::memory_t::device),
                               chunk(ichunk__).atom_pos_.at(sddk::memory_t::device),
                               pw_coeffs_a().at(sddk::memory_t::device));
=======
    }
    if (is_device_memory(mem__)) {
#if defined(SIRIUS_GPU)
        auto& desc = chunk(ichunk__).desc_;
        create_beta_gk_gpu(chunk(ichunk__).num_atoms_, num_gkvec_loc(), desc.at(mem__),
                               pw_coeffs_t_.at(mem__, 0, 0, j__), gkvec_coord_.at(mem__),
                               chunk(ichunk__).atom_pos_.at(mem__), pw_coeffs_a().at(mem__));
>>>>>>> 69c0e855
#endif
    }
}

template <typename T>
void Beta_projectors_base<T>::prepare()
{
    PROFILE("sirius::Beta_projectors_base::prepare");

    if (max_num_beta() == 0) {
        return;
    }

    switch (ctx_.processing_unit()) {
        case sddk::device_t::CPU: {
<<<<<<< HEAD
            pw_coeffs_a_ = sddk::matrix<std::complex<T>>(num_gkvec_loc(), max_num_beta(), ctx_.mem_pool(ctx_.host_memory_t()),
                "pw_coeffs_a_");
            pw_coeffs_a_g0_ = sddk::mdarray<std::complex<T>, 1>(max_num_beta(), ctx_.mem_pool(sddk::memory_t::host),
                "pw_coeffs_a_g0_");
            break;
        }
        case sddk::device_t::GPU: {
            pw_coeffs_a_ = sddk::matrix<std::complex<T>>(num_gkvec_loc(), max_num_beta(), ctx_.mem_pool(sddk::memory_t::device),
                "pw_coeffs_a_");
            pw_coeffs_a_g0_ = sddk::mdarray<std::complex<T>, 1>(max_num_beta(), ctx_.mem_pool(sddk::memory_t::host),
                "pw_coeffs_a_g0_");
            pw_coeffs_a_g0_.allocate(ctx_.mem_pool(sddk::memory_t::device));
=======
            pw_coeffs_a_ = sddk::matrix<std::complex<T>>(num_gkvec_loc(), max_num_beta(), get_memory_pool(ctx_.host_memory_t()),
                "pw_coeffs_a_");
            break;
        }
        case sddk::device_t::GPU: {
            pw_coeffs_a_ = sddk::matrix<std::complex<T>>(num_gkvec_loc(), max_num_beta(), get_memory_pool(sddk::memory_t::device),
                "pw_coeffs_a_");
>>>>>>> 69c0e855
            break;
        }
    }

    if (ctx_.processing_unit() == sddk::device_t::GPU && reallocate_pw_coeffs_t_on_gpu_) {
<<<<<<< HEAD
        pw_coeffs_t_.allocate(ctx_.mem_pool(sddk::memory_t::device)).copy_to(sddk::memory_t::device);
=======
        pw_coeffs_t_.allocate(get_memory_pool(sddk::memory_t::device)).copy_to(sddk::memory_t::device);
>>>>>>> 69c0e855
    }
}

template <typename T>
void Beta_projectors_base<T>::dismiss()
{
    PROFILE("sirius::Beta_projectors_base::dismiss");

    if (ctx_.processing_unit() == sddk::device_t::GPU && reallocate_pw_coeffs_t_on_gpu_) {
        pw_coeffs_t_.deallocate(sddk::memory_t::device);
    }
    pw_coeffs_a_.deallocate(sddk::memory_t::device);
<<<<<<< HEAD
    pw_coeffs_a_g0_.deallocate(sddk::memory_t::device);
=======
>>>>>>> 69c0e855
}

template class Beta_projectors_base<double>;
<<<<<<< HEAD

template
sddk::matrix<double>
Beta_projectors_base<double>::inner<double>(int chunk__, sddk::Wave_functions<double>& phi__, int ispn__, int idx0__, int n__);

template
sddk::matrix<double_complex>
Beta_projectors_base<double>::inner<double_complex>(int chunk__, sddk::Wave_functions<double>& phi__, int ispn__, int idx0__, int n__);

#ifdef USE_FP32
template class Beta_projectors_base<float>;


template
sddk::matrix<float>
Beta_projectors_base<float>::inner<float>(int chunk__, sddk::Wave_functions<float>& phi__, int ispn__, int idx0__, int n__);

template
sddk::matrix<std::complex<float>>
Beta_projectors_base<float>::inner<std::complex<float>>(int chunk__, sddk::Wave_functions<float>& phi__, int ispn__, int idx0__, int n__);

=======
#ifdef USE_FP32
template class Beta_projectors_base<float>;
>>>>>>> 69c0e855
#endif

} // namespace<|MERGE_RESOLUTION|>--- conflicted
+++ resolved
@@ -131,63 +131,6 @@
     }
 }
 
-<<<<<<< HEAD
-template <typename T> template <typename F, typename>
-sddk::matrix<F>
-Beta_projectors_base<T>::inner(int chunk__, sddk::Wave_functions<T>& phi__, int ispn__, int idx0__, int n__)
-{
-    PROFILE("sirius::Beta_projectors_base::inner");
-
-    assert(num_gkvec_loc() == phi__.pw_coeffs(ispn__).num_rows_loc());
-
-    int nbeta = chunk(chunk__).num_beta_;
-
-    sddk::matrix<F> beta_phi(nbeta, n__, ctx_.mem_pool(ctx_.host_memory_t()));
-
-    /* location of the beta-projectors is always on the memory of the processing unit being used */
-    F* pw_coeffs_a_ptr{nullptr};
-    switch (ctx_.processing_unit()) {
-        case sddk::device_t::CPU: {
-            pw_coeffs_a_ptr = reinterpret_cast<F*>(pw_coeffs_a().at(sddk::memory_t::host));
-            break;
-        }
-        case sddk::device_t::GPU: {
-            beta_phi.allocate(ctx_.mem_pool(sddk::memory_t::device));
-            pw_coeffs_a_ptr = reinterpret_cast<F*>(pw_coeffs_a().at(sddk::memory_t::device));
-            break;
-        }
-    }
-
-    local_inner_aux<F>(pw_coeffs_a_ptr, nbeta, phi__, ispn__, idx0__, n__, beta_phi);
-
-    /* copy to host in MPI sequential or parallel case */
-    if (is_device_memory(ctx_.preferred_memory_t())) {
-        beta_phi.copy_to(sddk::memory_t::host);
-    }
-
-    /* in parallel case do a reduction */
-    if (gkvec_.comm().size() > 1) {
-        PROFILE("sirius::Beta_projectors_base::inner|comm");
-        /* MPI reduction on the host */
-        gkvec_.comm().allreduce(beta_phi.at(sddk::memory_t::host), static_cast<int>(beta_phi.size()));
-    }
-
-    switch (ctx_.processing_unit()) {
-        case sddk::device_t::GPU: {
-            /* copy back to device */
-            if (gkvec_.comm().size() > 1 || is_host_memory(ctx_.preferred_memory_t())) {
-                beta_phi.copy_to(sddk::memory_t::device);
-            }
-            break;
-        }
-        case sddk::device_t::CPU: break;
-    }
-
-    return beta_phi;
-}
-
-=======
->>>>>>> 69c0e855
 #if defined(SIRIUS_GPU)
 void
 create_beta_gk_gpu(int num_atoms, int num_gkvec, int const* beta_desc,
@@ -210,16 +153,6 @@
 {
     PROFILE("sirius::Beta_projectors_base::generate");
 
-<<<<<<< HEAD
-    switch (ctx_.processing_unit()) {
-        case sddk::device_t::CPU: {
-            #pragma omp parallel for
-            for (int i = 0; i < chunk(ichunk__).num_atoms_; i++) {
-                int ia = chunk(ichunk__).desc_(static_cast<int>(beta_desc_idx::ia), i);
-
-                double phase = twopi * dot(gkvec_.vk(), ctx_.unit_cell().atom(ia).position());
-                auto phase_k = std::exp(std::complex<T>(0.0, phase));
-=======
     if (is_host_memory(mem__)) {
         #pragma omp parallel for
         for (int i = 0; i < chunk(ichunk__).num_atoms_; i++) {
@@ -227,7 +160,6 @@
 
             double phase = twopi * dot(gkvec_.vk(), ctx_.unit_cell().atom(ia).position());
             auto phase_k = std::exp(std::complex<T>(0.0, phase));
->>>>>>> 69c0e855
 
             std::vector<std::complex<double>> phase_gk(num_gkvec_loc());
             for (int igk_loc = 0; igk_loc < num_gkvec_loc(); igk_loc++) {
@@ -240,38 +172,11 @@
             int offset_t = chunk(ichunk__).desc_(beta_desc_idx::offset_t, i);
             for (int xi = 0; xi < nbeta; xi++) {
                 for (int igk_loc = 0; igk_loc < num_gkvec_loc(); igk_loc++) {
-<<<<<<< HEAD
-                    auto G = gkvec_.gvec<sddk::index_domain_t::local>(igk_loc);
-                    /* total phase e^{-i(G+k)r_{\alpha}} */
-                    phase_gk[igk_loc] = std::conj(static_cast<std::complex<T>>(ctx_.gvec_phase_factor(G, ia)) * phase_k);
-                }
-                int nbeta    = chunk(ichunk__).desc_(static_cast<int>(beta_desc_idx::nbf), i);
-                int offset_a = chunk(ichunk__).desc_(static_cast<int>(beta_desc_idx::offset), i);
-                int offset_t = chunk(ichunk__).desc_(static_cast<int>(beta_desc_idx::offset_t), i);
-                for (int xi = 0; xi < nbeta; xi++) {
-                    for (int igk_loc = 0; igk_loc < num_gkvec_loc(); igk_loc++) {
-                        pw_coeffs_a_(igk_loc, offset_a + xi) = pw_coeffs_t_(igk_loc, offset_t + xi, j__) *
-                            static_cast<std::complex<T>>(phase_gk[igk_loc]);
-                    }
-=======
                     pw_coeffs_a_(igk_loc, offset_a + xi) = pw_coeffs_t_(igk_loc, offset_t + xi, j__) *
                         static_cast<std::complex<T>>(phase_gk[igk_loc]);
->>>>>>> 69c0e855
                 }
             }
         }
-<<<<<<< HEAD
-        case sddk::device_t::GPU: {
-#if defined(SIRIUS_GPU)
-            auto& desc = chunk(ichunk__).desc_;
-            create_beta_gk_gpu(chunk(ichunk__).num_atoms_,
-                               num_gkvec_loc(),
-                               desc.at(sddk::memory_t::device),
-                               pw_coeffs_t_.at(sddk::memory_t::device, 0, 0, j__),
-                               gkvec_coord_.at(sddk::memory_t::device),
-                               chunk(ichunk__).atom_pos_.at(sddk::memory_t::device),
-                               pw_coeffs_a().at(sddk::memory_t::device));
-=======
     }
     if (is_device_memory(mem__)) {
 #if defined(SIRIUS_GPU)
@@ -279,7 +184,6 @@
         create_beta_gk_gpu(chunk(ichunk__).num_atoms_, num_gkvec_loc(), desc.at(mem__),
                                pw_coeffs_t_.at(mem__, 0, 0, j__), gkvec_coord_.at(mem__),
                                chunk(ichunk__).atom_pos_.at(mem__), pw_coeffs_a().at(mem__));
->>>>>>> 69c0e855
 #endif
     }
 }
@@ -295,20 +199,6 @@
 
     switch (ctx_.processing_unit()) {
         case sddk::device_t::CPU: {
-<<<<<<< HEAD
-            pw_coeffs_a_ = sddk::matrix<std::complex<T>>(num_gkvec_loc(), max_num_beta(), ctx_.mem_pool(ctx_.host_memory_t()),
-                "pw_coeffs_a_");
-            pw_coeffs_a_g0_ = sddk::mdarray<std::complex<T>, 1>(max_num_beta(), ctx_.mem_pool(sddk::memory_t::host),
-                "pw_coeffs_a_g0_");
-            break;
-        }
-        case sddk::device_t::GPU: {
-            pw_coeffs_a_ = sddk::matrix<std::complex<T>>(num_gkvec_loc(), max_num_beta(), ctx_.mem_pool(sddk::memory_t::device),
-                "pw_coeffs_a_");
-            pw_coeffs_a_g0_ = sddk::mdarray<std::complex<T>, 1>(max_num_beta(), ctx_.mem_pool(sddk::memory_t::host),
-                "pw_coeffs_a_g0_");
-            pw_coeffs_a_g0_.allocate(ctx_.mem_pool(sddk::memory_t::device));
-=======
             pw_coeffs_a_ = sddk::matrix<std::complex<T>>(num_gkvec_loc(), max_num_beta(), get_memory_pool(ctx_.host_memory_t()),
                 "pw_coeffs_a_");
             break;
@@ -316,17 +206,12 @@
         case sddk::device_t::GPU: {
             pw_coeffs_a_ = sddk::matrix<std::complex<T>>(num_gkvec_loc(), max_num_beta(), get_memory_pool(sddk::memory_t::device),
                 "pw_coeffs_a_");
->>>>>>> 69c0e855
             break;
         }
     }
 
     if (ctx_.processing_unit() == sddk::device_t::GPU && reallocate_pw_coeffs_t_on_gpu_) {
-<<<<<<< HEAD
-        pw_coeffs_t_.allocate(ctx_.mem_pool(sddk::memory_t::device)).copy_to(sddk::memory_t::device);
-=======
         pw_coeffs_t_.allocate(get_memory_pool(sddk::memory_t::device)).copy_to(sddk::memory_t::device);
->>>>>>> 69c0e855
     }
 }
 
@@ -339,39 +224,11 @@
         pw_coeffs_t_.deallocate(sddk::memory_t::device);
     }
     pw_coeffs_a_.deallocate(sddk::memory_t::device);
-<<<<<<< HEAD
-    pw_coeffs_a_g0_.deallocate(sddk::memory_t::device);
-=======
->>>>>>> 69c0e855
 }
 
 template class Beta_projectors_base<double>;
-<<<<<<< HEAD
-
-template
-sddk::matrix<double>
-Beta_projectors_base<double>::inner<double>(int chunk__, sddk::Wave_functions<double>& phi__, int ispn__, int idx0__, int n__);
-
-template
-sddk::matrix<double_complex>
-Beta_projectors_base<double>::inner<double_complex>(int chunk__, sddk::Wave_functions<double>& phi__, int ispn__, int idx0__, int n__);
-
 #ifdef USE_FP32
 template class Beta_projectors_base<float>;
-
-
-template
-sddk::matrix<float>
-Beta_projectors_base<float>::inner<float>(int chunk__, sddk::Wave_functions<float>& phi__, int ispn__, int idx0__, int n__);
-
-template
-sddk::matrix<std::complex<float>>
-Beta_projectors_base<float>::inner<std::complex<float>>(int chunk__, sddk::Wave_functions<float>& phi__, int ispn__, int idx0__, int n__);
-
-=======
-#ifdef USE_FP32
-template class Beta_projectors_base<float>;
->>>>>>> 69c0e855
 #endif
 
 } // namespace