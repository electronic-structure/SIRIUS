// Copyright (c) 2013-2017 Anton Kozhevnikov, Thomas Schulthess
// All rights reserved.
//
// Redistribution and use in source and binary forms, with or without modification, are permitted provided that
// the following conditions are met:
//
// 1. Redistributions of source code must retain the above copyright notice, this list of conditions and the
//    following disclaimer.
// 2. Redistributions in binary form must reproduce the above copyright notice, this list of conditions
//    and the following disclaimer in the documentation and/or other materials provided with the distribution.
//
// THIS SOFTWARE IS PROVIDED BY THE COPYRIGHT HOLDERS AND CONTRIBUTORS "AS IS" AND ANY EXPRESS OR IMPLIED
// WARRANTIES, INCLUDING, BUT NOT LIMITED TO, THE IMPLIED WARRANTIES OF MERCHANTABILITY AND FITNESS FOR A
// PARTICULAR PURPOSE ARE DISCLAIMED. IN NO EVENT SHALL THE COPYRIGHT HOLDER OR CONTRIBUTORS BE LIABLE FOR
// ANY DIRECT, INDIRECT, INCIDENTAL, SPECIAL, EXEMPLARY, OR CONSEQUENTIAL DAMAGES (INCLUDING, BUT NOT LIMITED TO,
// PROCUREMENT OF SUBSTITUTE GOODS OR SERVICES; LOSS OF USE, DATA, OR PROFITS; OR BUSINESS INTERRUPTION) HOWEVER
// CAUSED AND ON ANY THEORY OF LIABILITY, WHETHER IN CONTRACT, STRICT LIABILITY, OR TORT (INCLUDING NEGLIGENCE OR
// OTHERWISE) ARISING IN ANY WAY OUT OF THE USE OF THIS SOFTWARE, EVEN IF ADVISED OF THE POSSIBILITY OF SUCH DAMAGE.

/** \file beta_projectors.hpp
 *
 *  \brief Contains declaration and implementation of sirius::Beta_projectors class.
 */

#ifndef __BETA_PROJECTORS_HPP__
#define __BETA_PROJECTORS_HPP__

#include "beta_projectors_base.hpp"

namespace sirius {

/// Stores <G+k | beta> expansion
template <typename T>
class Beta_projectors : public Beta_projectors_base<T>
{
  protected:
    bool prepared_{false};
    sddk::matrix<std::complex<T>> beta_pw_all_atoms_;
    /// Generate plane-wave coefficients for beta-projectors of atom types.
    void generate_pw_coefs_t()
    {
        PROFILE("sirius::Beta_projectors::generate_pw_coefs_t");
        if (!this->num_beta_t()) {
            return;
        }

        auto& comm = this->gkvec_.comm();

        auto& beta_radial_integrals = this->ctx_.beta_ri();

        std::vector<std::complex<double>> z(this->ctx_.unit_cell().lmax() + 1);
        for (int l = 0; l <= this->ctx_.unit_cell().lmax(); l++) {
            z[l] = std::pow(std::complex<double>(0, -1), l) * fourpi / std::sqrt(this->ctx_.unit_cell().omega());
        }

        /* compute <G+k|beta> */
        #pragma omp parallel for
        for (int igkloc = 0; igkloc < this->num_gkvec_loc(); igkloc++) {
            /* vs = {r, theta, phi} */
            auto vs = SHT::spherical_coordinates(this->gkvec_.template gkvec_cart<sddk::index_domain_t::local>(igkloc));
            /* compute real spherical harmonics for G+k vector */
            std::vector<double> gkvec_rlm(utils::lmmax(this->ctx_.unit_cell().lmax()));
            sf::spherical_harmonics(this->ctx_.unit_cell().lmax(), vs[1], vs[2], &gkvec_rlm[0]);
            for (int iat = 0; iat < this->ctx_.unit_cell().num_atom_types(); iat++) {
                auto& atom_type = this->ctx_.unit_cell().atom_type(iat);
                /* get all values of radial integrals */
                auto ri_val = beta_radial_integrals.values(iat, vs[0]);
                for (int xi = 0; xi < atom_type.mt_basis_size(); xi++) {
                    int l     = atom_type.indexb(xi).l;
                    int lm    = atom_type.indexb(xi).lm;
                    int idxrf = atom_type.indexb(xi).idxrf;

                    this->pw_coeffs_t_(igkloc, atom_type.offset_lo() + xi, 0) =
                        static_cast<std::complex<T>>(z[l] * gkvec_rlm[lm] * ri_val(idxrf));
                }
            }
        }

        if (this->ctx_.cfg().control().print_checksum()) {
            auto c1 = this->pw_coeffs_t_.checksum();
            comm.allreduce(&c1, 1);
            if (comm.rank() == 0) {
                utils::print_checksum("beta_pw_coeffs_t", c1, std::cout);
            }
        }
    }

  public:
    Beta_projectors(Simulation_context& ctx__, sddk::Gvec const& gkvec__)
        : Beta_projectors_base<T>(ctx__, gkvec__, 1)
    {
        PROFILE("sirius::Beta_projectors");
        /* generate phase-factor independent projectors for atom types */
        generate_pw_coefs_t();
        if (!this->num_beta_t()) {
            return;
        }
        /* special treatment for beta-projectors as they are mostly often used */
        switch (this->ctx_.processing_unit()) {
            /* beta projectors for atom types will be stored on GPU for the entire run */
            case sddk::device_t::GPU: {
                this->reallocate_pw_coeffs_t_on_gpu_ = false;
                this->pw_coeffs_t_.allocate(sddk::memory_t::device).copy_to(sddk::memory_t::device);
                break;
            }
            /* generate beta projectors for all atoms */
            case sddk::device_t::CPU: {
                beta_pw_all_atoms_ = sddk::matrix<std::complex<T>>(this->num_gkvec_loc(),
                            this->ctx_.unit_cell().mt_lo_basis_size());
                for (int ichunk = 0; ichunk < this->num_chunks(); ichunk++) {
                    /* wrap the the pointer in the big array beta_pw_all_atoms */
                    this->pw_coeffs_a_ = sddk::matrix<std::complex<T>>(&beta_pw_all_atoms_(0, this->chunk(ichunk).offset_),
                                                                this->num_gkvec_loc(), this->chunk(ichunk).num_beta_);
                    Beta_projectors_base<T>::generate(sddk::memory_t::host, ichunk, 0);
                }
                break;
            }
        }
    }

    inline void prepare()
    {
        if (prepared_) {
            TERMINATE("beta projectors are already prepared");
        }
        switch (this->ctx_.processing_unit()) {
            case sddk::device_t::GPU: {
                Beta_projectors_base<T>::prepare();
                break;
            }
<<<<<<< HEAD
            case sddk::device_t::CPU: break;
=======
            case sddk::device_t::CPU: {
                break;
            }
>>>>>>> 69c0e855
        }
        prepared_ = true;
    }

    inline void dismiss()
    {
        if (!prepared_) {
            TERMINATE("beta projectors are already dismissed");
        }
        switch (this->ctx_.processing_unit()) {
            case sddk::device_t::GPU: {
                Beta_projectors_base<T>::dismiss();
                break;
            }
<<<<<<< HEAD
            case sddk::device_t::CPU: break;
=======
            case sddk::device_t::CPU: {
                break;
            }
>>>>>>> 69c0e855
        }
        prepared_ = false;
    }

    void generate(sddk::memory_t mem__, int chunk__)
    {
<<<<<<< HEAD
        switch (this->ctx_.processing_unit()) {
            case sddk::device_t::CPU: {
                this->pw_coeffs_a_ = sddk::matrix<std::complex<T>>(&beta_pw_all_atoms_(0, this->chunk(chunk__).offset_),
                                                            this->num_gkvec_loc(), this->chunk(chunk__).num_beta_);
                break;
            }
            case sddk::device_t::GPU: {
                Beta_projectors_base<T>::generate(chunk__, 0);
                break;
            }
=======
        if (is_host_memory(mem__)) {
            this->pw_coeffs_a_ = sddk::matrix<std::complex<T>>(&beta_pw_all_atoms_(0, this->chunk(chunk__).offset_),
                                                            this->num_gkvec_loc(), this->chunk(chunk__).num_beta_);
        }
        if (is_device_memory(mem__)) {
            Beta_projectors_base<T>::generate(mem__, chunk__, 0);
>>>>>>> 69c0e855
        }
    }

    inline bool prepared() const
    {
        return prepared_;
    }
};

} // namespace sirius

#endif<|MERGE_RESOLUTION|>--- conflicted
+++ resolved
@@ -128,13 +128,9 @@
                 Beta_projectors_base<T>::prepare();
                 break;
             }
-<<<<<<< HEAD
-            case sddk::device_t::CPU: break;
-=======
             case sddk::device_t::CPU: {
                 break;
             }
->>>>>>> 69c0e855
         }
         prepared_ = true;
     }
@@ -149,38 +145,21 @@
                 Beta_projectors_base<T>::dismiss();
                 break;
             }
-<<<<<<< HEAD
-            case sddk::device_t::CPU: break;
-=======
             case sddk::device_t::CPU: {
                 break;
             }
->>>>>>> 69c0e855
         }
         prepared_ = false;
     }
 
     void generate(sddk::memory_t mem__, int chunk__)
     {
-<<<<<<< HEAD
-        switch (this->ctx_.processing_unit()) {
-            case sddk::device_t::CPU: {
-                this->pw_coeffs_a_ = sddk::matrix<std::complex<T>>(&beta_pw_all_atoms_(0, this->chunk(chunk__).offset_),
-                                                            this->num_gkvec_loc(), this->chunk(chunk__).num_beta_);
-                break;
-            }
-            case sddk::device_t::GPU: {
-                Beta_projectors_base<T>::generate(chunk__, 0);
-                break;
-            }
-=======
         if (is_host_memory(mem__)) {
             this->pw_coeffs_a_ = sddk::matrix<std::complex<T>>(&beta_pw_all_atoms_(0, this->chunk(chunk__).offset_),
                                                             this->num_gkvec_loc(), this->chunk(chunk__).num_beta_);
         }
         if (is_device_memory(mem__)) {
             Beta_projectors_base<T>::generate(mem__, chunk__, 0);
->>>>>>> 69c0e855
         }
     }
 
