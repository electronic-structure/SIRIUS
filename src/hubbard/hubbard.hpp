--- conflicted
+++ resolved
@@ -85,15 +85,7 @@
 
     std::vector<int> offset_; // TODO: make this quick fix into proper solution
 
-<<<<<<< HEAD
-    /// Apply the hubbard potential on wave functions
-    void apply_hubbard_potential(Wave_functions<double>& hub_wf, spin_range spins__, const int idx, const int n,
-                                 Wave_functions<double>& phi, Wave_functions<double>& ophi);
-
     void compute_occupancies_derivatives(K_point& kp, Q_operator<double>& q_op, mdarray<double_complex, 6>& dn);
-=======
-    void compute_occupancies_derivatives(K_point& kp, Q_operator& q_op, mdarray<double_complex, 6>& dn);
->>>>>>> 5fc9ec0f
 
     /// Compute derivatives of the occupancy matrix w.r.t.atomic displacement.
     /** \param [in]  kp   K-point.
