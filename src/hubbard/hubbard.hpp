// Copyright (c) 2013-2018 Mathieu Taillefumier, Anton Kozhevnikov, Thomas Schulthess
// All rights reserved.
//
// Redistribution and use in source and binary forms, with or without modification, are permitted provided that
// the following conditions are met:
//
// 1. Redistributions of source code must retain the above copyright notice, this list of conditions and the
//    following disclaimer.
// 2. Redistributions in binary form must reproduce the above copyright notice, this list of conditions
//    and the following disclaimer in the documentation and/or other materials provided with the distribution.
//
// THIS SOFTWARE IS PROVIDED BY THE COPYRIGHT HOLDERS AND CONTRIBUTORS "AS IS" AND ANY EXPRESS OR IMPLIED
// WARRANTIES, INCLUDING, BUT NOT LIMITED TO, THE IMPLIED WARRANTIES OF MERCHANTABILITY AND FITNESS FOR A
// PARTICULAR PURPOSE ARE DISCLAIMED. IN NO EVENT SHALL THE COPYRIGHT HOLDER OR CONTRIBUTORS BE LIABLE FOR
// ANY DIRECT, INDIRECT, INCIDENTAL, SPECIAL, EXEMPLARY, OR CONSEQUENTIAL DAMAGES (INCLUDING, BUT NOT LIMITED TO,
// PROCUREMENT OF SUBSTITUTE GOODS OR SERVICES; LOSS OF USE, DATA, OR PROFITS; OR BUSINESS INTERRUPTION) HOWEVER
// CAUSED AND ON ANY THEORY OF LIABILITY, WHETHER IN CONTRACT, STRICT LIABILITY, OR TORT (INCLUDING NEGLIGENCE OR
// OTHERWISE) ARISING IN ANY WAY OUT OF THE USE OF THIS SOFTWARE, EVEN IF ADVISED OF THE POSSIBILITY OF SUCH DAMAGE.

/** \file hubbard.hpp
 *
 *  \brief Contains declaration and partial implementation of sirius::Hubbard class.
 */

#ifndef __HUBBARD_HPP__
#define __HUBBARD_HPP__

#include <cstdio>
#include <cstdlib>
#include "context/simulation_context.hpp"
#include "k_point/k_point.hpp"
#include "k_point/k_point_set.hpp"
#include "wave_functions.hpp"
#include "wf_inner.hpp"
#include "wf_ortho.hpp"
#include "wf_trans.hpp"
#include "hamiltonian/non_local_operator.hpp"
#include "beta_projectors/beta_projectors.hpp"
#include "beta_projectors/beta_projectors_gradient.hpp"
#include "beta_projectors/beta_projectors_strain_deriv.hpp"
#include "radial/radial_integrals.hpp"
#include "hubbard_matrix.hpp"

namespace sirius {

void generate_potential(Hubbard_matrix const& om__, Hubbard_matrix& um__);

double energy(Hubbard_matrix const& om__);

/// Apply Hubbard correction in the collinear case
class Hubbard
{
  private:
    Simulation_context& ctx_;

    Unit_cell& unit_cell_;

    int max_number_of_orbitals_per_atom_{-1};

    int number_of_hubbard_orbitals_{0};

    sddk::mdarray<double_complex, 4> hubbard_potential_;

    /// Hubbard correction with next nearest neighbors
    bool hubbard_U_plus_V_{false};

    /// Hubbard with multi channels (not implemented yet) TODO: generalize in LDA+U+V case
    bool multi_channels_{false};

    void compute_occupancies(K_point<double>& kp__, dmatrix<double_complex>& phi_s_psi__, Wave_functions<double>& dphi__,
                             mdarray<double_complex, 5>& dn__, const int index__);


    void calculate_wavefunction_with_U_offset();

    /// Compute the strain gradient of the hubbard wave functions.
    void wavefunctions_strain_deriv(K_point<double>& kp, Wave_functions<double>& dphi, mdarray<double, 2> const& rlm_g,
                                    mdarray<double, 3> const& rlm_dg, const int mu, const int nu);
<<<<<<< HEAD
    // TODO: make a seprate function
    void apply_dS(K_point<double>& kp, Q_operator& q_op, Beta_projectors_gradient& bp_grad, const int atom_id, const int dir,
=======
    void apply_dS(K_point& kp, Q_operator<double>& q_op, Beta_projectors_gradient<double>& bp_grad, const int atom_id, const int dir,
>>>>>>> f61fff21
                  Wave_functions<double>& phi, Wave_functions<double>& dphi);

  public:
    /// Constructor.
    Hubbard(Simulation_context& ctx__);

    std::vector<int> offset_; // TODO: make this quick fix into proper solution

<<<<<<< HEAD
    void compute_occupancies_derivatives(K_point<double>& kp, Q_operator& q_op, sddk::mdarray<double_complex, 6>& dn);
=======
    void compute_occupancies_derivatives(K_point& kp, Q_operator<double>& q_op, mdarray<double_complex, 6>& dn);
>>>>>>> f61fff21

    /// Compute derivatives of the occupancy matrix w.r.t.atomic displacement.
    /** \param [in]  kp   K-point.
     *  \param [in]  q_op Overlap operator.
     *  \param [out] dn   Derivative of the occupation number compared to displacement of each atom.
     */
<<<<<<< HEAD
    void compute_occupancies_stress_derivatives(K_point<double>& kp, Q_operator& q_op, sddk::mdarray<double_complex, 5>& dn);
=======
    void compute_occupancies_stress_derivatives(K_point& kp, Q_operator<double>& q_op, sddk::mdarray<double_complex, 5>& dn);
>>>>>>> f61fff21

    void set_hubbard_U_plus_V()
    {
        hubbard_U_plus_V_ = true;
    }

    inline int max_number_of_orbitals_per_atom() const
    {
        return max_number_of_orbitals_per_atom_;
    }

    inline int number_of_hubbard_orbitals() const
    {
        return number_of_hubbard_orbitals_;
    }
};

} // namespace sirius

#endif // __HUBBARD_HPP__<|MERGE_RESOLUTION|>--- conflicted
+++ resolved
@@ -76,12 +76,8 @@
     /// Compute the strain gradient of the hubbard wave functions.
     void wavefunctions_strain_deriv(K_point<double>& kp, Wave_functions<double>& dphi, mdarray<double, 2> const& rlm_g,
                                     mdarray<double, 3> const& rlm_dg, const int mu, const int nu);
-<<<<<<< HEAD
     // TODO: make a seprate function
-    void apply_dS(K_point<double>& kp, Q_operator& q_op, Beta_projectors_gradient& bp_grad, const int atom_id, const int dir,
-=======
-    void apply_dS(K_point& kp, Q_operator<double>& q_op, Beta_projectors_gradient<double>& bp_grad, const int atom_id, const int dir,
->>>>>>> f61fff21
+    void apply_dS(K_point<double>& kp, Q_operator<double>& q_op, Beta_projectors_gradient<double>& bp_grad, const int atom_id, const int dir,
                   Wave_functions<double>& phi, Wave_functions<double>& dphi);
 
   public:
@@ -90,22 +86,15 @@
 
     std::vector<int> offset_; // TODO: make this quick fix into proper solution
 
-<<<<<<< HEAD
-    void compute_occupancies_derivatives(K_point<double>& kp, Q_operator& q_op, sddk::mdarray<double_complex, 6>& dn);
-=======
-    void compute_occupancies_derivatives(K_point& kp, Q_operator<double>& q_op, mdarray<double_complex, 6>& dn);
->>>>>>> f61fff21
+    void compute_occupancies_derivatives(K_point<double>& kp, Q_operator<double>& q_op, mdarray<double_complex, 6>& dn);
 
     /// Compute derivatives of the occupancy matrix w.r.t.atomic displacement.
     /** \param [in]  kp   K-point.
      *  \param [in]  q_op Overlap operator.
      *  \param [out] dn   Derivative of the occupation number compared to displacement of each atom.
      */
-<<<<<<< HEAD
     void compute_occupancies_stress_derivatives(K_point<double>& kp, Q_operator& q_op, sddk::mdarray<double_complex, 5>& dn);
-=======
-    void compute_occupancies_stress_derivatives(K_point& kp, Q_operator<double>& q_op, sddk::mdarray<double_complex, 5>& dn);
->>>>>>> f61fff21
+    void compute_occupancies_stress_derivatives(K_point<double>& kp, Q_operator<double>& q_op, sddk::mdarray<double_complex, 5>& dn);
 
     void set_hubbard_U_plus_V()
     {
