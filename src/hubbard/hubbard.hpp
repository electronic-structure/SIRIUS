// Copyright (c) 2013-2018 Mathieu Taillefumier, Anton Kozhevnikov, Thomas Schulthess
// All rights reserved.
//
// Redistribution and use in source and binary forms, with or without modification, are permitted provided that
// the following conditions are met:
//
// 1. Redistributions of source code must retain the above copyright notice, this list of conditions and the
//    following disclaimer.
// 2. Redistributions in binary form must reproduce the above copyright notice, this list of conditions
//    and the following disclaimer in the documentation and/or other materials provided with the distribution.
//
// THIS SOFTWARE IS PROVIDED BY THE COPYRIGHT HOLDERS AND CONTRIBUTORS "AS IS" AND ANY EXPRESS OR IMPLIED
// WARRANTIES, INCLUDING, BUT NOT LIMITED TO, THE IMPLIED WARRANTIES OF MERCHANTABILITY AND FITNESS FOR A
// PARTICULAR PURPOSE ARE DISCLAIMED. IN NO EVENT SHALL THE COPYRIGHT HOLDER OR CONTRIBUTORS BE LIABLE FOR
// ANY DIRECT, INDIRECT, INCIDENTAL, SPECIAL, EXEMPLARY, OR CONSEQUENTIAL DAMAGES (INCLUDING, BUT NOT LIMITED TO,
// PROCUREMENT OF SUBSTITUTE GOODS OR SERVICES; LOSS OF USE, DATA, OR PROFITS; OR BUSINESS INTERRUPTION) HOWEVER
// CAUSED AND ON ANY THEORY OF LIABILITY, WHETHER IN CONTRACT, STRICT LIABILITY, OR TORT (INCLUDING NEGLIGENCE OR
// OTHERWISE) ARISING IN ANY WAY OUT OF THE USE OF THIS SOFTWARE, EVEN IF ADVISED OF THE POSSIBILITY OF SUCH DAMAGE.

/** \file hubbard.hpp
 *
 *  \brief Contains declaration and partial implementation of sirius::Hubbard class.
 */

#ifndef __HUBBARD_HPP__
#define __HUBBARD_HPP__

#include <cstdio>
#include <cstdlib>
#include "context/simulation_context.hpp"
#include "k_point/k_point.hpp"
#include "k_point/k_point_set.hpp"
#include "wave_functions.hpp"
#include "wf_inner.hpp"
#include "wf_ortho.hpp"
#include "wf_trans.hpp"
#include "hamiltonian/non_local_operator.hpp"
#include "beta_projectors/beta_projectors.hpp"
#include "beta_projectors/beta_projectors_gradient.hpp"
#include "beta_projectors/beta_projectors_strain_deriv.hpp"
#include "radial/radial_integrals.hpp"
#include "hubbard_matrix.hpp"

namespace sirius {

/// Apply Hubbard correction in the colinear case
class Hubbard
{
  private:
    Simulation_context& ctx_;

    Unit_cell& unit_cell_;

    int max_number_of_orbitals_per_atom_{-1};

    int number_of_hubbard_orbitals_{0};

    sddk::mdarray<double_complex, 4> hubbard_potential_;

    /// Hubbard correction with next nearest neighbors
    bool hubbard_U_plus_V_{false};

    /// Hubbard with multi channels (not implemented yet) TODO: generalize in LDA+U+V case
    bool multi_channels_{false};

<<<<<<< HEAD
    /// file containing the hubbard wave functions
    std::string wave_function_file_;

    void compute_occupancies(K_point& kp__, dmatrix<double_complex>& phi_s_psi__, Wave_functions<double>& dphi__,
                             mdarray<double_complex, 5>& dn__, const int index__);

    void symmetrize_occupancy_matrix_noncolinear_case();
    void symmetrize_occupancy_matrix(sddk::mdarray<double_complex, 4>& om__);
=======
    void compute_occupancies(K_point& kp__, dmatrix<double_complex>& phi_s_psi__, Wave_functions& dphi__,
                             mdarray<double_complex, 5>& dn__,
                             const int index__); // TODO: how this connects to occupation matrix?
>>>>>>> a5f1e74f

    void calculate_wavefunction_with_U_offset();

    /// Compute the strain gradient of the hubbard wave functions.
    void wavefunctions_strain_deriv(K_point& kp, Wave_functions<double>& dphi, mdarray<double, 2> const& rlm_g,
                                    mdarray<double, 3> const& rlm_dg, const int mu, const int nu);
    void apply_dS(K_point& kp, Q_operator& q_op, Beta_projectors_gradient& bp_grad, const int atom_id, const int dir,
                  Wave_functions& phi, Wave_functions& dphi);

  public:
    /// Constructor.
    Hubbard(Simulation_context& ctx__);

    std::vector<int> offset_; // TODO: make this quick fix into proper solution

    /// Apply the hubbard potential on wave functions
    void apply_hubbard_potential(Wave_functions<double>& hub_wf, spin_range spins__, const int idx, const int n,
                                 Wave_functions<double>& phi, Wave_functions<double>& ophi);

    void compute_occupancies_derivatives(K_point& kp, Q_operator& q_op, mdarray<double_complex, 6>& dn);

    /// Compute derivatives of the occupancy matrix w.r.t.atomic displacement.
    /** \param [in]  kp   K-point.
     *  \param [in]  q_op Overlap operator.
     *  \param [out] dn   Derivative of the occupation number compared to displacement of each atom.
     */
    void compute_occupancies_stress_derivatives(K_point& kp, Q_operator& q_op, sddk::mdarray<double_complex, 5>& dn);

    double calculate_energy_collinear(Hubbard_matrix const& om__) const;

    void generate_potential_collinear(Hubbard_matrix const& om__);

    double calculate_energy_non_collinear(Hubbard_matrix const& om__) const;

    void generate_potential_non_collinear(Hubbard_matrix const& om__);

    void generate_potential(Hubbard_matrix const& om__)
    {
        /* the hubbard potential has the same structure than the occupation numbers */
        this->hubbard_potential_.zero();

        if (ctx_.num_mag_dims() != 3) {
            generate_potential_collinear(om__);
        } else {
            generate_potential_non_collinear(om__);
        }
    }

    void access_hubbard_potential(std::string const& what, double_complex* occ, int ld);

    void set_hubbard_U_plus_V()
    {
        hubbard_U_plus_V_ = true;
    }

    inline int max_number_of_orbitals_per_atom() const
    {
        return max_number_of_orbitals_per_atom_;
    }

    double_complex U(int m1, int m2, int m3, int m4) const
    {
        return hubbard_potential_(m1, m2, m3, m4);
    }

    double_complex& U(int m1, int m2, int m3, int m4)
    {
        return hubbard_potential_(m1, m2, m3, m4);
    }

    inline double hubbard_energy(Hubbard_matrix const& om__) const
    {
        if (ctx_.num_mag_dims() != 3) {
            return calculate_energy_collinear(om__);
        } else {
            return calculate_energy_non_collinear(om__);
        }
    }

    inline int number_of_hubbard_orbitals() const
    {
        return number_of_hubbard_orbitals_;
    }

    sddk::mdarray<double_complex, 4>& potential_matrix()
    {
        return hubbard_potential_;
    }
};

} // namespace sirius

#endif // __HUBBARD_HPP__<|MERGE_RESOLUTION|>--- conflicted
+++ resolved
@@ -63,20 +63,9 @@
     /// Hubbard with multi channels (not implemented yet) TODO: generalize in LDA+U+V case
     bool multi_channels_{false};
 
-<<<<<<< HEAD
-    /// file containing the hubbard wave functions
-    std::string wave_function_file_;
-
     void compute_occupancies(K_point& kp__, dmatrix<double_complex>& phi_s_psi__, Wave_functions<double>& dphi__,
                              mdarray<double_complex, 5>& dn__, const int index__);
 
-    void symmetrize_occupancy_matrix_noncolinear_case();
-    void symmetrize_occupancy_matrix(sddk::mdarray<double_complex, 4>& om__);
-=======
-    void compute_occupancies(K_point& kp__, dmatrix<double_complex>& phi_s_psi__, Wave_functions& dphi__,
-                             mdarray<double_complex, 5>& dn__,
-                             const int index__); // TODO: how this connects to occupation matrix?
->>>>>>> a5f1e74f
 
     void calculate_wavefunction_with_U_offset();
 
