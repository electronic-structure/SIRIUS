--- conflicted
+++ resolved
@@ -32,11 +32,6 @@
  */
 
 #include "hubbard.hpp"
-<<<<<<< HEAD
-#include "SDDK/wf_inner.hpp"
-#include "SDDK/wf_trans.hpp"
-=======
->>>>>>> 69c0e855
 #include "symmetry/crystal_symmetry.hpp"
 #include "linalg/inverse_sqrt.hpp"
 #include "geometry/wavefunction_strain_deriv.hpp"
@@ -155,23 +150,6 @@
     // only derivatives of the atomic wave functions are needed.
     auto& phi_atomic   = kp__.atomic_wave_functions();
     auto& phi_atomic_S = kp__.atomic_wave_functions_S();
-<<<<<<< HEAD
-    auto& phi_hub_S    = kp__.hubbard_wave_functions_S();
-
-    auto num_ps_atomic_wf = ctx_.unit_cell().num_ps_atomic_wf();
-    auto num_hubbard_wf   = ctx_.unit_cell().num_hubbard_wf();
-
-    int nawf = phi_atomic.num_wf();
-
-    if (ctx_.processing_unit() == sddk::device_t::GPU) {
-        dn__.allocate(sddk::memory_t::device);
-        phi_atomic.prepare(sddk::spin_range(0), true, &ctx_.mem_pool(sddk::memory_t::device));
-        phi_atomic_S.prepare(sddk::spin_range(0), true, &ctx_.mem_pool(sddk::memory_t::device));
-        phi_hub_S.prepare(sddk::spin_range(0), true, &ctx_.mem_pool(sddk::memory_t::device));
-        for (int ispn = 0; ispn < ctx_.num_spins(); ispn++) {
-            kp__.spinor_wave_functions().prepare(sddk::spin_range(ispn), true, &ctx_.mem_pool(sddk::memory_t::device));
-        }
-=======
 
     auto num_ps_atomic_wf = ctx_.unit_cell().num_ps_atomic_wf();
     auto num_hubbard_wf   = ctx_.unit_cell().num_hubbard_wf();
@@ -186,433 +164,6 @@
 
     if (ctx_.processing_unit() == sddk::device_t::GPU) {
         dn__.allocate(sddk::memory_t::device);
->>>>>>> 69c0e855
-    }
-
-    /* compute overlap matrix */
-    sddk::dmatrix<std::complex<double>> ovlp;
-    std::unique_ptr<sddk::dmatrix<std::complex<double>>> inv_sqrt_O;
-    std::unique_ptr<sddk::dmatrix<std::complex<double>>> evec_O;
-    std::vector<double> eval_O;
-    if (ctx_.cfg().hubbard().full_orthogonalization()) {
-<<<<<<< HEAD
-        ovlp = sddk::dmatrix<std::complex<double>>(phi_atomic.num_wf(), phi_atomic.num_wf());
-        sddk::inner(ctx_.spla_context(), sddk::spin_range(0), phi_atomic, 0, phi_atomic.num_wf(),
-                phi_atomic_S, 0, phi_atomic_S.num_wf(), ovlp, 0, 0);
-
-        /* a tuple of O^{-1/2}, U, \lambda */
-        auto result = inverse_sqrt(ovlp, phi_atomic.num_wf());
-=======
-        ovlp = sddk::dmatrix<std::complex<double>>(nawf, nawf);
-        wf::inner(ctx_.spla_context(), mt, wf::spin_range(0), phi_atomic, wf::band_range(0, nawf),
-                phi_atomic_S, wf::band_range(0, nawf), ovlp, 0, 0);
-
-        /* a tuple of O^{-1/2}, U, \lambda */
-        auto result = inverse_sqrt(ovlp, nawf);
->>>>>>> 69c0e855
-        inv_sqrt_O = std::move(std::get<0>(result));
-        evec_O = std::move(std::get<1>(result));
-        eval_O = std::get<2>(result);
-    }
-<<<<<<< HEAD
-
-    /* compute < psi_{ik} | S | phi_hub > */
-    /* this is used in the final expression for the occupation matrix derivative */
-    std::array<sddk::dmatrix<double_complex>, 2> psi_s_phi_hub;
-    for (int ispn = 0; ispn < ctx_.num_spins(); ispn++) {
-        psi_s_phi_hub[ispn] = sddk::dmatrix<double_complex>(kp__.num_occupied_bands(ispn), phi_hub_S.num_wf());
-        if (ctx_.processing_unit() == sddk::device_t::GPU) {
-            psi_s_phi_hub[ispn].allocate(ctx_.mem_pool(sddk::memory_t::device));
-        }
-        inner(ctx_.spla_context(), sddk::spin_range(ispn), kp__.spinor_wave_functions(), 0, kp__.num_occupied_bands(ispn),
-              phi_hub_S, 0, phi_hub_S.num_wf(), psi_s_phi_hub[ispn], 0, 0);
-    }
-
-    /* temporary storage */
-    sddk::Wave_functions<double> phi_atomic_tmp(kp__.gkvec_partition(), phi_atomic.num_wf(), ctx_.preferred_memory_t(), 1);
-
-    sddk::Wave_functions<double> s_phi_atomic_tmp(kp__.gkvec_partition(), phi_atomic.num_wf(), ctx_.preferred_memory_t(), 1);
-
-    /* compute < d phi_atomic / d r_{j} | S | psi_{ik} > and < d phi_atomic / d r_{j} | S | phi_atomic > */
-    std::array<std::array<sddk::dmatrix<double_complex>, 2>, 3> grad_phi_atomic_s_psi;
-    std::array<sddk::dmatrix<double_complex>, 3> grad_phi_atomic_s_phi_atomic;
-
-    for (int x = 0; x < 3; x++) {
-        /* compute |phi_atomic_tmp> = |d phi_atomic / d r_{alpha} > for all atoms */
-        for (int i = 0; i < phi_atomic.num_wf(); i++) {
-=======
-
-    /* compute < psi_{ik} | S | phi_hub > */
-    /* this is used in the final expression for the occupation matrix derivative */
-    std::array<sddk::dmatrix<double_complex>, 2> psi_s_phi_hub;
-    for (int ispn = 0; ispn < ctx_.num_spins(); ispn++) {
-        psi_s_phi_hub[ispn] = sddk::dmatrix<double_complex>(kp__.num_occupied_bands(ispn), nhwf);
-        wf::inner(ctx_.spla_context(), mt, wf::spin_range(ispn), kp__.spinor_wave_functions(),
-            wf::band_range(0, kp__.num_occupied_bands(ispn)), kp__.hubbard_wave_functions_S(),
-            wf::band_range(0, nhwf), psi_s_phi_hub[ispn], 0, 0);
-    }
-
-    /* temporary storage */
-    auto phi_atomic_tmp = wave_function_factory(ctx_, kp__, phi_atomic.num_wf(), wf::num_mag_dims(0), false);
-    auto s_phi_atomic_tmp = wave_function_factory(ctx_, kp__, phi_atomic_S.num_wf(), wf::num_mag_dims(0), false);
-    auto mg1 = phi_atomic_tmp->memory_guard(mt);
-    auto mg2 = s_phi_atomic_tmp->memory_guard(mt);
-
-    /* compute < d phi_atomic / d r_{j} | S | psi_{ik} > and < d phi_atomic / d r_{j} | S | phi_atomic > */
-    std::array<std::array<sddk::dmatrix<double_complex>, 2>, 3> grad_phi_atomic_s_psi;
-    std::array<sddk::dmatrix<double_complex>, 3> grad_phi_atomic_s_phi_atomic;
-
-    for (int x = 0; x < 3; x++) {
-        /* compute |phi_atomic_tmp> = |d phi_atomic / d r_{alpha} > for all atoms */
-        for (int i = 0; i < nawf; i++) {
->>>>>>> 69c0e855
-            for (int igloc = 0; igloc < kp__.num_gkvec_loc(); igloc++) {
-                /* G+k vector in Cartesian coordinates */
-                auto gk = kp__.gkvec().template gkvec_cart<sddk::index_domain_t::local>(igloc);
-                /* gradient of phi_atomic */
-<<<<<<< HEAD
-                phi_atomic_tmp.pw_coeffs(0).prime(igloc, i) = std::complex<double>(0.0, -gk[x]) *
-                    phi_atomic.pw_coeffs(0).prime(igloc, i);
-            }
-        }
-        if (ctx_.processing_unit() == sddk::device_t::GPU) {
-            phi_atomic_tmp.prepare(sddk::spin_range(0), true, &ctx_.mem_pool(sddk::memory_t::device));
-            s_phi_atomic_tmp.prepare(sddk::spin_range(0), false, &ctx_.mem_pool(sddk::memory_t::device));
-        }
-        /* apply S to |d phi_atomic / d r_{alpha} > */
-        apply_S_operator<std::complex<double>>(ctx_.processing_unit(), sddk::spin_range(0), 0, phi_atomic_tmp.num_wf(),
-                kp__.beta_projectors(), phi_atomic_tmp, &q_op__, s_phi_atomic_tmp);
-=======
-                phi_atomic_tmp->pw_coeffs(igloc, wf::spin_index(0), wf::band_index(i)) = std::complex<double>(0.0, -gk[x]) *
-                    phi_atomic.pw_coeffs(igloc, wf::spin_index(0), wf::band_index(i));
-            }
-        }
-        if (is_device_memory(mt)) {
-            phi_atomic_tmp->copy_to(mt);
-        }
-        /* apply S to |d phi_atomic / d r_{alpha} > */
-        apply_S_operator<double, std::complex<double>>(mt, wf::spin_range(0),
-                wf::band_range(0, nawf), kp__.beta_projectors(), *phi_atomic_tmp, &q_op__, *s_phi_atomic_tmp);
->>>>>>> 69c0e855
-
-        /* compute < d phi_atomic / d r_{alpha} | S | phi_atomic >
-         * used to compute derivative of the inverse square root of the overlap matrix */
-        if (ctx_.cfg().hubbard().full_orthogonalization()) {
-<<<<<<< HEAD
-            grad_phi_atomic_s_phi_atomic[x] = sddk::dmatrix<double_complex>(s_phi_atomic_tmp.num_wf(), phi_atomic.num_wf());
-            inner(ctx_.spla_context(), sddk::spin_range(0), s_phi_atomic_tmp, 0, s_phi_atomic_tmp.num_wf(),
-                  phi_atomic, 0, phi_atomic.num_wf(), grad_phi_atomic_s_phi_atomic[x], 0, 0);
-=======
-            grad_phi_atomic_s_phi_atomic[x] = sddk::dmatrix<double_complex>(nawf, nawf);
-            wf::inner(ctx_.spla_context(), mt, wf::spin_range(0), *s_phi_atomic_tmp,
-                    wf::band_range(0, nawf), phi_atomic, wf::band_range(0, nawf), grad_phi_atomic_s_phi_atomic[x], 0, 0);
->>>>>>> 69c0e855
-        }
-
-        for (int ispn = 0; ispn < ctx_.num_spins(); ispn++) {
-            /* allocate space */
-<<<<<<< HEAD
-            grad_phi_atomic_s_psi[x][ispn] =
-                sddk::dmatrix<double_complex>(s_phi_atomic_tmp.num_wf(), kp__.num_occupied_bands(ispn));
-            /* compute < d phi_atomic / d r_{j} | S | psi_{ik} > for all atoms */
-            inner(ctx_.spla_context(), sddk::spin_range(ispn), s_phi_atomic_tmp, 0, s_phi_atomic_tmp.num_wf(),
-                kp__.spinor_wave_functions(), 0, kp__.num_occupied_bands(ispn), grad_phi_atomic_s_psi[x][ispn], 0, 0);
-=======
-            grad_phi_atomic_s_psi[x][ispn] = sddk::dmatrix<double_complex>(nawf, kp__.num_occupied_bands(ispn));
-            /* compute < d phi_atomic / d r_{j} | S | psi_{ik} > for all atoms */
-            wf::inner(ctx_.spla_context(), mt, wf::spin_range(ispn), *s_phi_atomic_tmp,
-                    wf::band_range(0, nawf), kp__.spinor_wave_functions(),
-                    wf::band_range(0, kp__.num_occupied_bands(ispn)), grad_phi_atomic_s_psi[x][ispn], 0, 0);
->>>>>>> 69c0e855
-        }
-    }
-
-    /* compute <phi_atomic | S | psi_{ik} > */
-    std::array<sddk::dmatrix<double_complex>, 2> phi_atomic_s_psi;
-    if (ctx_.cfg().hubbard().full_orthogonalization()) {
-        for (int ispn = 0; ispn < ctx_.num_spins(); ispn++) {
-<<<<<<< HEAD
-            phi_atomic_s_psi[ispn] = sddk::dmatrix<double_complex>(phi_atomic_S.num_wf(), kp__.num_occupied_bands(ispn));
-            /* compute < phi_atomic | S | psi_{ik} > for all atoms */
-            inner(ctx_.spla_context(), sddk::spin_range(ispn), phi_atomic_S, 0, phi_atomic_S.num_wf(),
-                kp__.spinor_wave_functions(), 0, kp__.num_occupied_bands(ispn), phi_atomic_s_psi[ispn], 0, 0);
-=======
-            phi_atomic_s_psi[ispn] = sddk::dmatrix<double_complex>(nawf, kp__.num_occupied_bands(ispn));
-            /* compute < phi_atomic | S | psi_{ik} > for all atoms */
-            wf::inner(ctx_.spla_context(), mt, wf::spin_range(ispn), phi_atomic_S,
-                    wf::band_range(0, nawf), kp__.spinor_wave_functions(),
-                    wf::band_range(0, kp__.num_occupied_bands(ispn)), phi_atomic_s_psi[ispn], 0, 0);
->>>>>>> 69c0e855
-        }
-    }
-
-    Beta_projectors_gradient<double> bp_grad(ctx_, kp__.gkvec(), kp__.beta_projectors());
-    bp_grad.prepare();
-
-    dn__.zero(mt);
-
-    for (int ichunk = 0; ichunk < kp__.beta_projectors().num_chunks(); ichunk++) {
-<<<<<<< HEAD
-        kp__.beta_projectors().generate(ichunk);
-
-        /* <beta | phi_atomic> for this chunk */
-        auto beta_phi_atomic = kp__.beta_projectors().inner<double_complex>(ichunk, phi_atomic, 0, 0, phi_atomic.num_wf());
-
-        for (int x = 0; x < 3; x++) {
-            bp_grad.generate(ichunk, x);
-
-            /* <dbeta | phi> for this chunk */
-            auto grad_beta_phi_atomic = bp_grad.inner<double_complex>(ichunk, phi_atomic, 0, 0, phi_atomic.num_wf());
-
-            for (int i = 0; i < kp__.beta_projectors().chunk(ichunk).num_atoms_; i++) {
-                /* this is a displacement atom */
-                int ja = kp__.beta_projectors().chunk(ichunk).desc_(static_cast<int>(beta_desc_idx::ia), i);
-=======
-        kp__.beta_projectors().generate(mt, ichunk);
-
-        /* <beta | phi_atomic> for this chunk */
-        auto beta_phi_atomic = kp__.beta_projectors().inner<double_complex>(mt, ichunk, phi_atomic, wf::spin_index(0),
-                wf::band_range(0, nawf));
-
-        for (int x = 0; x < 3; x++) {
-            bp_grad.generate(mt, ichunk, x);
-
-            /* <dbeta | phi> for this chunk */
-            auto grad_beta_phi_atomic = bp_grad.inner<double_complex>(mt, ichunk, phi_atomic, wf::spin_index(0),
-                    wf::band_range(0, nawf));
-
-            for (int i = 0; i < kp__.beta_projectors().chunk(ichunk).num_atoms_; i++) {
-                /* this is a displacement atom */
-                int ja = kp__.beta_projectors().chunk(ichunk).desc_(beta_desc_idx::ia, i);
->>>>>>> 69c0e855
-
-                /* build |phi_atomic_tmp> = | d S / d r_{j} | phi_atomic > */
-                /* it consists of two contributions:
-                 *   | beta >        Q < d beta / dr | phi_atomic > and
-                 *   | d beta / dr > Q < beta        | phi_atomic > */
-<<<<<<< HEAD
-                phi_atomic_tmp.zero(ctx_.processing_unit());
-                if (ctx_.unit_cell().atom(ja).type().augment()) {
-                    q_op__.apply(ichunk, i, 0, phi_atomic_tmp, 0, phi_atomic_tmp.num_wf(), bp_grad, beta_phi_atomic);
-                    q_op__.apply(ichunk, i, 0, phi_atomic_tmp, 0, phi_atomic_tmp.num_wf(), kp__.beta_projectors(),
-                            grad_beta_phi_atomic);
-=======
-                phi_atomic_tmp->zero(mt, wf::spin_index(0), wf::band_range(0, nawf));
-                if (ctx_.unit_cell().atom(ja).type().augment()) {
-                    q_op__.apply(mt, ichunk, wf::atom_index(i), 0, *phi_atomic_tmp, wf::band_range(0, nawf),
-                            bp_grad, beta_phi_atomic);
-                    q_op__.apply(mt, ichunk, wf::atom_index(i), 0, *phi_atomic_tmp, wf::band_range(0, nawf),
-                            kp__.beta_projectors(), grad_beta_phi_atomic);
->>>>>>> 69c0e855
-                }
-
-                /* compute O' = d O / d r_{alpha} */
-                /* from O = <phi | S | phi > we get
-                 * O' = <phi' | S | phi> + <phi | S' |phi> + <phi | S | phi'> */
-
-                if (ctx_.cfg().hubbard().full_orthogonalization()) {
-                    /* <phi | S' | phi> */
-<<<<<<< HEAD
-                    sddk::inner(ctx_.spla_context(), sddk::spin_range(0), phi_atomic, 0, phi_atomic.num_wf(),
-                        phi_atomic_tmp, 0, phi_atomic_tmp.num_wf(), ovlp, 0, 0);
-=======
-                    wf::inner(ctx_.spla_context(), mt, wf::spin_range(0), phi_atomic,
-                            wf::band_range(0, nawf), *phi_atomic_tmp, wf::band_range(0, nawf), ovlp, 0, 0);
->>>>>>> 69c0e855
-                    /* add <phi' | S | phi> and <phi | S | phi'> */
-                    /* |phi' > = d|phi> / d r_{alpha} which is non-zero for a current displacement atom only */
-                    auto& type = ctx_.unit_cell().atom(ja).type();
-                    for (int xi = 0; xi < type.indexb_wfs().size(); xi++) {
-                        int i = num_ps_atomic_wf.second[ja] + xi;
-<<<<<<< HEAD
-                        for (int j = 0; j < phi_atomic.num_wf(); j++) {
-=======
-                        for (int j = 0; j < nawf; j++) {
->>>>>>> 69c0e855
-                            ovlp(i, j) += grad_phi_atomic_s_phi_atomic[x](i, j);
-                            ovlp(j, i) += std::conj(grad_phi_atomic_s_phi_atomic[x](i, j));
-                        }
-                    }
-                    compute_inv_sqrt_O_deriv(ovlp, *evec_O, eval_O, nawf);
-                }
-
-                for (int ispn = 0; ispn < ctx_.num_spins(); ispn++) {
-                    /* compute <phi_atomic | dS/dr_j | psi_{ik}> */
-<<<<<<< HEAD
-                    sddk::dmatrix<double_complex> phi_atomic_ds_psi(phi_atomic_tmp.num_wf(), kp__.num_occupied_bands(ispn));
-                    inner(ctx_.spla_context(), sddk::spin_range(ispn), phi_atomic_tmp, 0, phi_atomic_tmp.num_wf(),
-                        kp__.spinor_wave_functions(), 0, kp__.num_occupied_bands(ispn), phi_atomic_ds_psi, 0, 0);
-=======
-                    sddk::dmatrix<double_complex> phi_atomic_ds_psi(nawf, kp__.num_occupied_bands(ispn));
-                    wf::inner(ctx_.spla_context(), mt, wf::spin_range(ispn), *phi_atomic_tmp,
-                            wf::band_range(0, nawf), kp__.spinor_wave_functions(),
-                            wf::band_range(0, kp__.num_occupied_bands(ispn)), phi_atomic_ds_psi, 0, 0);
->>>>>>> 69c0e855
-
-                    /* add <d phi / d r_{alpha} | S | psi_{jk}> which is diagonal (in atom index) */
-                    for (int ibnd = 0; ibnd < kp__.num_occupied_bands(ispn); ibnd++) {
-                        for (int xi = 0; xi < ctx_.unit_cell().atom(ja).type().indexb_wfs().size(); xi++) {
-                            int i = num_ps_atomic_wf.second[ja] + xi;
-                            phi_atomic_ds_psi(i, ibnd) += grad_phi_atomic_s_psi[x][ispn](i, ibnd);
-                        }
-                    }
-
-                    /* build the full d <phi_hub | S | psi_ik> / d r_{alpha} matrix */
-                    sddk::dmatrix<double_complex> phi_hub_s_psi_deriv(num_hubbard_wf.first, kp__.num_occupied_bands(ispn));
-
-                    build_phi_hub_s_psi_deriv(ctx_, kp__.num_occupied_bands(ispn), nawf, ovlp, *inv_sqrt_O,
-                            phi_atomic_s_psi[ispn], phi_atomic_ds_psi, num_ps_atomic_wf.second, num_hubbard_wf.second,
-                            phi_hub_s_psi_deriv);
-
-                    /* multiply by eigen-energy */
-                    for (int ibnd = 0; ibnd < kp__.num_occupied_bands(ispn); ibnd++) {
-                        for (int j = 0; j < num_hubbard_wf.first; j++) {
-                            phi_hub_s_psi_deriv(j, ibnd) *= kp__.band_occupancy(ibnd, ispn);
-                        }
-                    }
-
-                    if (ctx_.processing_unit() == sddk::device_t::GPU) {
-<<<<<<< HEAD
-                        phi_hub_s_psi_deriv.allocate(ctx_.mem_pool(sddk::memory_t::device)).copy_to(sddk::memory_t::device);
-=======
-                        phi_hub_s_psi_deriv.allocate(get_memory_pool(sddk::memory_t::device)).copy_to(sddk::memory_t::device);
-                        psi_s_phi_hub[ispn].allocate(get_memory_pool(sddk::memory_t::device)).copy_to(sddk::memory_t::device);
->>>>>>> 69c0e855
-                    }
-
-                    /* update the density matrix derivative */
-                    update_density_matrix_deriv(la, mt, num_hubbard_wf.first, kp__.num_occupied_bands(ispn),
-                            &alpha, phi_hub_s_psi_deriv, psi_s_phi_hub[ispn], dn__.at(mt, 0, 0, ispn, x, ja),
-                            dn__.ld());
-                } // ispn
-            } //i
-        } // x
-    } // ichunk
-
-    if (ctx_.processing_unit() == sddk::device_t::GPU) {
-        dn__.copy_to(sddk::memory_t::host);
-        dn__.deallocate(sddk::memory_t::device);
-<<<<<<< HEAD
-        phi_atomic.dismiss(sddk::spin_range(0), false);
-        phi_atomic_S.dismiss(sddk::spin_range(0), false);
-        phi_hub_S.dismiss(sddk::spin_range(0), false);
-        for (int ispn = 0; ispn < ctx_.num_spins(); ispn++) {
-            kp__.spinor_wave_functions().dismiss(sddk::spin_range(ispn), false);
-        }
-    }
-}
-
-void
-=======
-    }
-}
-
-void // TODO: rename to strain_deriv, rename previous func. to displacement_deriv
->>>>>>> 69c0e855
-Hubbard::compute_occupancies_stress_derivatives(K_point<double>& kp__, Q_operator<double>& q_op__,
-                                                sddk::mdarray<std::complex<double>, 4>& dn__)
-{
-    PROFILE("sirius::Hubbard::compute_occupancies_stress_derivatives");
-
-    auto la = sddk::linalg_t::none;
-    auto mt = sddk::memory_t::none;
-    switch (ctx_.processing_unit()) {
-        case sddk::device_t::CPU: {
-            la = sddk::linalg_t::blas;
-            mt = sddk::memory_t::host;
-            break;
-        }
-        case sddk::device_t::GPU: {
-            la = sddk::linalg_t::gpublas;
-            mt = sddk::memory_t::device;
-            break;
-        }
-    }
-    auto alpha = double_complex(kp__.weight(), 0.0);
-
-    Beta_projectors_strain_deriv<double> bp_strain_deriv(ctx_, kp__.gkvec());
-    /* initialize the beta projectors and derivatives */
-    bp_strain_deriv.prepare();
-
-    const int lmax  = ctx_.unit_cell().lmax();
-    const int lmmax = utils::lmmax(lmax);
-
-    sddk::mdarray<double, 2> rlm_g(lmmax, kp__.num_gkvec_loc());
-    sddk::mdarray<double, 3> rlm_dg(lmmax, 3, kp__.num_gkvec_loc());
-
-    /* array of real spherical harmonics and derivatives for each G-vector */
-    #pragma omp parallel for schedule(static)
-    for (int igkloc = 0; igkloc < kp__.num_gkvec_loc(); igkloc++) {
-        /* gvs = {r, theta, phi} */
-        auto gvc = kp__.gkvec().gkvec_cart<sddk::index_domain_t::local>(igkloc);
-        auto rtp = SHT::spherical_coordinates(gvc);
-
-        sf::spherical_harmonics(lmax, rtp[1], rtp[2], &rlm_g(0, igkloc));
-        sddk::mdarray<double, 2> rlm_dg_tmp(&rlm_dg(0, 0, igkloc), lmmax, 3);
-        sf::dRlm_dr(lmax, gvc, rlm_dg_tmp);
-    }
-
-    /* atomic wave functions  */
-    auto& phi_atomic    = kp__.atomic_wave_functions();
-    auto& phi_atomic_S  = kp__.atomic_wave_functions_S();
-    auto& phi_hub_S     = kp__.hubbard_wave_functions_S();
-
-<<<<<<< HEAD
-    /* total number of atomic wave-functions */
-    int nawf = phi_atomic.num_wf();
-
-    auto num_ps_atomic_wf = ctx_.unit_cell().num_ps_atomic_wf();
-    auto num_hubbard_wf   = ctx_.unit_cell().num_hubbard_wf();
-
-    sddk::Wave_functions<double> dphi_atomic(kp__.gkvec_partition(), nawf, ctx_.preferred_memory_t(), 1);
-    sddk::Wave_functions<double> s_dphi_atomic(kp__.gkvec_partition(), nawf, ctx_.preferred_memory_t(), 1);
-    sddk::Wave_functions<double> ds_phi_atomic(kp__.gkvec_partition(), nawf, ctx_.preferred_memory_t(), 1);
-
-    if (ctx_.processing_unit() == sddk::device_t::GPU) {
-        dn__.allocate(sddk::memory_t::device);
-        dn__.copy_to(sddk::memory_t::device);
-        phi_atomic.prepare(sddk::spin_range(0), true, &ctx_.mem_pool(sddk::memory_t::device));
-        phi_atomic_S.prepare(sddk::spin_range(0), true, &ctx_.mem_pool(sddk::memory_t::device));
-        phi_hub_S.prepare(sddk::spin_range(0), true, &ctx_.mem_pool(sddk::memory_t::device));
-        for (int ispn = 0; ispn < ctx_.num_spins(); ispn++) {
-            kp__.spinor_wave_functions().prepare(sddk::spin_range(ispn), true, &ctx_.mem_pool(sddk::memory_t::device));
-        }
-        s_dphi_atomic.prepare(sddk::spin_range(0), false, &ctx_.mem_pool(sddk::memory_t::device));
-        ds_phi_atomic.prepare(sddk::spin_range(0), false, &ctx_.mem_pool(sddk::memory_t::device));
-    }
-
-    /* compute < psi_{ik} | S | phi_hub > */
-    /* this is used in the final expression for the occupation matrix derivative */
-    std::array<sddk::dmatrix<double_complex>, 2> psi_s_phi_hub;
-    for (int ispn = 0; ispn < ctx_.num_spins(); ispn++) {
-        psi_s_phi_hub[ispn] = sddk::dmatrix<double_complex>(kp__.num_occupied_bands(ispn), phi_hub_S.num_wf());
-        if (ctx_.processing_unit() == sddk::device_t::GPU) {
-            psi_s_phi_hub[ispn].allocate(ctx_.mem_pool(sddk::memory_t::device));
-=======
-    auto num_ps_atomic_wf = ctx_.unit_cell().num_ps_atomic_wf();
-    auto num_hubbard_wf   = ctx_.unit_cell().num_hubbard_wf();
-
-    /* number of atomic wave-functions */
-    int nawf = num_ps_atomic_wf.first;
-    /* number of Hubbard wave-functions */
-    int nhwf = num_hubbard_wf.first;
-
-    RTE_ASSERT(nawf == phi_atomic.num_wf().get());
-    RTE_ASSERT(nawf == phi_atomic_S.num_wf().get());
-    RTE_ASSERT(nhwf == phi_hub_S.num_wf().get());
-
-    auto dphi_atomic = wave_function_factory(ctx_, kp__, phi_atomic.num_wf(), wf::num_mag_dims(0), false);
-    auto s_dphi_atomic = wave_function_factory(ctx_, kp__, phi_atomic.num_wf(), wf::num_mag_dims(0), false);
-    auto ds_phi_atomic = wave_function_factory(ctx_, kp__, phi_atomic.num_wf(), wf::num_mag_dims(0), false);
-
-    /* compute < psi_{ik} | S | phi_hub > */
-    /* this is used in the final expression for the occupation matrix derivative */
-    std::array<sddk::dmatrix<double_complex>, 2> psi_s_phi_hub;
-    for (int ispn = 0; ispn < ctx_.num_spins(); ispn++) {
-        psi_s_phi_hub[ispn] = sddk::dmatrix<double_complex>(kp__.num_occupied_bands(ispn), nhwf);
-        wf::inner(ctx_.spla_context(), mt, wf::spin_range(ispn), kp__.spinor_wave_functions(),
-                wf::band_range(0, kp__.num_occupied_bands(ispn)), phi_hub_S, wf::band_range(0, nhwf),
-                psi_s_phi_hub[ispn], 0, 0);
     }
 
     /* compute overlap matrix */
@@ -632,6 +183,62 @@
         eval_O = std::get<2>(result);
     }
 
+    /* compute < psi_{ik} | S | phi_hub > */
+    /* this is used in the final expression for the occupation matrix derivative */
+    std::array<sddk::dmatrix<double_complex>, 2> psi_s_phi_hub;
+    for (int ispn = 0; ispn < ctx_.num_spins(); ispn++) {
+        psi_s_phi_hub[ispn] = sddk::dmatrix<double_complex>(kp__.num_occupied_bands(ispn), nhwf);
+        wf::inner(ctx_.spla_context(), mt, wf::spin_range(ispn), kp__.spinor_wave_functions(),
+            wf::band_range(0, kp__.num_occupied_bands(ispn)), kp__.hubbard_wave_functions_S(),
+            wf::band_range(0, nhwf), psi_s_phi_hub[ispn], 0, 0);
+    }
+
+    /* temporary storage */
+    auto phi_atomic_tmp = wave_function_factory(ctx_, kp__, phi_atomic.num_wf(), wf::num_mag_dims(0), false);
+    auto s_phi_atomic_tmp = wave_function_factory(ctx_, kp__, phi_atomic_S.num_wf(), wf::num_mag_dims(0), false);
+    auto mg1 = phi_atomic_tmp->memory_guard(mt);
+    auto mg2 = s_phi_atomic_tmp->memory_guard(mt);
+
+    /* compute < d phi_atomic / d r_{j} | S | psi_{ik} > and < d phi_atomic / d r_{j} | S | phi_atomic > */
+    std::array<std::array<sddk::dmatrix<double_complex>, 2>, 3> grad_phi_atomic_s_psi;
+    std::array<sddk::dmatrix<double_complex>, 3> grad_phi_atomic_s_phi_atomic;
+
+    for (int x = 0; x < 3; x++) {
+        /* compute |phi_atomic_tmp> = |d phi_atomic / d r_{alpha} > for all atoms */
+        for (int i = 0; i < nawf; i++) {
+            for (int igloc = 0; igloc < kp__.num_gkvec_loc(); igloc++) {
+                /* G+k vector in Cartesian coordinates */
+                auto gk = kp__.gkvec().template gkvec_cart<sddk::index_domain_t::local>(igloc);
+                /* gradient of phi_atomic */
+                phi_atomic_tmp->pw_coeffs(igloc, wf::spin_index(0), wf::band_index(i)) = std::complex<double>(0.0, -gk[x]) *
+                    phi_atomic.pw_coeffs(igloc, wf::spin_index(0), wf::band_index(i));
+            }
+        }
+        if (is_device_memory(mt)) {
+            phi_atomic_tmp->copy_to(mt);
+        }
+        /* apply S to |d phi_atomic / d r_{alpha} > */
+        apply_S_operator<double, std::complex<double>>(mt, wf::spin_range(0),
+                wf::band_range(0, nawf), kp__.beta_projectors(), *phi_atomic_tmp, &q_op__, *s_phi_atomic_tmp);
+
+        /* compute < d phi_atomic / d r_{alpha} | S | phi_atomic >
+         * used to compute derivative of the inverse square root of the overlap matrix */
+        if (ctx_.cfg().hubbard().full_orthogonalization()) {
+            grad_phi_atomic_s_phi_atomic[x] = sddk::dmatrix<double_complex>(nawf, nawf);
+            wf::inner(ctx_.spla_context(), mt, wf::spin_range(0), *s_phi_atomic_tmp,
+                    wf::band_range(0, nawf), phi_atomic, wf::band_range(0, nawf), grad_phi_atomic_s_phi_atomic[x], 0, 0);
+        }
+
+        for (int ispn = 0; ispn < ctx_.num_spins(); ispn++) {
+            /* allocate space */
+            grad_phi_atomic_s_psi[x][ispn] = sddk::dmatrix<double_complex>(nawf, kp__.num_occupied_bands(ispn));
+            /* compute < d phi_atomic / d r_{j} | S | psi_{ik} > for all atoms */
+            wf::inner(ctx_.spla_context(), mt, wf::spin_range(ispn), *s_phi_atomic_tmp,
+                    wf::band_range(0, nawf), kp__.spinor_wave_functions(),
+                    wf::band_range(0, kp__.num_occupied_bands(ispn)), grad_phi_atomic_s_psi[x][ispn], 0, 0);
+        }
+    }
+
     /* compute <phi_atomic | S | psi_{ik} > */
     std::array<sddk::dmatrix<double_complex>, 2> phi_atomic_s_psi;
     if (ctx_.cfg().hubbard().full_orthogonalization()) {
@@ -641,13 +248,189 @@
             wf::inner(ctx_.spla_context(), mt, wf::spin_range(ispn), phi_atomic_S,
                     wf::band_range(0, nawf), kp__.spinor_wave_functions(),
                     wf::band_range(0, kp__.num_occupied_bands(ispn)), phi_atomic_s_psi[ispn], 0, 0);
->>>>>>> 69c0e855
-        }
-        inner(ctx_.spla_context(), sddk::spin_range(ispn), kp__.spinor_wave_functions(), 0, kp__.num_occupied_bands(ispn),
-              phi_hub_S, 0, phi_hub_S.num_wf(), psi_s_phi_hub[ispn], 0, 0);
-    }
-
-<<<<<<< HEAD
+        }
+    }
+
+    Beta_projectors_gradient<double> bp_grad(ctx_, kp__.gkvec(), kp__.beta_projectors());
+    bp_grad.prepare();
+
+    dn__.zero(mt);
+
+    for (int ichunk = 0; ichunk < kp__.beta_projectors().num_chunks(); ichunk++) {
+        kp__.beta_projectors().generate(mt, ichunk);
+
+        /* <beta | phi_atomic> for this chunk */
+        auto beta_phi_atomic = kp__.beta_projectors().inner<double_complex>(mt, ichunk, phi_atomic, wf::spin_index(0),
+                wf::band_range(0, nawf));
+
+        for (int x = 0; x < 3; x++) {
+            bp_grad.generate(mt, ichunk, x);
+
+            /* <dbeta | phi> for this chunk */
+            auto grad_beta_phi_atomic = bp_grad.inner<double_complex>(mt, ichunk, phi_atomic, wf::spin_index(0),
+                    wf::band_range(0, nawf));
+
+            for (int i = 0; i < kp__.beta_projectors().chunk(ichunk).num_atoms_; i++) {
+                /* this is a displacement atom */
+                int ja = kp__.beta_projectors().chunk(ichunk).desc_(beta_desc_idx::ia, i);
+
+                /* build |phi_atomic_tmp> = | d S / d r_{j} | phi_atomic > */
+                /* it consists of two contributions:
+                 *   | beta >        Q < d beta / dr | phi_atomic > and
+                 *   | d beta / dr > Q < beta        | phi_atomic > */
+                phi_atomic_tmp->zero(mt, wf::spin_index(0), wf::band_range(0, nawf));
+                if (ctx_.unit_cell().atom(ja).type().augment()) {
+                    q_op__.apply(mt, ichunk, wf::atom_index(i), 0, *phi_atomic_tmp, wf::band_range(0, nawf),
+                            bp_grad, beta_phi_atomic);
+                    q_op__.apply(mt, ichunk, wf::atom_index(i), 0, *phi_atomic_tmp, wf::band_range(0, nawf),
+                            kp__.beta_projectors(), grad_beta_phi_atomic);
+                }
+
+                /* compute O' = d O / d r_{alpha} */
+                /* from O = <phi | S | phi > we get
+                 * O' = <phi' | S | phi> + <phi | S' |phi> + <phi | S | phi'> */
+
+                if (ctx_.cfg().hubbard().full_orthogonalization()) {
+                    /* <phi | S' | phi> */
+                    wf::inner(ctx_.spla_context(), mt, wf::spin_range(0), phi_atomic,
+                            wf::band_range(0, nawf), *phi_atomic_tmp, wf::band_range(0, nawf), ovlp, 0, 0);
+                    /* add <phi' | S | phi> and <phi | S | phi'> */
+                    /* |phi' > = d|phi> / d r_{alpha} which is non-zero for a current displacement atom only */
+                    auto& type = ctx_.unit_cell().atom(ja).type();
+                    for (int xi = 0; xi < type.indexb_wfs().size(); xi++) {
+                        int i = num_ps_atomic_wf.second[ja] + xi;
+                        for (int j = 0; j < nawf; j++) {
+                            ovlp(i, j) += grad_phi_atomic_s_phi_atomic[x](i, j);
+                            ovlp(j, i) += std::conj(grad_phi_atomic_s_phi_atomic[x](i, j));
+                        }
+                    }
+                    compute_inv_sqrt_O_deriv(ovlp, *evec_O, eval_O, nawf);
+                }
+
+                for (int ispn = 0; ispn < ctx_.num_spins(); ispn++) {
+                    /* compute <phi_atomic | dS/dr_j | psi_{ik}> */
+                    sddk::dmatrix<double_complex> phi_atomic_ds_psi(nawf, kp__.num_occupied_bands(ispn));
+                    wf::inner(ctx_.spla_context(), mt, wf::spin_range(ispn), *phi_atomic_tmp,
+                            wf::band_range(0, nawf), kp__.spinor_wave_functions(),
+                            wf::band_range(0, kp__.num_occupied_bands(ispn)), phi_atomic_ds_psi, 0, 0);
+
+                    /* add <d phi / d r_{alpha} | S | psi_{jk}> which is diagonal (in atom index) */
+                    for (int ibnd = 0; ibnd < kp__.num_occupied_bands(ispn); ibnd++) {
+                        for (int xi = 0; xi < ctx_.unit_cell().atom(ja).type().indexb_wfs().size(); xi++) {
+                            int i = num_ps_atomic_wf.second[ja] + xi;
+                            phi_atomic_ds_psi(i, ibnd) += grad_phi_atomic_s_psi[x][ispn](i, ibnd);
+                        }
+                    }
+
+                    /* build the full d <phi_hub | S | psi_ik> / d r_{alpha} matrix */
+                    sddk::dmatrix<double_complex> phi_hub_s_psi_deriv(num_hubbard_wf.first, kp__.num_occupied_bands(ispn));
+
+                    build_phi_hub_s_psi_deriv(ctx_, kp__.num_occupied_bands(ispn), nawf, ovlp, *inv_sqrt_O,
+                            phi_atomic_s_psi[ispn], phi_atomic_ds_psi, num_ps_atomic_wf.second, num_hubbard_wf.second,
+                            phi_hub_s_psi_deriv);
+
+                    /* multiply by eigen-energy */
+                    for (int ibnd = 0; ibnd < kp__.num_occupied_bands(ispn); ibnd++) {
+                        for (int j = 0; j < num_hubbard_wf.first; j++) {
+                            phi_hub_s_psi_deriv(j, ibnd) *= kp__.band_occupancy(ibnd, ispn);
+                        }
+                    }
+
+                    if (ctx_.processing_unit() == sddk::device_t::GPU) {
+                        phi_hub_s_psi_deriv.allocate(get_memory_pool(sddk::memory_t::device)).copy_to(sddk::memory_t::device);
+                        psi_s_phi_hub[ispn].allocate(get_memory_pool(sddk::memory_t::device)).copy_to(sddk::memory_t::device);
+                    }
+
+                    /* update the density matrix derivative */
+                    update_density_matrix_deriv(la, mt, num_hubbard_wf.first, kp__.num_occupied_bands(ispn),
+                            &alpha, phi_hub_s_psi_deriv, psi_s_phi_hub[ispn], dn__.at(mt, 0, 0, ispn, x, ja),
+                            dn__.ld());
+                } // ispn
+            } //i
+        } // x
+    } // ichunk
+
+    if (ctx_.processing_unit() == sddk::device_t::GPU) {
+        dn__.copy_to(sddk::memory_t::host);
+        dn__.deallocate(sddk::memory_t::device);
+    }
+}
+
+void // TODO: rename to strain_deriv, rename previous func. to displacement_deriv
+Hubbard::compute_occupancies_stress_derivatives(K_point<double>& kp__, Q_operator<double>& q_op__,
+                                                sddk::mdarray<std::complex<double>, 4>& dn__)
+{
+    PROFILE("sirius::Hubbard::compute_occupancies_stress_derivatives");
+
+    auto la = sddk::linalg_t::none;
+    auto mt = sddk::memory_t::none;
+    switch (ctx_.processing_unit()) {
+        case sddk::device_t::CPU: {
+            la = sddk::linalg_t::blas;
+            mt = sddk::memory_t::host;
+            break;
+        }
+        case sddk::device_t::GPU: {
+            la = sddk::linalg_t::gpublas;
+            mt = sddk::memory_t::device;
+            break;
+        }
+    }
+    auto alpha = double_complex(kp__.weight(), 0.0);
+
+    Beta_projectors_strain_deriv<double> bp_strain_deriv(ctx_, kp__.gkvec());
+    /* initialize the beta projectors and derivatives */
+    bp_strain_deriv.prepare();
+
+    const int lmax  = ctx_.unit_cell().lmax();
+    const int lmmax = utils::lmmax(lmax);
+
+    sddk::mdarray<double, 2> rlm_g(lmmax, kp__.num_gkvec_loc());
+    sddk::mdarray<double, 3> rlm_dg(lmmax, 3, kp__.num_gkvec_loc());
+
+    /* array of real spherical harmonics and derivatives for each G-vector */
+    #pragma omp parallel for schedule(static)
+    for (int igkloc = 0; igkloc < kp__.num_gkvec_loc(); igkloc++) {
+        /* gvs = {r, theta, phi} */
+        auto gvc = kp__.gkvec().gkvec_cart<sddk::index_domain_t::local>(igkloc);
+        auto rtp = SHT::spherical_coordinates(gvc);
+
+        sf::spherical_harmonics(lmax, rtp[1], rtp[2], &rlm_g(0, igkloc));
+        sddk::mdarray<double, 2> rlm_dg_tmp(&rlm_dg(0, 0, igkloc), lmmax, 3);
+        sf::dRlm_dr(lmax, gvc, rlm_dg_tmp);
+    }
+
+    /* atomic wave functions  */
+    auto& phi_atomic    = kp__.atomic_wave_functions();
+    auto& phi_atomic_S  = kp__.atomic_wave_functions_S();
+    auto& phi_hub_S     = kp__.hubbard_wave_functions_S();
+
+    auto num_ps_atomic_wf = ctx_.unit_cell().num_ps_atomic_wf();
+    auto num_hubbard_wf   = ctx_.unit_cell().num_hubbard_wf();
+
+    /* number of atomic wave-functions */
+    int nawf = num_ps_atomic_wf.first;
+    /* number of Hubbard wave-functions */
+    int nhwf = num_hubbard_wf.first;
+
+    RTE_ASSERT(nawf == phi_atomic.num_wf().get());
+    RTE_ASSERT(nawf == phi_atomic_S.num_wf().get());
+    RTE_ASSERT(nhwf == phi_hub_S.num_wf().get());
+
+    auto dphi_atomic = wave_function_factory(ctx_, kp__, phi_atomic.num_wf(), wf::num_mag_dims(0), false);
+    auto s_dphi_atomic = wave_function_factory(ctx_, kp__, phi_atomic.num_wf(), wf::num_mag_dims(0), false);
+    auto ds_phi_atomic = wave_function_factory(ctx_, kp__, phi_atomic.num_wf(), wf::num_mag_dims(0), false);
+
+    /* compute < psi_{ik} | S | phi_hub > */
+    /* this is used in the final expression for the occupation matrix derivative */
+    std::array<sddk::dmatrix<double_complex>, 2> psi_s_phi_hub;
+    for (int ispn = 0; ispn < ctx_.num_spins(); ispn++) {
+        psi_s_phi_hub[ispn] = sddk::dmatrix<double_complex>(kp__.num_occupied_bands(ispn), nhwf);
+        wf::inner(ctx_.spla_context(), mt, wf::spin_range(ispn), kp__.spinor_wave_functions(),
+                wf::band_range(0, kp__.num_occupied_bands(ispn)), phi_hub_S, wf::band_range(0, nhwf),
+                psi_s_phi_hub[ispn], 0, 0);
+    }
+
     /* compute overlap matrix */
     sddk::dmatrix<std::complex<double>> ovlp;
     std::unique_ptr<sddk::dmatrix<std::complex<double>>> inv_sqrt_O;
@@ -655,7 +438,8 @@
     std::vector<double> eval_O;
     if (ctx_.cfg().hubbard().full_orthogonalization()) {
         ovlp = sddk::dmatrix<std::complex<double>>(nawf, nawf);
-        sddk::inner(ctx_.spla_context(), sddk::spin_range(0), phi_atomic, 0, nawf, phi_atomic_S, 0, nawf, ovlp, 0, 0);
+        wf::inner(ctx_.spla_context(), mt, wf::spin_range(0), phi_atomic, wf::band_range(0, nawf),
+                phi_atomic_S, wf::band_range(0, nawf), ovlp, 0, 0);
 
         /* a tuple of O^{-1/2}, U, \lambda */
         auto result = inverse_sqrt(ovlp, nawf);
@@ -670,38 +454,14 @@
         for (int ispn = 0; ispn < ctx_.num_spins(); ispn++) {
             phi_atomic_s_psi[ispn] = sddk::dmatrix<double_complex>(nawf, kp__.num_occupied_bands(ispn));
             /* compute < phi_atomic | S | psi_{ik} > for all atoms */
-            inner(ctx_.spla_context(), sddk::spin_range(ispn), phi_atomic_S, 0, nawf, kp__.spinor_wave_functions(),
-                    0, kp__.num_occupied_bands(ispn), phi_atomic_s_psi[ispn], 0, 0);
-        }
-    }
-
-    for (int nu = 0; nu < 3; nu++) {
-        for (int mu = 0; mu < 3; mu++) {
-            /* compute |d phi_atomic / d epsilon_{mu, nu} > */
-            wavefunctions_strain_deriv(ctx_, kp__, dphi_atomic, rlm_g, rlm_dg, nu, mu);
-            if (ctx_.processing_unit() == sddk::device_t::GPU) {
-                dphi_atomic.prepare(sddk::spin_range(0), true, &ctx_.mem_pool(sddk::memory_t::device));
-            }
-            /* compute S |d phi_atomic / d epsilon_{mu, nu} > */
-            sirius::apply_S_operator<double_complex>(ctx_.processing_unit(), sddk::spin_range(0), 0,
-                    nawf, kp__.beta_projectors(), dphi_atomic, &q_op__, s_dphi_atomic);
-
-            if (ctx_.processing_unit() == sddk::device_t::GPU) {
-                ds_phi_atomic.prepare(sddk::spin_range(0), false, &ctx_.mem_pool(sddk::memory_t::device));
-            }
-            ds_phi_atomic.zero(ctx_.processing_unit());
-            sirius::apply_S_operator_strain_deriv(ctx_.processing_unit(), 3 * nu + mu, kp__.beta_projectors(),
-                         bp_strain_deriv, phi_atomic, q_op__, ds_phi_atomic);
-
-            if (ctx_.cfg().hubbard().full_orthogonalization()) {
-                /* compute <phi_atomic | ds/d epsilon | phi_atomic> */
-                sddk::inner(ctx_.spla_context(), sddk::spin_range(0), phi_atomic, 0, nawf, ds_phi_atomic, 0, nawf, ovlp, 0, 0);
-
-                /* compute <d phi_atomic / d epsilon | S | phi_atomic > */
-                sddk::dmatrix<std::complex<double>> tmp(nawf, nawf);
-                sddk::inner(ctx_.spla_context(), sddk::spin_range(0), s_dphi_atomic, 0, nawf, phi_atomic, 0, nawf, tmp, 0, 0);
-
-=======
+            wf::inner(ctx_.spla_context(), mt, wf::spin_range(ispn), phi_atomic_S,
+                    wf::band_range(0, nawf), kp__.spinor_wave_functions(),
+                    wf::band_range(0, kp__.num_occupied_bands(ispn)), phi_atomic_s_psi[ispn], 0, 0);
+        }
+        inner(ctx_.spla_context(), sddk::spin_range(ispn), kp__.spinor_wave_functions(), 0, kp__.num_occupied_bands(ispn),
+              phi_hub_S, 0, phi_hub_S.num_wf(), psi_s_phi_hub[ispn], 0, 0);
+    }
+
     auto mg1 = dphi_atomic->memory_guard(mt);
     auto mg2 = s_dphi_atomic->memory_guard(mt);
     auto mg3 = ds_phi_atomic->memory_guard(mt);
@@ -732,7 +492,6 @@
                 wf::inner(ctx_.spla_context(), mt, wf::spin_range(0), *s_dphi_atomic,
                         wf::band_range(0, nawf), phi_atomic, wf::band_range(0, nawf), tmp, 0, 0);
 
->>>>>>> 69c0e855
                 for (int i = 0; i < nawf; i++) {
                     for (int j = 0; j < nawf; j++) {
                         ovlp(i, j) += tmp(i, j) + std::conj(tmp(j, i));
@@ -743,14 +502,6 @@
 
             for (int ispn = 0; ispn < ctx_.num_spins(); ispn++) {
                 sddk::dmatrix<double_complex> dphi_atomic_s_psi(nawf, kp__.num_occupied_bands(ispn));
-<<<<<<< HEAD
-                sddk::inner(ctx_.spla_context(), sddk::spin_range(ispn), s_dphi_atomic, 0, nawf,
-                    kp__.spinor_wave_functions(), 0, kp__.num_occupied_bands(ispn), dphi_atomic_s_psi, 0, 0);
-
-                sddk::dmatrix<double_complex> phi_atomic_ds_psi(nawf, kp__.num_occupied_bands(ispn));
-                sddk::inner(ctx_.spla_context(), sddk::spin_range(ispn), ds_phi_atomic, 0, nawf,
-                    kp__.spinor_wave_functions(), 0, kp__.num_occupied_bands(ispn), phi_atomic_ds_psi, 0, 0);
-=======
                 wf::inner(ctx_.spla_context(), mt, wf::spin_range(ispn), *s_dphi_atomic,
                         wf::band_range(0, nawf), kp__.spinor_wave_functions(),
                         wf::band_range(0, kp__.num_occupied_bands(ispn)), dphi_atomic_s_psi, 0, 0);
@@ -759,7 +510,6 @@
                 wf::inner(ctx_.spla_context(), mt, wf::spin_range(ispn), *ds_phi_atomic,
                         wf::band_range(0, nawf), kp__.spinor_wave_functions(),
                         wf::band_range(0, kp__.num_occupied_bands(ispn)), phi_atomic_ds_psi, 0, 0);
->>>>>>> 69c0e855
 
                 for (int ibnd = 0; ibnd < kp__.num_occupied_bands(ispn); ibnd++) {
                     for (int j = 0; j < nawf; j++) {
@@ -781,12 +531,8 @@
                 }
 
                 if (ctx_.processing_unit() == sddk::device_t::GPU) {
-<<<<<<< HEAD
-                    phi_hub_s_psi_deriv.allocate(ctx_.mem_pool(sddk::memory_t::device)).copy_to(sddk::memory_t::device);
-=======
                     psi_s_phi_hub[ispn].allocate(get_memory_pool(sddk::memory_t::device)).copy_to(sddk::memory_t::device);
                     phi_hub_s_psi_deriv.allocate(get_memory_pool(sddk::memory_t::device)).copy_to(sddk::memory_t::device);
->>>>>>> 69c0e855
                 }
 
                 /* update the density matrix derivative */
@@ -799,16 +545,6 @@
 
     if (ctx_.processing_unit() == sddk::device_t::GPU) {
         dn__.copy_to(sddk::memory_t::host);
-<<<<<<< HEAD
-        dn__.deallocate(sddk::memory_t::device);
-        phi_atomic.dismiss(sddk::spin_range(0), false);
-        phi_atomic_S.dismiss(sddk::spin_range(0), false);
-        phi_hub_S.dismiss(sddk::spin_range(0), false);
-        for (int ispn = 0; ispn < ctx_.num_spins(); ispn++) {
-            kp__.spinor_wave_functions().dismiss(sddk::spin_range(ispn), false);
-        }
-=======
->>>>>>> 69c0e855
     }
 }
 
