--- conflicted
+++ resolved
@@ -37,13 +37,8 @@
     um__.zero();
 
     double v_ij = nl.V() / ha2ev;
-<<<<<<< HEAD
-    int il       = nl.l()[0];
-    int jl       = nl.l()[1];
-=======
     int il      = nl.l()[0];
     int jl      = nl.l()[1];
->>>>>>> 69c0e855
     um__.zero();
     // second term of Eq. 2
     for (int is = 0; is < ctx__.num_spins(); is++) {
@@ -147,12 +142,7 @@
             for (int m1 = 0; m1 < lmax_at; m1++) {
 
                 /* dc contribution */
-<<<<<<< HEAD
-                um__(m1, m1, is) += hub_wf.J() * n_updown[is] +
-                                    0.5 * (hub_wf.U() - hub_wf.J()) - hub_wf.U() * n_total;
-=======
                 um__(m1, m1, is) += hub_wf.J() * n_updown[is] + 0.5 * (hub_wf.U() - hub_wf.J()) - hub_wf.U() * n_total;
->>>>>>> 69c0e855
 
                 // the u contributions
                 for (int m2 = 0; m2 < lmax_at; m2++) {
@@ -190,14 +180,11 @@
         }
     }
 
-<<<<<<< HEAD
-=======
     // non magnetic case
     if (ctx__.num_spins() == 1) {
         hubbard_energy *= 2.0;
     }
 
->>>>>>> 69c0e855
     return -0.5 * hubbard_energy;
 }
 
@@ -258,12 +245,7 @@
                     hubbard_energy += sign * hub_wf.beta() * om__(m1, m1, is).real();
 
                     for (int m2 = 0; m2 < lmax_at; m2++) {
-<<<<<<< HEAD
-                        hubbard_energy +=
-                            0.5 * hub_wf.J0() * (om__(m2, m1, is) * om__(m1, m2, s_opposite)).real();
-=======
                         hubbard_energy += 0.5 * hub_wf.J0() * (om__(m2, m1, is) * om__(m1, m2, s_opposite)).real();
->>>>>>> 69c0e855
                     }
                 }
             }
@@ -303,13 +285,8 @@
         }
 
         hubbard_energy_dc_contribution +=
-<<<<<<< HEAD
-            0.5 * (hub_wf.U() * n_total * (n_total - 1.0) -
-                   hub_wf.J() * n_total * (0.5 * n_total - 1.0) - hub_wf.J() * magnetization * 0.5);
-=======
             0.5 * (hub_wf.U() * n_total * (n_total - 1.0) - hub_wf.J() * n_total * (0.5 * n_total - 1.0) -
                    hub_wf.J() * magnetization * 0.5);
->>>>>>> 69c0e855
 
         /* now hubbard contribution */
 
@@ -636,22 +613,6 @@
 
         for (int i = 0; i < static_cast<int>(ctx.cfg().hubbard().nonlocal().size()); i++) {
             auto nl = ctx.cfg().hubbard().nonlocal(i);
-<<<<<<< HEAD
-            int il       = nl.l()[0];
-            int jl       = nl.l()[1];
-
-            const auto &n1 = om__.nonlocal(i);
-            const auto &n2 = pm__.nonlocal(i);
-
-            for (int is = 0; is < ctx.num_spins(); is++) {
-              for (int m2 = 0; m2 < 2 * jl + 1; m2++) {
-                for (int m1 = 0; m1 < 2 * il + 1; m1++) {
-                  tmp += std::conj(n2(m1, m2, is)) * n1(m1, m2, is);
-                }
-              }
-            }
-        }
-=======
             int il  = nl.l()[0];
             int jl  = nl.l()[1];
 
@@ -670,7 +631,6 @@
         if (ctx.num_spins() == 1) {
             tmp *= 2.0;
         }
->>>>>>> 69c0e855
         return std::real(tmp);
     }
     return 0.0;
