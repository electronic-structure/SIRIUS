// Copyright (c) 2013-2018 Mathieu Taillefumier, Anton Kozhevnikov, Thomas Schulthess
// All rights reserved.
//
// Redistribution and use in source and binary forms, with or without modification, are permitted provided that
// the following conditions are met:
//
// 1. Redistributions of source code must retain the above copyright notice, this list of conditions and the
//    following disclaimer.
// 2. Redistributions in binary form must reproduce the above copyright notice, this list of conditions
//    and the following disclaimer in the documentation and/or other materials provided with the distribution.
//
// THIS SOFTWARE IS PROVIDED BY THE COPYRIGHT HOLDERS AND CONTRIBUTORS "AS IS" AND ANY EXPRESS OR IMPLIED
// WARRANTIES, INCLUDING, BUT NOT LIMITED TO, THE IMPLIED WARRANTIES OF MERCHANTABILITY AND FITNESS FOR A
// PARTICULAR PURPOSE ARE DISCLAIMED. IN NO EVENT SHALL THE COPYRIGHT HOLDER OR CONTRIBUTORS BE LIABLE FOR
// ANY DIRECT, INDIRECT, INCIDENTAL, SPECIAL, EXEMPLARY, OR CONSEQUENTIAL DAMAGES (INCLUDING, BUT NOT LIMITED TO,
// PROCUREMENT OF SUBSTITUTE GOODS OR SERVICES; LOSS OF USE, DATA, OR PROFITS; OR BUSINESS INTERRUPTION) HOWEVER
// CAUSED AND ON ANY THEORY OF LIABILITY, WHETHER IN CONTRACT, STRICT LIABILITY, OR TORT (INCLUDING NEGLIGENCE OR
// OTHERWISE) ARISING IN ANY WAY OUT OF THE USE OF THIS SOFTWARE, EVEN IF ADVISED OF THE POSSIBILITY OF SUCH DAMAGE.

/** \file hubbard_potential_energy.hpp
 *
 *  \brief Generate Hubbard potential correction matrix from the occupancy matrix.
 */

#include "hubbard.hpp"

namespace sirius {

/* we can use Ref PRB {\bf 102}, 235159 (2020) as reference for the collinear case.  */

static void
generate_constrained_potential(Simulation_context const& ctx__, Atom_type const& atom_type__, const int idx_hub_wf,
                               const int at_lvl, sddk::mdarray<std::complex<double>, 3> const& om__, // __unused__
                               sddk::mdarray<std::complex<double>, 3> const& om_ref__,               // __unused__
                               sddk::mdarray<std::complex<double>, 3> const& lagrange_multiplier__,
                               sddk::mdarray<std::complex<double>, 3>& um__)
{
    auto& hub_wf = atom_type__.lo_descriptor_hub(idx_hub_wf);

    int const lmax_at = 2 * hub_wf.l() + 1;
    for (int is = 0; is < ctx__.num_spins(); is++) {
        for (int m1 = 0; m1 < lmax_at; m1++) {
            for (int m2 = 0; m2 < lmax_at; m2++) {
                um__(m2, m1, is) -=
                    ctx__.cfg().hubbard().constrained_hubbard_strength() * lagrange_multiplier__(m2, m1, is);
            }
        }
    }
}

static void
generate_potential_collinear_nonlocal(Simulation_context const& ctx__, const int index__,
                                      mdarray<std::complex<double>, 3> const& om__,
                                      mdarray<std::complex<double>, 3>& um__)
{
    auto nl = ctx__.cfg().hubbard().nonlocal(index__);
    um__.zero();

    double v_ij = nl.V() / ha2ev;
    int il      = nl.l()[0];
    int jl      = nl.l()[1];
    um__.zero();
    // second term of Eq. 2
    for (int is = 0; is < ctx__.num_spins(); is++) {
        for (int m2 = 0; m2 < 2 * jl + 1; m2++) {
            for (int m1 = 0; m1 < 2 * il + 1; m1++) {
                um__(m1, m2, is) = -v_ij * om__(m1, m2, is);
            }
        }
    }
}

static void
generate_potential_collinear_local(Simulation_context const& ctx__, Atom_type const& atom_type__, const int idx_hub_wf,
<<<<<<< HEAD
                                   sddk::mdarray<std::complex<double>, 3> const& om__,
                                   sddk::mdarray<std::complex<double>, 3>& um__)
=======
                                   mdarray<std::complex<double>, 3> const& om__, mdarray<std::complex<double>, 3>& um__)
>>>>>>> c1803ece
{
    /* quick exit */
    if (!atom_type__.hubbard_correction()) {
        return;
    }

    um__.zero();

    /* single orbital implementation */
    auto& hub_wf = atom_type__.lo_descriptor_hub(idx_hub_wf);

    if (!hub_wf.use_for_calculation()) {
        return;
    }

    int const lmax_at = 2 * hub_wf.l() + 1;

    if (ctx__.cfg().hubbard().simplified()) {

        if ((hub_wf.U() != 0.0) || (hub_wf.alpha() != 0.0)) {

            double U_effective = hub_wf.U();

            if (std::abs(hub_wf.J0()) > 1e-8) {
                U_effective -= hub_wf.J0();
            }

            for (int is = 0; is < ctx__.num_spins(); is++) {

                // is = 0 up-up
                // is = 1 down-down

                /* Expression Eq.7 without the P_IJ which is applied when we
                 * actually apply the potential to the wave functions. Also
                 * note the presence of alpha  */
                for (int m1 = 0; m1 < lmax_at; m1++) {
                    um__(m1, m1, is) = hub_wf.alpha() + 0.5 * U_effective;

                    for (int m2 = 0; m2 < lmax_at; m2++) {
                        um__(m2, m1, is) -= U_effective * om__(m2, m1, is);
                    }
                }
            }
        }

        if (std::abs(hub_wf.J0()) > 1e-8 || std::abs(hub_wf.beta()) > 1e-8) {
            for (int is = 0; is < ctx__.num_spins(); is++) {

                // s = 0 -> s_opposite = 1
                // s = 1 -> s_opposite = 0
                int const s_opposite = (is + 1) % 2;

                double const sign = (is == 0) - (is == 1);

                for (int m1 = 0; m1 < lmax_at; m1++) {

                    um__(m1, m1, is) += sign * hub_wf.beta();

                    for (int m2 = 0; m2 < lmax_at; m2++) {
                        um__(m1, m2, is) += hub_wf.J0() * om__(m2, m1, s_opposite);
                    }
                }
            }
        }
    } else {
        /* full hubbard correction */

        // total N and M^2 for the double counting problem

        double n_total{0};
        // n_up and n_down spins
        double n_updown[2] = {0.0, 0.0};

        for (int s = 0; s < ctx__.num_spins(); s++) {
            for (int m = 0; m < lmax_at; m++) {
                n_total += om__(m, m, s).real();
            }

            for (int m = 0; m < lmax_at; m++) {
                n_updown[s] += om__(m, m, s).real();
            }
        }

        // now hubbard contribution

        for (int is = 0; is < ctx__.num_spins(); is++) {
            for (int m1 = 0; m1 < lmax_at; m1++) {

                /* dc contribution */
                um__(m1, m1, is) += hub_wf.J() * n_updown[is] + 0.5 * (hub_wf.U() - hub_wf.J()) - hub_wf.U() * n_total;

                // the u contributions
                for (int m2 = 0; m2 < lmax_at; m2++) {
                    for (int m3 = 0; m3 < lmax_at; m3++) {
                        for (int m4 = 0; m4 < lmax_at; m4++) {
                            for (int is2 = 0; is2 < ctx__.num_spins(); is2++) {
                                um__(m1, m2, is) += hub_wf.hubbard_matrix(m1, m3, m2, m4) * om__(m3, m4, is2);
                            }

                            um__(m1, m2, is) -= hub_wf.hubbard_matrix(m1, m3, m4, m2) * om__(m3, m4, is);
                        }
                    }
                }
            }
        }
    }
}

static double
calculate_energy_constrained_contribution(Simulation_context const& ctx__, Atom_type const& atom_type__,
                                          const int idx_hub_wf, sddk::mdarray<std::complex<double>, 3> const& om__,
                                          sddk::mdarray<std::complex<double>, 3> const& om_constraints__,
                                          sddk::mdarray<std::complex<double>, 3> const& lagrange_multipliers__)
{
    std::complex<double> hubbard_energy_constraint{0};
    /* quick exit */

    /* single orbital implementation */
    auto& hub_wf = atom_type__.lo_descriptor_hub(idx_hub_wf);

    if (!hub_wf.use_for_calculation())
        return 0.0;

    int const lmax_at = 2 * hub_wf.l() + 1;
    for (int is = 0; is < ctx__.num_spins(); is++) {

        // is = 0 up-up
        // is = 1 down-down

        for (int m1 = 0; m1 < lmax_at; m1++) {
            for (int m2 = 0; m2 < lmax_at; m2++) {
                hubbard_energy_constraint += ctx__.cfg().hubbard().constrained_hubbard_strength() *
                                             (om__(m2, m1, is) - om_constraints__(m2, m1, is)) *
                                             lagrange_multipliers__(m2, m1, is);
            }
        }
    }

    return std::real(hubbard_energy_constraint);
}

static double
calculate_energy_collinear_nonlocal(Simulation_context const& ctx__, const int index__,
                                    mdarray<std::complex<double>, 3> const& om__)
{
    auto nl = ctx__.cfg().hubbard().nonlocal(index__);
    double hubbard_energy{0.0};
    double v_ij_ = nl.V() / ha2ev;
    int il       = nl.l()[0];
    int jl       = nl.l()[1];

    // second term of Eq. 2
    for (int is = 0; is < ctx__.num_spins(); is++) {
        for (int m1 = 0; m1 < 2 * jl + 1; m1++) {
            for (int m2 = 0; m2 < 2 * il + 1; m2++) {
                hubbard_energy += v_ij_ * std::real(om__(m2, m1, is) * conj(om__(m2, m1, is)));
            }
        }
    }

    // non magnetic case
    if (ctx__.num_spins() == 1) {
        hubbard_energy *= 2.0;
    }

    return -0.5 * hubbard_energy;
}

static double
calculate_energy_collinear_local(Simulation_context const& ctx__, Atom_type const& atom_type__, const int idx_hub_wf,
                                 mdarray<std::complex<double>, 3> const& om__)
{
    double hubbard_energy{0};
    double hubbard_energy_u{0};
    double hubbard_energy_dc_contribution{0};

    /* quick exit */
    if (!atom_type__.hubbard_correction()) {
        return 0.0;
    }

    /* single orbital implementation */
    auto& hub_wf = atom_type__.lo_descriptor_hub(idx_hub_wf);

    if (!hub_wf.use_for_calculation())
        return 0.0;

    int const lmax_at = 2 * hub_wf.l() + 1;

    if (ctx__.cfg().hubbard().simplified()) {
        if ((hub_wf.U() != 0.0) || (hub_wf.alpha() != 0.0)) {

            double U_effective = hub_wf.U();

            if (std::abs(hub_wf.J0()) > 1e-8) {
                U_effective -= hub_wf.J0();
            }

            for (int is = 0; is < ctx__.num_spins(); is++) {

                // is = 0 up-up
                // is = 1 down-down

                for (int m1 = 0; m1 < lmax_at; m1++) {
                    hubbard_energy += (hub_wf.alpha() + 0.5 * U_effective) * om__(m1, m1, is).real();

                    for (int m2 = 0; m2 < lmax_at; m2++) {
                        hubbard_energy -= 0.5 * U_effective * (om__(m1, m2, is) * om__(m2, m1, is)).real();
                    }
                }
            }
        }
        if (std::abs(hub_wf.J0()) > 1e-8 || std::abs(hub_wf.beta()) > 1e-8) {
            for (int is = 0; is < ctx__.num_spins(); is++) {
                // s = 0 -> s_opposite = 1
                // s= 1 -> s_opposite = 0
                const int s_opposite = (is + 1) % 2;

                const double sign = (is == 0) - (is == 1);

                for (int m1 = 0; m1 < lmax_at; m1++) {

                    hubbard_energy += sign * hub_wf.beta() * om__(m1, m1, is).real();

                    for (int m2 = 0; m2 < lmax_at; m2++) {
                        hubbard_energy += 0.5 * hub_wf.J0() * (om__(m2, m1, is) * om__(m1, m2, s_opposite)).real();
                    }
                }
            }
        }

        if (ctx__.num_spins() == 1) {
            hubbard_energy *= 2.0;
        }

    } else {
        /* full hubbard correction */

        // total N and M^2 for the double counting problem

        double n_total{0};
        // n_up and n_down spins
        double n_updown[2] = {0.0, 0.0};

        for (int s = 0; s < ctx__.num_spins(); s++) {
            for (int m = 0; m < lmax_at; m++) {
                n_total += om__(m, m, s).real();
            }

            for (int m = 0; m < lmax_at; m++) {
                n_updown[s] += om__(m, m, s).real();
            }
        }
        double magnetization{0};

        if (ctx__.num_mag_dims() == 0) {
            n_total *= 2.0; /* factor two here because the occupations are <= 1 */
        } else {
            for (int m = 0; m < lmax_at; m++) {
                magnetization += (om__(m, m, 0) - om__(m, m, 1)).real();
            }
            magnetization *= magnetization;
        }

        hubbard_energy_dc_contribution +=
            0.5 * (hub_wf.U() * n_total * (n_total - 1.0) - hub_wf.J() * n_total * (0.5 * n_total - 1.0) -
                   hub_wf.J() * magnetization * 0.5);

        /* now hubbard contribution */

        for (int is = 0; is < ctx__.num_spins(); is++) {
            for (int m1 = 0; m1 < lmax_at; m1++) {

                /* the u contributions */
                for (int m2 = 0; m2 < lmax_at; m2++) {
                    for (int m3 = 0; m3 < lmax_at; m3++) {
                        for (int m4 = 0; m4 < lmax_at; m4++) {

                            hubbard_energy_u +=
                                0.5 * ((hub_wf.hubbard_matrix(m1, m2, m3, m4) - hub_wf.hubbard_matrix(m1, m2, m4, m3)) *
                                           om__(m1, m3, is) * om__(m2, m4, is) +
                                       hub_wf.hubbard_matrix(m1, m2, m3, m4) * om__(m1, m3, is) *
                                           om__(m2, m4, (ctx__.num_mag_dims() == 1) ? ((is + 1) % 2) : (0)))
                                          .real();
                        }
                    }
                }
            }
        }

        if (ctx__.num_mag_dims() == 0) {
            hubbard_energy_u *= 2.0;
        }
        hubbard_energy = hubbard_energy_u - hubbard_energy_dc_contribution;
    }

    //// TODO: move the printout to proper place
    // if ((ctx.verbosity() >= 1) && (ctx.comm().rank() == 0)) {
    //    std::printf("hub Energy (total) %.5lf  (dc) %.5lf\n", hubbard_energy, hubbard_energy_dc_contribution);
    //}
    return hubbard_energy;
}

static void
generate_potential_non_collinear_local(Simulation_context const& ctx__, Atom_type const& atom_type__,
                                       const int idx_hub_wf, mdarray<std::complex<double>, 3> const& om__,
                                       mdarray<std::complex<double>, 3>& um__)
{
    /* quick exit */
    if (!atom_type__.hubbard_correction()) {
        return;
    }

    um__.zero();

    /* single orbital implementation */
    auto& hub_wf = atom_type__.lo_descriptor_hub(idx_hub_wf);

    if (!hub_wf.use_for_calculation())
        return;

    int const lmax_at = 2 * hub_wf.l() + 1;

    // compute the charge and magnetization of the hubbard bands for
    // calculation of the double counting term in the hubbard correction

    std::complex<double> n_total{0};
    for (int m = 0; m < lmax_at; m++) {
        n_total += om__(m, m, 0) + om__(m, m, 1);
    }

    for (int is = 0; is < 4; is++) {

        // diagonal elements of n^{\sigma\sigma'}

        int is1 = -1;

        switch (is) {
            case 2:
                is1 = 3;
                break;
            case 3:
                is1 = 2;
                break;
            default:
                is1 = is;
                break;
        }

        // same thing for the hubbard potential
        if (is1 == is) {
            // non spin flip
            for (int m1 = 0; m1 < lmax_at; ++m1) {
                for (int m2 = 0; m2 < lmax_at; ++m2) {
                    for (int m3 = 0; m3 < lmax_at; ++m3) {
                        for (int m4 = 0; m4 < lmax_at; ++m4) {
                            um__(m1, m2, is) +=
                                hub_wf.hubbard_matrix(m1, m3, m2, m4) * (om__(m3, m4, 0) + om__(m3, m4, 1));
                        }
                    }
                }
            }
        }

        // double counting contribution

        std::complex<double> n_aux{0};
        for (int m1 = 0; m1 < lmax_at; m1++) {
            n_aux += om__(m1, m1, is1);
        }

        for (int m1 = 0; m1 < lmax_at; m1++) {

            // hubbard potential : dc contribution

            um__(m1, m1, is) += hub_wf.J() * n_aux;

            if (is1 == is) {
                um__(m1, m1, is) += 0.5 * (hub_wf.U() - hub_wf.J()) - hub_wf.U() * n_total;
            }

            // spin flip contributions
            for (int m2 = 0; m2 < lmax_at; m2++) {
                for (int m3 = 0; m3 < lmax_at; m3++) {
                    for (int m4 = 0; m4 < lmax_at; m4++) {
                        um__(m1, m2, is) -= hub_wf.hubbard_matrix(m1, m3, m4, m2) * om__(m3, m4, is1);
                    }
                }
            }
        }
    }
}

static double
calculate_energy_non_collinear_local(Simulation_context const& ctx__, Atom_type const& atom_type__,
                                     const int idx_hub_wf, mdarray<std::complex<double>, 3> const& om__)
{
    /* quick exit */
    if (!atom_type__.hubbard_correction()) {
        return 0.0;
    }

    /* single orbital implementation */
    auto& hub_wf = atom_type__.lo_descriptor_hub(idx_hub_wf);

    if (!hub_wf.use_for_calculation())
        return 0.0;

    int const lmax_at = 2 * hub_wf.l() + 1;

    double hubbard_energy_dc_contribution{0};
    double hubbard_energy_noflip{0};
    double hubbard_energy_flip{0};
    double hubbard_energy{0};

    // compute the charge and magnetization of the hubbard bands for
    // calculation of the double counting term in the hubbard correction

    double n_total{0};
    double mx{0};
    double my{0};
    double mz{0};

    for (int m = 0; m < lmax_at; m++) {
        n_total += (om__(m, m, 0) + om__(m, m, 1)).real();
        mz += (om__(m, m, 0) - om__(m, m, 1)).real();
        mx += (om__(m, m, 2) + om__(m, m, 3)).real();
        my += (om__(m, m, 2) - om__(m, m, 3)).imag();
    }

    double magnetization = mz * mz + mx * mx + my * my;

    hubbard_energy_dc_contribution +=
        0.5 * (hub_wf.U() * n_total * (n_total - 1.0) - hub_wf.J() * n_total * (0.5 * n_total - 1.0) -
               0.5 * hub_wf.J() * magnetization);

    for (int is = 0; is < 4; is++) {

        // diagonal elements of n^{\sigma\sigma'}

        int is1 = -1;

        switch (is) {
            case 2:
                is1 = 3;
                break;
            case 3:
                is1 = 2;
                break;
            default:
                is1 = is;
                break;
        }

        if (is1 == is) {
            // non spin flip contributions for the hubbard energy
            for (int m1 = 0; m1 < lmax_at; ++m1) {
                for (int m2 = 0; m2 < lmax_at; ++m2) {
                    for (int m3 = 0; m3 < lmax_at; ++m3) {
                        for (int m4 = 0; m4 < lmax_at; ++m4) {
                            // 2 - is - 1 = 0 if is = 1
                            //            = 1 if is = 0

                            hubbard_energy_noflip +=
                                0.5 *
                                ((hub_wf.hubbard_matrix(m1, m2, m3, m4) - hub_wf.hubbard_matrix(m1, m2, m4, m3)) *
                                     om__(m1, m3, is) * om__(m2, m4, is) +
                                 hub_wf.hubbard_matrix(m1, m2, m3, m4) * om__(m1, m3, is) * om__(m2, m4, (is + 1) % 2))
                                    .real();
                        }
                    }
                }
            }
        } else {
            // spin flip contributions
            for (int m1 = 0; m1 < lmax_at; ++m1) {
                for (int m2 = 0; m2 < lmax_at; ++m2) {
                    for (int m3 = 0; m3 < lmax_at; ++m3) {
                        for (int m4 = 0; m4 < lmax_at; ++m4) {
                            hubbard_energy_flip -=
                                0.5 *
                                (hub_wf.hubbard_matrix(m1, m2, m4, m3) * om__(m1, m3, is) * om__(m2, m4, is1)).real();
                        }
                    }
                }
            }
        }
    }

    hubbard_energy = hubbard_energy_noflip + hubbard_energy_flip - hubbard_energy_dc_contribution;

    // if ((ctx_.verbosity() >= 1) && (ctx_.comm().rank() == 0)) {
    //    std::printf("\n hub Energy (total) %.5lf (no-flip) %.5lf (flip) %.5lf (dc) %.5lf\n",
    //        hubbard_energy, hubbard_energy_noflip, hubbard_energy_flip, hubbard_energy_dc_contribution);
    //}

    return hubbard_energy;
}

void
generate_potential(Hubbard_matrix const& om__, Hubbard_matrix& um__)
{
    auto& ctx = om__.ctx();

    for (int at_lvl = 0; at_lvl < static_cast<int>(om__.local().size()); at_lvl++) {
        const int ia = om__.atomic_orbitals(at_lvl).first;
        auto& atype  = ctx.unit_cell().atom(ia).type();
        int lo_ind   = om__.atomic_orbitals(at_lvl).second;

        if (ctx.num_mag_dims() != 3) {
            ::sirius::generate_potential_collinear_local(ctx, atype, lo_ind, om__.local(at_lvl), um__.local(at_lvl));
        } else {
            ::sirius::generate_potential_non_collinear_local(ctx, atype, lo_ind, om__.local(at_lvl),
                                                             um__.local(at_lvl));
        }

        if (om__.apply_hubbard_constraint()) {
            if (om__.apply_constraints(at_lvl)) {
                ::sirius::generate_constrained_potential(ctx, atype, lo_ind, at_lvl, om__.local(at_lvl),
                                                         om__.local_constraints(at_lvl),
                                                         om__.multipliers_constraints(at_lvl), um__.local(at_lvl));
            }
        }
    }
    for (int i = 0; i < static_cast<int>(ctx.cfg().hubbard().nonlocal().size()); i++) {
        if (ctx.num_mag_dims() != 3) {
            ::sirius::generate_potential_collinear_nonlocal(ctx, i, om__.nonlocal(i), um__.nonlocal(i));
        } // else {
          //    ::sirius::generate_potential_non_collinear_nonlocal(ctx, nl, om__.nonlocal(i), um__.nonlocal(i));
          //}
    }
}

double
energy(Hubbard_matrix const& om__)
{
    double energy{0};

    auto& ctx = om__.ctx();

    for (int at_lvl = 0; at_lvl < static_cast<int>(om__.local().size()); at_lvl++) {
        const int ia = om__.atomic_orbitals(at_lvl).first;
        auto& atype  = ctx.unit_cell().atom(ia).type();
        int lo_ind   = om__.atomic_orbitals(at_lvl).second;
        if (ctx.num_mag_dims() != 3) {
            energy += ::sirius::calculate_energy_collinear_local(ctx, atype, lo_ind, om__.local(at_lvl));
        } else {
            energy += ::sirius::calculate_energy_non_collinear_local(ctx, atype, lo_ind, om__.local(at_lvl));
        }

        if (om__.apply_hubbard_constraint() && ctx.cfg().hubbard().constraint_method() == "energy") {
            if (om__.apply_constraints(at_lvl)) {
                double tmp_ = ::sirius::calculate_energy_constrained_contribution(
                    ctx, atype, lo_ind, om__.local(at_lvl), om__.local_constraints(at_lvl),
                    om__.multipliers_constraints(at_lvl));
                energy += tmp_;
            }
        }
    }
    for (int i = 0; i < static_cast<int>(ctx.cfg().hubbard().nonlocal().size()); i++) {
        if (ctx.num_mag_dims() != 3) {
            energy += ::sirius::calculate_energy_collinear_nonlocal(ctx, i, om__.nonlocal(i));
        } // else {
          //    energy += ::sirius::calculate_energy_noncollinear_nonlocal(ctx, nl, om__.nonlocal(i));
          //}
    }
    return energy;
}

// this function is used when we want to calculate the kinetic energy. The
// kinetic energy is calculated from the self consistent hamiltonian not from
// the direct calculation of the gradient of the wave functions.
//
// E_kin = \sum_{i,k} \epsilon_ik n_{ik} - <\psi_{ik} | V | \psi_{ik}>
//
//
// where V is the potential (that include all contributions). V = V0 + VHub and
//
// <\psi_{ik} | V_Hub | \psi_{ik}> = \sum_{m_1,m_2} U^I (\delta_m1m2 - n^I_{m_1, m_2}) conj(n^I_{m1, m2}) - V^{ij} |
// n^{ij}_{m1,m2}| ^ 2
//
// it is a real number

double
one_electron_energy_hubbard(Hubbard_matrix const& om__, Hubbard_matrix const& pm__)
{
    auto& ctx = om__.ctx();
    if (ctx.hubbard_correction()) {
        std::complex<double> tmp{0.0, 0.0};
        for (int at_lvl = 0; at_lvl < static_cast<int>(om__.local().size()); at_lvl++) {
            const int ia = om__.atomic_orbitals(at_lvl).first;
            int lo_ind   = om__.atomic_orbitals(at_lvl).second;
            auto& atype  = ctx.unit_cell().atom(ia).type();
            auto& hub_wf = atype.lo_descriptor_hub(lo_ind);

            if (hub_wf.use_for_calculation()) {
                auto src1 = om__.local(at_lvl).at(memory_t::host);
                auto src2 = pm__.local(at_lvl).at(memory_t::host);

                for (int i = 0; i < static_cast<int>(om__.local(at_lvl).size()); i++) {
                    tmp += src1[i] * std::conj(src2[i]);
                }
            }
        }

        for (int i = 0; i < static_cast<int>(ctx.cfg().hubbard().nonlocal().size()); i++) {
            auto nl = ctx.cfg().hubbard().nonlocal(i);
            int il  = nl.l()[0];
            int jl  = nl.l()[1];

            const auto& n1 = om__.nonlocal(i);
            const auto& n2 = pm__.nonlocal(i);

            for (int is = 0; is < ctx.num_spins(); is++) {
                for (int m2 = 0; m2 < 2 * jl + 1; m2++) {
                    for (int m1 = 0; m1 < 2 * il + 1; m1++) {
                        tmp += std::conj(n2(m1, m2, is)) * n1(m1, m2, is);
                    }
                }
            }
        }

        if (ctx.num_spins() == 1) {
            tmp *= 2.0;
        }
        return std::real(tmp);
    }
    return 0.0;
}

} // namespace sirius<|MERGE_RESOLUTION|>--- conflicted
+++ resolved
@@ -30,10 +30,10 @@
 
 static void
 generate_constrained_potential(Simulation_context const& ctx__, Atom_type const& atom_type__, const int idx_hub_wf,
-                               const int at_lvl, sddk::mdarray<std::complex<double>, 3> const& om__, // __unused__
-                               sddk::mdarray<std::complex<double>, 3> const& om_ref__,               // __unused__
-                               sddk::mdarray<std::complex<double>, 3> const& lagrange_multiplier__,
-                               sddk::mdarray<std::complex<double>, 3>& um__)
+                               const int at_lvl, mdarray<std::complex<double>, 3> const& om__, // __unused__
+                               mdarray<std::complex<double>, 3> const& om_ref__,               // __unused__
+                               mdarray<std::complex<double>, 3> const& lagrange_multiplier__,
+                               mdarray<std::complex<double>, 3>& um__)
 {
     auto& hub_wf = atom_type__.lo_descriptor_hub(idx_hub_wf);
 
@@ -72,12 +72,7 @@
 
 static void
 generate_potential_collinear_local(Simulation_context const& ctx__, Atom_type const& atom_type__, const int idx_hub_wf,
-<<<<<<< HEAD
-                                   sddk::mdarray<std::complex<double>, 3> const& om__,
-                                   sddk::mdarray<std::complex<double>, 3>& um__)
-=======
                                    mdarray<std::complex<double>, 3> const& om__, mdarray<std::complex<double>, 3>& um__)
->>>>>>> c1803ece
 {
     /* quick exit */
     if (!atom_type__.hubbard_correction()) {
@@ -188,9 +183,9 @@
 
 static double
 calculate_energy_constrained_contribution(Simulation_context const& ctx__, Atom_type const& atom_type__,
-                                          const int idx_hub_wf, sddk::mdarray<std::complex<double>, 3> const& om__,
-                                          sddk::mdarray<std::complex<double>, 3> const& om_constraints__,
-                                          sddk::mdarray<std::complex<double>, 3> const& lagrange_multipliers__)
+                                          const int idx_hub_wf, mdarray<std::complex<double>, 3> const& om__,
+                                          mdarray<std::complex<double>, 3> const& om_constraints__,
+                                          mdarray<std::complex<double>, 3> const& lagrange_multipliers__)
 {
     std::complex<double> hubbard_energy_constraint{0};
     /* quick exit */
