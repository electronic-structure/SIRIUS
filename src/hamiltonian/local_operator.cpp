// Copyright (c) 2013-2019 Anton Kozhevnikov, Mathieu Taillefumier, Thomas Schulthess
// All rights reserved.
//
// Redistribution and use in source and binary forms, with or without modification, are permitted provided that
// the following conditions are met:
//
// 1. Redistributions of source code must retain the above copyright notice, this list of conditions and the
//    following disclaimer.
// 2. Redistributions in binary form must reproduce the above copyright notice, this list of conditions
//    and the following disclaimer in the documentation and/or other materials provided with the distribution.
//
// THIS SOFTWARE IS PROVIDED BY THE COPYRIGHT HOLDERS AND CONTRIBUTORS "AS IS" AND ANY EXPRESS OR IMPLIED
// WARRANTIES, INCLUDING, BUT NOT LIMITED TO, THE IMPLIED WARRANTIES OF MERCHANTABILITY AND FITNESS FOR A
// PARTICULAR PURPOSE ARE DISCLAIMED. IN NO EVENT SHALL THE COPYRIGHT HOLDER OR CONTRIBUTORS BE LIABLE FOR
// ANY DIRECT, INDIRECT, INCIDENTAL, SPECIAL, EXEMPLARY, OR CONSEQUENTIAL DAMAGES (INCLUDING, BUT NOT LIMITED TO,
// PROCUREMENT OF SUBSTITUTE GOODS OR SERVICES; LOSS OF USE, DATA, OR PROFITS; OR BUSINESS INTERRUPTION) HOWEVER
// CAUSED AND ON ANY THEORY OF LIABILITY, WHETHER IN CONTRACT, STRICT LIABILITY, OR TORT (INCLUDING NEGLIGENCE OR
// OTHERWISE) ARISING IN ANY WAY OUT OF THE USE OF THIS SOFTWARE, EVEN IF ADVISED OF THE POSSIBILITY OF SUCH DAMAGE.

/** \file local_operator.cpp
 *
 *  \brief Implementation of sirius::Local_operator class.
 */

#include "local_operator.hpp"
#include "potential/potential.hpp"
#include "function3d/smooth_periodic_function.hpp"
#include "utils/profiler.hpp"

namespace sirius {

template <typename T>
Local_operator<T>::Local_operator(Simulation_context const& ctx__, spfft_transform_type<T>& fft_coarse__,
                                  std::shared_ptr<sddk::Gvec_fft> gvec_coarse_p__, Potential* potential__)
    : ctx_(ctx__)
    , fft_coarse_(fft_coarse__)
    , gvec_coarse_p_(gvec_coarse_p__)

{
    PROFILE("sirius::Local_operator");

    /* allocate functions */
    for (int j = 0; j < ctx_.num_mag_dims() + 1; j++) {
        veff_vec_[j] = std::unique_ptr<Smooth_periodic_function<T>>(
<<<<<<< HEAD
            new Smooth_periodic_function<T>(fft_coarse__, gvec_coarse_p__, &ctx_.mem_pool(sddk::memory_t::host)));
=======
            new Smooth_periodic_function<T>(fft_coarse__, gvec_coarse_p__, &get_memory_pool(sddk::memory_t::host)));
>>>>>>> 69c0e855
        #pragma omp parallel for schedule(static)
        for (int ir = 0; ir < fft_coarse__.local_slice_size(); ir++) {
            veff_vec_[j]->f_rg(ir) = 2.71828;
        }
    }
    /* map Theta(r) to the coarse mesh */
    if (ctx_.full_potential()) {
<<<<<<< HEAD
        auto& gvec_dense_p = ctx_.gvec_partition();
        veff_vec_[4] = std::unique_ptr<Smooth_periodic_function<T>>(
            new Smooth_periodic_function<T>(fft_coarse__, gvec_coarse_p__, &ctx_.mem_pool(sddk::memory_t::host)));
=======
        auto& gvec_dense_p = ctx_.gvec_fft();
        veff_vec_[v_local_index_t::theta] = std::unique_ptr<Smooth_periodic_function<T>>(
            new Smooth_periodic_function<T>(fft_coarse__, gvec_coarse_p__, &get_memory_pool(sddk::memory_t::host)));
>>>>>>> 69c0e855
        /* map unit-step function */
        #pragma omp parallel for schedule(static)
        for (int igloc = 0; igloc < gvec_coarse_p_->gvec().count(); igloc++) {
            /* map from fine to coarse set of G-vectors */
            veff_vec_[v_local_index_t::theta]->f_pw_local(igloc) =
                ctx_.theta_pw(gvec_dense_p.gvec().gvec_base_mapping(igloc) + gvec_dense_p.gvec().offset());
        }
        veff_vec_[v_local_index_t::theta]->fft_transform(1);
        if (fft_coarse_.processing_unit() == SPFFT_PU_GPU) {
<<<<<<< HEAD
            veff_vec_[4]->f_rg().allocate(ctx_.mem_pool(sddk::memory_t::device)).copy_to(sddk::memory_t::device);
=======
            veff_vec_[v_local_index_t::theta]->f_rg().allocate(get_memory_pool(sddk::memory_t::device)).copy_to(sddk::memory_t::device);
>>>>>>> 69c0e855
        }
        if (ctx_.print_checksum()) {
            auto cs1 = veff_vec_[v_local_index_t::theta]->checksum_pw();
            auto cs2 = veff_vec_[v_local_index_t::theta]->checksum_rg();
            utils::print_checksum("theta_pw", cs1, ctx_.out());
            utils::print_checksum("theta_rg", cs2, ctx_.out());
        }
    }

    /* map potential */
    if (potential__) {

        if (ctx_.full_potential()) {

            auto& fft_dense    = ctx_.spfft<T>();
            auto& gvec_dense_p = ctx_.gvec_fft();

<<<<<<< HEAD
            Smooth_periodic_function<T> ftmp(const_cast<Simulation_context&>(ctx_).spfft<T>(), gvec_dense_p,
                                             &ctx_.mem_pool(sddk::memory_t::host));
=======
            Smooth_periodic_function<T> ftmp(const_cast<Simulation_context&>(ctx_).spfft<T>(), ctx_.gvec_fft_sptr(),
                                             &get_memory_pool(sddk::memory_t::host));
>>>>>>> 69c0e855

            for (int j = 0; j < ctx_.num_mag_dims() + 1; j++) {
                /* multiply potential by step function theta(r) */
                for (int ir = 0; ir < fft_dense.local_slice_size(); ir++) {
                    ftmp.f_rg(ir) = potential__->component(j).f_rg(ir) * ctx_.theta(ir);
                }
                /* transform to plane-wave domain */
                ftmp.fft_transform(-1);
                if (j == 0) {
                    v0_[0] = ftmp.f_0().real();
                }
                /* loop over local set of coarse G-vectors */
                #pragma omp parallel for schedule(static)
                for (int igloc = 0; igloc < gvec_coarse_p_->gvec().count(); igloc++) {
                    /* map from fine to coarse set of G-vectors */
                    veff_vec_[j]->f_pw_local(igloc) = ftmp.f_pw_local(gvec_dense_p.gvec().gvec_base_mapping(igloc));
                }
                /* transform to real space */
                veff_vec_[j]->fft_transform(1);
            }
            if (ctx_.valence_relativity() == relativity_t::zora) {
<<<<<<< HEAD
                veff_vec_[5] = std::unique_ptr<Smooth_periodic_function<T>>(
                    new Smooth_periodic_function<T>(fft_coarse__, gvec_coarse_p__, &ctx_.mem_pool(sddk::memory_t::host)));
=======
                veff_vec_[v_local_index_t::rm_inv] = std::unique_ptr<Smooth_periodic_function<T>>(
                    new Smooth_periodic_function<T>(fft_coarse__, gvec_coarse_p__, &get_memory_pool(sddk::memory_t::host)));
>>>>>>> 69c0e855
                /* loop over local set of coarse G-vectors */
                #pragma omp parallel for schedule(static)
                for (int igloc = 0; igloc < gvec_coarse_p_->gvec().count(); igloc++) {
                    /* map from fine to coarse set of G-vectors */
                    veff_vec_[v_local_index_t::rm_inv]->f_pw_local(igloc) =
                        potential__->rm_inv_pw(gvec_dense_p.gvec().offset() + gvec_dense_p.gvec().gvec_base_mapping(igloc));
                }
                /* transform to real space */
                veff_vec_[v_local_index_t::rm_inv]->fft_transform(1);
            }

        } else {

            for (int j = 0; j < ctx_.num_mag_dims() + 1; j++) {
                /* loop over local set of coarse G-vectors */
                #pragma omp parallel for schedule(static)
                for (int igloc = 0; igloc < gvec_coarse_p_->gvec().count(); igloc++) {
                    /* map from fine to coarse set of G-vectors */
                    veff_vec_[j]->f_pw_local(igloc) =
                        potential__->component(j).f_pw_local(potential__->component(j).gvec().gvec_base_mapping(igloc));
                }
                /* transform to real space */
                veff_vec_[j]->fft_transform(1);
            }

            /* change to canonical form */
            if (ctx_.num_mag_dims()) {
                #pragma omp parallel for schedule(static)
                for (int ir = 0; ir < fft_coarse_.local_slice_size(); ir++) {
                    T v0             = veff_vec_[v_local_index_t::v0]->f_rg(ir);
                    T v1             = veff_vec_[v_local_index_t::v1]->f_rg(ir);
                    veff_vec_[v_local_index_t::v0]->f_rg(ir) = v0 + v1; // v + Bz
                    veff_vec_[v_local_index_t::v1]->f_rg(ir) = v0 - v1; // v - Bz
                }
            }

            if (ctx_.num_mag_dims() == 0) {
                v0_[0] = potential__->component(0).f_0().real();
            } else {
                v0_[0] = potential__->component(0).f_0().real() + potential__->component(1).f_0().real();
                v0_[1] = potential__->component(0).f_0().real() - potential__->component(1).f_0().real();
            }
        }

        if (ctx_.print_checksum()) {
            for (int j = 0; j < ctx_.num_mag_dims() + 1; j++) {
                auto cs1 = veff_vec_[j]->checksum_pw();
                auto cs2 = veff_vec_[j]->checksum_rg();
                utils::print_checksum("veff_pw", cs1, ctx_.out());
                utils::print_checksum("veff_rg", cs2, ctx_.out());
            }
        }
    }

<<<<<<< HEAD
    buf_rg_ = mdarray<std::complex<T>, 1>(fft_coarse_.local_slice_size(), ctx_.mem_pool(sddk::memory_t::host),
=======
    buf_rg_ = sddk::mdarray<std::complex<T>, 1>(fft_coarse_.local_slice_size(), get_memory_pool(sddk::memory_t::host),
>>>>>>> 69c0e855
                                         "Local_operator::buf_rg_");
    /* move functions to GPU */
    if (fft_coarse_.processing_unit() == SPFFT_PU_GPU) {
        for (int j = 0; j < 6; j++) {
            if (veff_vec_[j]) {
<<<<<<< HEAD
                veff_vec_[j]->f_rg().allocate(ctx_.mem_pool(sddk::memory_t::device)).copy_to(sddk::memory_t::device);
            }
        }
        buf_rg_.allocate(ctx_.mem_pool(sddk::memory_t::device));
=======
                veff_vec_[j]->f_rg().allocate(get_memory_pool(sddk::memory_t::device)).copy_to(sddk::memory_t::device);
            }
        }
        buf_rg_.allocate(get_memory_pool(sddk::memory_t::device));
>>>>>>> 69c0e855
    }
}

template <typename T>
void Local_operator<T>::prepare_k(sddk::Gvec_fft const& gkvec_p__)
{
    PROFILE("sirius::Local_operator::prepare_k");

    int ngv_fft = gkvec_p__.gvec_count_fft();

    /* cache kinteic energy of plane-waves */
<<<<<<< HEAD
    if (static_cast<int>(pw_ekin_.size()) < ngv_fft) {
        pw_ekin_ = mdarray<T, 1>(ngv_fft, ctx_.mem_pool(sddk::memory_t::host), "Local_operator::pw_ekin");
    }
=======
    //if (static_cast<int>(pw_ekin_.size()) < ngv_fft) {
        pw_ekin_ = sddk::mdarray<T, 1>(ngv_fft, get_memory_pool(sddk::memory_t::host), "Local_operator::pw_ekin");
    //}
    //if (static_cast<int>(gkvec_cart_.size()) < ngv_fft) {
        gkvec_cart_ = sddk::mdarray<T, 2>(ngv_fft, 3, get_memory_pool(sddk::memory_t::host), "Local_operator::gkvec_cart");
    //}
    //if (static_cast<int>(vphi_.size()) < ngv_fft) {
        vphi_ = sddk::mdarray<std::complex<T>, 1>(ngv_fft, get_memory_pool(sddk::memory_t::host), "Local_operator::vphi");
    //}

>>>>>>> 69c0e855
    #pragma omp parallel for schedule(static)
    for (int ig_loc = 0; ig_loc < ngv_fft; ig_loc++) {
        /* get G+k in Cartesian coordinates */
        auto gv          = gkvec_p__.gkvec_cart(ig_loc);
        pw_ekin_[ig_loc] = 0.5 * dot(gv, gv);
<<<<<<< HEAD
    }

    if (static_cast<int>(vphi_.size(0)) < ngv_fft) {
        vphi_ = mdarray<std::complex<T>, 1>(ngv_fft, ctx_.mem_pool(sddk::memory_t::host), "Local_operator::vphi");
    }

    if (fft_coarse_.processing_unit() == SPFFT_PU_GPU) {
        pw_ekin_.allocate(ctx_.mem_pool(sddk::memory_t::device)).copy_to(sddk::memory_t::device);
        vphi_.allocate(ctx_.mem_pool(sddk::memory_t::device));
=======
        for (int x : {0, 1, 2}) {
            gkvec_cart_(ig_loc, x) = gv[x];
        }
    }

    if (fft_coarse_.processing_unit() == SPFFT_PU_GPU) {
        pw_ekin_.allocate(get_memory_pool(sddk::memory_t::device)).copy_to(sddk::memory_t::device);
        vphi_.allocate(get_memory_pool(sddk::memory_t::device));
        gkvec_cart_.allocate(get_memory_pool(sddk::memory_t::device)).copy_to(sddk::memory_t::device);
>>>>>>> 69c0e855
    }
}

/// Multiply FFT buffer by the effective potential.
template <typename T>
static inline void
mul_by_veff(spfft_transform_type<T>& spfftk__, T const* in__,
    std::array<std::unique_ptr<Smooth_periodic_function<T>>, 6> const& veff_vec__, int idx_veff__, T* out__)
{
    PROFILE("sirius::mul_by_veff");

    int nr = spfftk__.local_slice_size();

    switch (spfftk__.processing_unit()) {
        case SPFFT_PU_HOST: {
            if (idx_veff__ <= 1 || idx_veff__ >= 4) { /* up-up or dn-dn block or Theta(r) */
                switch (spfftk__.type()) {
                    case SPFFT_TRANS_R2C: {
                        #pragma omp parallel for
                        for (int ir = 0; ir < nr; ir++) {
                            /* multiply by V+Bz or V-Bz (in PP-PW case) or by V(r), B_z(r) or Theta(r) (in LAPW case) */
                            out__[ir] = in__[ir] * veff_vec__[idx_veff__]->f_rg(ir);
                        }
                        break;
                    }
                    case SPFFT_TRANS_C2C: {
                        auto in = reinterpret_cast<std::complex<T> const*>(in__);
                        auto out = reinterpret_cast<std::complex<T>*>(out__);
                        #pragma omp parallel for
                        for (int ir = 0; ir < nr; ir++) {
                            /* multiply by V+Bz or V-Bz (in PP-PW case) or by V(r), B_z(r) or Theta(r) (in LAPW case) */
                            out[ir] = in[ir] * veff_vec__[idx_veff__]->f_rg(ir);
                        }
                        break;
                    }
                }
            } else { /* special case for idx_veff = 2 or idx_veff__ = 3 */
                T pref  = (idx_veff__ == 2) ? -1 : 1;
                auto in = reinterpret_cast<std::complex<T> const*>(in__);
                auto out = reinterpret_cast<std::complex<T>*>(out__);
                #pragma omp parallel for schedule(static)
                for (int ir = 0; ir < nr; ir++) {
                    /* multiply by Bx +/- i*By */
                    out[ir] = in[ir] * std::complex<T>(veff_vec__[2]->f_rg(ir), pref * veff_vec__[3]->f_rg(ir));
                }
            }
            break;
        }
        case SPFFT_PU_GPU: {
            if (idx_veff__ <= 1 || idx_veff__ >= 4) { /* up-up or dn-dn block or Theta(r) */
                switch (spfftk__.type()) {
                    case SPFFT_TRANS_R2C: {
                        /* multiply by V+Bz or V-Bz (in PP-PW case) or by V(r), B_z(r) or Theta(r) (in LAPW case) */
<<<<<<< HEAD
                        mul_by_veff_real_real_gpu(nr, buff__, veff_vec__[idx_veff__]->f_rg().at(sddk::memory_t::device));
=======
                        mul_by_veff_real_real_gpu(nr, in__, veff_vec__[idx_veff__]->f_rg().at(sddk::memory_t::device), out__);
>>>>>>> 69c0e855
                        break;
                    }
                    case SPFFT_TRANS_C2C: {
                        auto in = reinterpret_cast<std::complex<T> const*>(in__);
                        auto out = reinterpret_cast<std::complex<T>*>(out__);
                        /* multiply by V+Bz or V-Bz (in PP-PW case) or by V(r), B_z(r) or Theta(r) (in LAPW case) */
<<<<<<< HEAD
                        mul_by_veff_complex_real_gpu(nr, wf, veff_vec__[idx_veff__]->f_rg().at(sddk::memory_t::device));
=======
                        mul_by_veff_complex_real_gpu(nr, in, veff_vec__[idx_veff__]->f_rg().at(sddk::memory_t::device), out);
>>>>>>> 69c0e855
                        break;
                    }
                }
            } else {
                /* multiply by Bx +/- i*By */
<<<<<<< HEAD
                T pref = (idx_veff__ == 2) ? -1 : 1;
                auto wf     = reinterpret_cast<std::complex<T>*>(buff__);
                mul_by_veff_complex_complex_gpu(nr, wf, pref, veff_vec__[2]->f_rg().at(sddk::memory_t::device),
                    veff_vec__[3]->f_rg().at(sddk::memory_t::device));
=======
                T pref  = (idx_veff__ == 2) ? -1 : 1;
                auto in = reinterpret_cast<std::complex<T> const*>(in__);
                auto out = reinterpret_cast<std::complex<T>*>(out__);

                mul_by_veff_complex_complex_gpu(nr, in, pref, veff_vec__[2]->f_rg().at(sddk::memory_t::device),
                    veff_vec__[3]->f_rg().at(sddk::memory_t::device), out);
>>>>>>> 69c0e855
            }
            break;
        }
        break;
    }
}

template <typename T>
void
Local_operator<T>::apply_h(spfft_transform_type<T>& spfftk__, std::shared_ptr<sddk::Gvec_fft> gkvec_fft__,
    wf::spin_range spins__, wf::Wave_functions<T> const& phi__, wf::Wave_functions<T>& hphi__, wf::band_range br__)
{
    PROFILE("sirius::Local_operator::apply_h");

    if ((spfftk__.dim_x() != fft_coarse_.dim_x()) || (spfftk__.dim_y() != fft_coarse_.dim_y()) ||
        (spfftk__.dim_z() != fft_coarse_.dim_z())) {
        RTE_THROW("wrong FFT dimensions");
    }

    /* increment the counter by the number of wave-functions */
<<<<<<< HEAD
    ctx_.num_loc_op_applied(n__);

    /* this memory pool will be used to allocate extra storage in the host memory */
    auto& mp = const_cast<Simulation_context&>(ctx_).mem_pool(ctx_.host_memory_t());
    /* this memory pool will be used to allocate extra storage in the device memory */
#if defined(SIRIUS_GPU)
    memory_pool* mpd = &const_cast<Simulation_context&>(ctx_).mem_pool(sddk::memory_t::device);
#else
    memory_pool* mpd{nullptr};
#endif
    /* alias array for all wave functions in FFT-friendly storage */
    std::array<mdarray<std::complex<T>, 2>, 2> phi;
    /* alias array for all hphi in FFT-friendly storage */
    std::array<mdarray<std::complex<T>, 2>, 2> hphi;

    /* alias for wave-functions that are currently computed */
    std::array<mdarray<std::complex<T>, 1>, 2> phi1;
    std::array<mdarray<std::complex<T>, 1>, 2> hphi1;
=======
    ctx_.num_loc_op_applied(br__.size());
>>>>>>> 69c0e855

    /* local number of G-vectors for the FFT transformation */
    int ngv_fft = gkvec_fft__->gvec_count_fft();

    if (ngv_fft != spfftk__.num_local_elements()) {
        TERMINATE("wrong number of G-vectors");
    }

<<<<<<< HEAD
    memory_t mem_phi{memory_t::none};
    memory_t mem_hphi{memory_t::none};

    /* remap wave-functions to FFT friendly distribution */
    for (int ispn : spins__) {
        /* if we store wave-functions in the device memory and if the wave functions are remapped
           we need to copy the wave functions to host memory */
        if (is_device_memory(phi__.preferred_memory_t()) && phi__.pw_coeffs(ispn).is_remapped()) {
            phi__.pw_coeffs(ispn).copy_to(sddk::memory_t::host, idx0__, n__);
        }
        /* set FFT friendly distribution */
        phi__.pw_coeffs(ispn).remap_forward(n__, idx0__, &mp);
        /* memory location of phi in extra storage */
        mem_phi = (phi__.pw_coeffs(ispn).is_remapped()) ? memory_t::host : phi__.preferred_memory_t();
        /* set FFT friednly distribution */
        hphi__.pw_coeffs(ispn).set_num_extra(n__, idx0__, &mp);
        /* memory location of hphi in extra storage */
        mem_hphi = (hphi__.pw_coeffs(ispn).is_remapped()) ? memory_t::host : hphi__.preferred_memory_t();

        /* local number of wave-functions in extra-storage distribution */
        int num_wf_loc = phi__.pw_coeffs(ispn).spl_num_col().local_size();

        /* set alias for phi extra storage */
        std::complex<T>* ptr_d{nullptr};
        if (phi__.pw_coeffs(ispn).extra().on_device()) {
            ptr_d = phi__.pw_coeffs(ispn).extra().at(sddk::memory_t::device);
        }
        phi[ispn] =
            mdarray<std::complex<T>, 2>(phi__.pw_coeffs(ispn).extra().at(sddk::memory_t::host), ptr_d, ngv_fft, num_wf_loc);

        /* set alias for hphi extra storage */
        ptr_d = nullptr;
        if (hphi__.pw_coeffs(ispn).extra().on_device()) {
            ptr_d = hphi__.pw_coeffs(ispn).extra().at(sddk::memory_t::device);
        }
        hphi[ispn] =
            mdarray<std::complex<T>, 2>(hphi__.pw_coeffs(ispn).extra().at(sddk::memory_t::host), ptr_d, ngv_fft, num_wf_loc);
=======
    std::array<wf::Wave_functions_fft<T>, 2> phi_fft;
    std::array<wf::Wave_functions_fft<T>, 2> hphi_fft;
    for (auto s = spins__.begin(); s != spins__.end(); s++) {
        phi_fft[s.get()] = wf::Wave_functions_fft<T>(gkvec_fft__, const_cast<wf::Wave_functions<T>&>(phi__), s,
                br__, wf::shuffle_to::fft_layout);

        hphi_fft[s.get()] = wf::Wave_functions_fft<T>(gkvec_fft__, hphi__, s, br__, wf::shuffle_to::wf_layout);
        auto hphi_mem = hphi_fft[s.get()].on_device() ? sddk::memory_t::device : sddk::memory_t::host;
        hphi_fft[s.get()].zero(hphi_mem, wf::spin_index(0), wf::band_range(0, hphi_fft[s.get()].num_wf_local()));
>>>>>>> 69c0e855
    }

    auto spl_num_wf = phi_fft[spins__.begin().get()].spl_num_wf();

    /* assume the location of data on the current processing unit */
    auto spfft_pu = spfftk__.processing_unit();
    auto spfft_mem = spfft_memory_t.at(spfft_pu);

    /* number of real-space points in the local part of FFT buffer */
    int nr = spfftk__.local_slice_size();

    /* pointer to FFT buffer */
<<<<<<< HEAD
    auto spfft_buf = spfftk__.space_domain_data(spfft_mem);

    auto prepare_phi_hphi = [&](int i) {
        for (int ispn : spins__) {
            switch (spfft_mem) {
                case SPFFT_PU_HOST: {              /* FFT is done on CPU */
                    if (is_host_memory(mem_phi)) { /* wave-functions are also on host memory */
                        phi1[ispn] = mdarray<std::complex<T>, 1>(phi[ispn].at(sddk::memory_t::host, 0, i), ngv_fft);
                    } else { /* wave-functions are on the device memory */
                        phi1[ispn] = mdarray<std::complex<T>, 1>(ngv_fft, mp);
                        /* copy wave-functions to host memory */
                        acc::copyout(phi1[ispn].at(sddk::memory_t::host), phi[ispn].at(sddk::memory_t::device, 0, i), ngv_fft);
                    }
                    if (is_host_memory(mem_hphi)) {
                        hphi1[ispn] = mdarray<std::complex<T>, 1>(hphi[ispn].at(sddk::memory_t::host, 0, i), ngv_fft);
                    } else {
                        hphi1[ispn] = mdarray<std::complex<T>, 1>(ngv_fft, mp);
                    }
                    hphi1[ispn].zero(sddk::memory_t::host);
                    break;
                }
                case SPFFT_PU_GPU: { /* FFT is done on GPU */
                    if (is_host_memory(mem_phi)) {
                        phi1[ispn] = mdarray<std::complex<T>, 1>(ngv_fft, *mpd);
                        /* copy wave-functions to device */
                        acc::copyin(phi1[ispn].at(sddk::memory_t::device), phi[ispn].at(sddk::memory_t::host, 0, i), ngv_fft);
                    } else {
                        phi1[ispn] =
                            mdarray<std::complex<T>, 1>(nullptr, phi[ispn].at(sddk::memory_t::device, 0, i), ngv_fft);
                    }
                    if (is_host_memory(mem_hphi)) {
                        /* small buffers in the device memory */
                        hphi1[ispn] = mdarray<std::complex<T>, 1>(ngv_fft, *mpd);
                    } else {
                        hphi1[ispn] =
                            mdarray<std::complex<T>, 1>(nullptr, hphi[ispn].at(sddk::memory_t::device, 0, i), ngv_fft);
                    }
                    hphi1[ispn].zero(sddk::memory_t::device);
                    break;
                }
            }
        }
    };

    auto store_hphi = [&](int i) {
        for (int ispn : spins__) {
            switch (spfft_mem) {
                case SPFFT_PU_HOST: { /* FFT is done on CPU */
                    if (is_device_memory(mem_hphi)) {
                        /* copy to device */
                        acc::copyin(hphi[ispn].at(sddk::memory_t::device, 0, i), hphi1[ispn].at(sddk::memory_t::host), ngv_fft);
                    }
                    break;
                }
                case SPFFT_PU_GPU: { /* FFT is done on GPU */
                    if (is_host_memory(mem_hphi)) {
                        /* copy back to host */
                        acc::copyout(hphi[ispn].at(sddk::memory_t::host, 0, i), hphi1[ispn].at(sddk::memory_t::device), ngv_fft);
                    }
                    break;
                }
            }
        }
    };
=======
    auto spfft_buf = spfftk__.space_domain_data(spfft_pu);
>>>>>>> 69c0e855

    /* transform wave-function to real space; the result of the transformation is stored in the FFT buffer */
    auto phi_to_r = [&](wf::spin_index ispn,  wf::band_index i) {
        PROFILE("phi_to_r");
        auto phi_mem = phi_fft[ispn.get()].on_device() ? sddk::memory_t::device : sddk::memory_t::host;
        spfftk__.backward(phi_fft[ispn.get()].pw_coeffs_spfft(phi_mem, i), spfft_pu);
    };

    /* transform function to PW domain */
    auto vphi_to_G = [&]() {
        PROFILE("vphi_to_G");
        spfftk__.forward(spfft_pu, reinterpret_cast<T*>(vphi_.at(spfft_mem)), SPFFT_FULL_SCALING);
    };

    /* store the resulting hphi
       spin block (ispn_block) is used as a bit mask:
        - first bit: spin component which is updated
        - second bit: add or not kinetic energy term */
    auto add_to_hphi = [&](int ispn_block, wf::band_index i) {
        PROFILE("add_to_hphi");
        /* index of spin component */
        int ispn = ispn_block & 1;
        /* add kinetic energy if this is a diagonal block */
        int ekin = (ispn_block & 2) ? 0 : 1;

        auto hphi_mem = hphi_fft[ispn].on_device() ? sddk::memory_t::device : sddk::memory_t::host;

        switch (hphi_mem) {
            case sddk::memory_t::host: {
                if (spfft_pu == SPFFT_PU_GPU) {
                    vphi_.copy_to(sddk::memory_t::host);
                }
                /* CPU case */
                if (ekin) {
                    #pragma omp parallel for
                    for (int ig = 0; ig < ngv_fft; ig++) {
                        hphi_fft[ispn].pw_coeffs(ig, i) += phi_fft[ispn].pw_coeffs(ig, i) * pw_ekin_[ig] + vphi_[ig];
                    }
                } else {
                    #pragma omp parallel for
                    for (int ig = 0; ig < ngv_fft; ig++) {
                        hphi_fft[ispn].pw_coeffs(ig, wf::band_index(i)) += vphi_[ig];
                    }
                }
                break;
            }
<<<<<<< HEAD
            case SPFFT_PU_GPU: {
#if defined(SIRIUS_GPU)
                T alpha = static_cast<T>(ekin);
                add_pw_ekin_gpu(gkvec_p__.gvec_count_fft(), alpha, pw_ekin_.at(sddk::memory_t::device),
                                phi1[ispn].at(sddk::memory_t::device), vphi_.at(sddk::memory_t::device),
                                hphi1[ispn].at(sddk::memory_t::device));
#endif
=======
            case sddk::memory_t::device: {
                add_to_hphi_pw_gpu(ngv_fft, ekin, pw_ekin_.at(sddk::memory_t::device),
                        phi_fft[ispn].at(sddk::memory_t::device, 0, wf::band_index(i)),
                        vphi_.at(sddk::memory_t::device),
                        hphi_fft[ispn].at(sddk::memory_t::device, 0, wf::band_index(i)));
                break;
            }
            default: {
>>>>>>> 69c0e855
                break;
            }
        }
    };

    auto copy_phi = [&]()
    {
        switch (spfft_pu) {
            /* this is a non-collinear case, so the wave-functions and FFT buffer are complex and
               we can copy memory */
            case SPFFT_PU_HOST: {
                auto inp = reinterpret_cast<std::complex<T>*>(spfft_buf);
                std::copy(inp, inp + nr, buf_rg_.at(sddk::memory_t::host));
                break;
            }
            case SPFFT_PU_GPU: {
                acc::copy(buf_rg_.at(sddk::memory_t::device), reinterpret_cast<std::complex<T>*>(spfft_buf), nr);
                break;
            }
        }
    };

    PROFILE_START("sirius::Local_operator::apply_h|bands");
    for (int i = 0; i < spl_num_wf.local_size(); i++) {

        /* non-collinear case */
        /* 2x2 Hamiltonian in applied to spinor wave-functions
           .--------.--------.   .-----.   .------.
           |        |        |   |     |   |      |
           | H_{uu} | H_{ud} |   |phi_u|   |hphi_u|
           |        |        |   |     |   |      |
           .--------.--------. x .-----. = .------.
           |        |        |   |     |   |      |
           | H_{du} | H_{dd} |   |phi_d|   |hphi_d|
           |        |        |   |     |   |      |
           .--------.--------.   .-----.   .------.

           hphi_u = H_{uu} phi_u + H_{ud} phi_d
           hphi_d = H_{du} phi_u + H_{dd} phi_d

           The following indexing scheme will be used for spin-blocks
           .---.---.
           | 0 | 2 |
           .---.---.
           | 3 | 1 |
           .---.---.
        */
        if (spins__.size() == 2) {
            /* phi_u(G) -> phi_u(r) */
            phi_to_r(wf::spin_index(0), wf::band_index(i));
            /* save phi_u(r) in temporary buf_rg array */
<<<<<<< HEAD
            switch (spfft_mem) {
                /* this is a non-collinear case, so the wave-functions and FFT buffer are complex and
                   we can copy memory */
                case SPFFT_PU_HOST: {
                    auto inp = reinterpret_cast<std::complex<T>*>(spfft_buf);
                    std::copy(inp, inp + nr, buf_rg_.at(sddk::memory_t::host));
                    break;
                }
                case SPFFT_PU_GPU: {
                    acc::copy(buf_rg_.at(sddk::memory_t::device), reinterpret_cast<std::complex<T>*>(spfft_buf), nr);
                    break;
                }
            }
=======
            copy_phi();
>>>>>>> 69c0e855
            /* multiply phi_u(r) by effective potential */
            mul_by_veff<T>(spfftk__, spfft_buf, veff_vec_, v_local_index_t::v0, spfft_buf);

            /* V_{uu}(r)phi_{u}(r) -> [V*phi]_{u}(G) */
            vphi_to_G();
            /* add kinetic energy */
            add_to_hphi(0, wf::band_index(i));
            /* multiply phi_{u} by V_{du} and copy to FFT buffer */
<<<<<<< HEAD
            switch (spfft_mem) {
                case SPFFT_PU_HOST: {
                    mul_by_veff<T>(spfftk__, reinterpret_cast<T*>(buf_rg_.at(sddk::memory_t::host)), veff_vec_, 3);
                    std::copy(buf_rg_.at(sddk::memory_t::host), buf_rg_.at(sddk::memory_t::host) + nr,
                              reinterpret_cast<std::complex<T>*>(spfft_buf));
                    break;
                }
                case SPFFT_PU_GPU: {
                    mul_by_veff<T>(spfftk__, reinterpret_cast<T*>(buf_rg_.at(sddk::memory_t::device)), veff_vec_, 3);
                    acc::copy(reinterpret_cast<std::complex<T>*>(spfft_buf), buf_rg_.at(sddk::memory_t::device), nr);
                    break;
                }
            }
=======
            mul_by_veff<T>(spfftk__, reinterpret_cast<T*>(buf_rg_.at(spfft_mem)), veff_vec_, 3, spfft_buf);
>>>>>>> 69c0e855
            /* V_{du}(r)phi_{u}(r) -> [V*phi]_{d}(G) */
            vphi_to_G();
            /* add to hphi_{d} */
            add_to_hphi(3, wf::band_index(i));

            /* for the second spin component */

            /* phi_d(G) -> phi_d(r) */
            phi_to_r(wf::spin_index(1), wf::band_index(i));
            /* save phi_d(r) */
<<<<<<< HEAD
            switch (spfft_mem) {
                case SPFFT_PU_HOST: {
                    auto inp = reinterpret_cast<std::complex<T>*>(spfft_buf);
                    std::copy(inp, inp + nr, buf_rg_.at(sddk::memory_t::host));
                    break;
                }
                case SPFFT_PU_GPU: {
                    acc::copy(buf_rg_.at(sddk::memory_t::device), reinterpret_cast<std::complex<T>*>(spfft_buf), nr);
                    break;
                }
            }
=======
            copy_phi();
>>>>>>> 69c0e855
            /* multiply phi_d(r) by effective potential */
            mul_by_veff<T>(spfftk__, spfft_buf, veff_vec_,  v_local_index_t::v1, spfft_buf);
           /* V_{dd}(r)phi_{d}(r) -> [V*phi]_{d}(G) */
            vphi_to_G();
            /* add kinetic energy */
            add_to_hphi(1, wf::band_index(i));
            /* multiply phi_{d} by V_{ud} and copy to FFT buffer */
<<<<<<< HEAD
            switch (spfft_mem) {
                case SPFFT_PU_HOST: {
                    mul_by_veff<T>(spfftk__, reinterpret_cast<T*>(buf_rg_.at(sddk::memory_t::host)), veff_vec_, 2);
                    std::copy(buf_rg_.at(sddk::memory_t::host), buf_rg_.at(sddk::memory_t::host) + nr,
                              reinterpret_cast<std::complex<T>*>(spfft_buf));
                    break;
                }
                case SPFFT_PU_GPU: {
                    mul_by_veff<T>(spfftk__, reinterpret_cast<T*>(buf_rg_.at(sddk::memory_t::device)), veff_vec_, 2);
                    acc::copy(reinterpret_cast<std::complex<T>*>(spfft_buf), buf_rg_.at(sddk::memory_t::device), nr);
                    break;
                }
            }
=======
            mul_by_veff<T>(spfftk__, reinterpret_cast<T*>(buf_rg_.at(spfft_mem)), veff_vec_, 2, spfft_buf);
>>>>>>> 69c0e855
            /* V_{ud}(r)phi_{d}(r) -> [V*phi]_{u}(G) */
            vphi_to_G();
            /* add to hphi_{u} */
            add_to_hphi(2, wf::band_index(i));
        } else { /* spin-collinear or non-magnetic case */
            /* phi(G) -> phi(r) */
            phi_to_r(spins__.begin(), wf::band_index(i));
            /* multiply by effective potential */
            mul_by_veff<T>(spfftk__, spfft_buf, veff_vec_, spins__.begin().get(), spfft_buf);
            /* V(r)phi(r) -> [V*phi](G) */
            vphi_to_G();
            /* add kinetic energy */
<<<<<<< HEAD
            add_to_hphi(spins__());
            store_hphi(i);
        }
    }

    /* remap hphi backward */
    for (int ispn : spins__) {
        hphi__.pw_coeffs(ispn).remap_backward(n__, idx0__);
        if (is_device_memory(hphi__.preferred_memory_t()) && hphi__.pw_coeffs(ispn).is_remapped()) {
            hphi__.pw_coeffs(ispn).copy_to(sddk::memory_t::device, idx0__, n__);
=======
            add_to_hphi(spins__.begin().get(), wf::band_index(i));
>>>>>>> 69c0e855
        }
    }
    PROFILE_STOP("sirius::Local_operator::apply_h|bands");
}

// This is full-potential case. Only C2C FFT transformation is considered here.
// TODO: document the data location on input/output
template <typename T>
void Local_operator<T>::apply_fplapw(spfft_transform_type<T>& spfftk__, std::shared_ptr<sddk::Gvec_fft> gkvec_fft__,
        wf::band_range b__, wf::Wave_functions<T>& phi__, wf::Wave_functions<T>* hphi__, wf::Wave_functions<T>* ophi__, 
        wf::Wave_functions<T>* bzphi__, wf::Wave_functions<T>* bxyphi__)
{
    PROFILE("sirius::Local_operator::apply_h_o");

    ctx_.num_loc_op_applied(b__.size());

<<<<<<< HEAD
    sddk::mdarray<std::complex<T>, 1> buf_pw(gkvec_p__.gvec_count_fft(), ctx_.mem_pool(sddk::memory_t::host));

    if (ctx_.processing_unit() == device_t::GPU) {
        phi__.pw_coeffs(0).copy_to(sddk::memory_t::host, N__, n__);
    }
    // if (ctx_->control().print_checksum_) {
    //    auto cs = phi__.checksum_pw(N__, n__, ctx_->processing_unit());
    //    if (phi__.comm().rank() == 0) {
    //        DUMP("checksum(phi_pw): %18.10f %18.10f", cs.real(), cs.imag());
    //    }
    //}

    auto& mp = const_cast<Simulation_context&>(ctx_).mem_pool(sddk::memory_t::host);
=======
    /* assume the location of data on the current processing unit */
    auto spfft_pu = spfftk__.processing_unit();

    auto spfft_mem = spfft_memory_t.at(spfft_pu);

    auto s0 = wf::spin_index(0);
>>>>>>> 69c0e855

    wf::Wave_functions_fft<T> phi_fft(gkvec_fft__, phi__, s0, b__, wf::shuffle_to::fft_layout);

    std::map<wf::Wave_functions<T>*, wf::Wave_functions_fft<T>> map_wf_fft;
    if (hphi__) {
        map_wf_fft[hphi__] = wf::Wave_functions_fft<T>(gkvec_fft__, *hphi__, s0, b__, wf::shuffle_to::wf_layout);
    }
    if (ophi__) {
        map_wf_fft[ophi__] = wf::Wave_functions_fft<T>(gkvec_fft__, *ophi__, s0, b__, wf::shuffle_to::wf_layout);
    }
    if (bzphi__) {
        map_wf_fft[bzphi__] = wf::Wave_functions_fft<T>(gkvec_fft__, *bzphi__, s0, b__, wf::shuffle_to::wf_layout);
    }
    if (bxyphi__) {
        map_wf_fft[bxyphi__] = wf::Wave_functions_fft<T>(gkvec_fft__, *bxyphi__, s0, b__, wf::shuffle_to::wf_layout);
    }

    auto pcs = env::print_checksum();

    if (pcs) {
        auto cs = phi__.checksum_pw(spfft_mem, wf::spin_index(0), b__);
        if (phi__.gkvec().comm().rank() == 0) {
            utils::print_checksum("theta_pw", cs, RTE_OUT(std::cout));
        }
    }

    //auto& mp = const_cast<Simulation_context&>(ctx_).mem_pool(sddk::memory_t::host);

    auto spl_num_wf = phi_fft.spl_num_wf();

    /* number of real-space points in the local part of FFT buffer */
    int nr = spfftk__.local_slice_size();

    /* pointer to memory where SpFFT stores real-space data */
    auto spfft_buf = spfftk__.space_domain_data(spfft_pu);

    sddk::mdarray<std::complex<T>, 1> buf_pw(gkvec_fft__->gvec_count_fft(), get_memory_pool(ctx_.host_memory_t()));
    if (ctx_.processing_unit() == sddk::device_t::GPU) {
        buf_pw.allocate(get_memory_pool(sddk::memory_t::device));
    }

<<<<<<< HEAD
    for (int j = 0; j < phi__.pw_coeffs(0).spl_num_col().local_size(); j++) {
        /* phi(G) -> phi(r) */
        spfftk__.backward(reinterpret_cast<T const*>(phi__.pw_coeffs(0).extra().at(sddk::memory_t::host, 0, j)), spfft_mem);
        if (ophi__ != nullptr) {
            /* save phi(r) */
            if (hphi__ != nullptr) {
                switch (spfft_mem) {
                    case SPFFT_PU_HOST: {
                        auto inp = reinterpret_cast<std::complex<T>*>(spfft_buf);
                        std::copy(inp, inp + nr, buf_rg_.at(sddk::memory_t::host));
                        break;
                    }
                    case SPFFT_PU_GPU: {
                        acc::copy(buf_rg_.at(sddk::memory_t::device), reinterpret_cast<std::complex<T>*>(spfft_buf), nr);
                        break;
                    }
                }
=======
    auto phi_mem = phi_fft.on_device() ? sddk::memory_t::device : sddk::memory_t::host;

    auto phi_r = buf_rg_.at(spfft_mem);

    for (int j = 0; j < spl_num_wf.local_size(); j++) {
        /* phi(G) -> phi(r) */
        spfftk__.backward(phi_fft.pw_coeffs_spfft(phi_mem, wf::band_index(j)), spfft_pu);

        /* we are going to apply various terms of the Hamiltonian to the wave-function; save wave-function on the
         * real space grid first */

        /* save phi(r); real-space data is complex */
        auto inp = reinterpret_cast<std::complex<T>*>(spfft_buf);
        switch (spfft_pu) {
            case SPFFT_PU_HOST: {
                std::copy(inp, inp + nr, phi_r);
                break;
            }
            case SPFFT_PU_GPU: {
                acc::copy(phi_r, inp, nr);
                break;
>>>>>>> 69c0e855
            }
        }

        if (ophi__) {
            /* multiply phi(r) by step function */
            mul_by_veff(spfftk__, reinterpret_cast<T*>(phi_r), veff_vec_, v_local_index_t::theta, spfft_buf);

            auto mem = map_wf_fft[ophi__].on_device() ? sddk::memory_t::device : sddk::memory_t::host;

            /* phi(r) * Theta(r) -> ophi(G) */
<<<<<<< HEAD
            spfftk__.forward(spfft_mem, reinterpret_cast<T*>(ophi__->pw_coeffs(0).extra().at(sddk::memory_t::host, 0, j)),
                             SPFFT_FULL_SCALING);
            /* load phi(r) back */
            if (hphi__ != nullptr) {
                switch (spfft_mem) {
                    case SPFFT_PU_HOST: {
                        std::copy(buf_rg_.at(sddk::memory_t::host), buf_rg_.at(sddk::memory_t::host) + nr,
                                  reinterpret_cast<std::complex<T>*>(spfft_buf));
                        break;
                    }
                    case SPFFT_PU_GPU: {
                        acc::copy(reinterpret_cast<std::complex<T>*>(spfft_buf), buf_rg_.at(sddk::memory_t::device), nr);
                        break;
                    }
                }
            }
        }
        if (hphi__ != nullptr) {
            /* multiply by effective potential, which itself was multiplied by the step function */
            mul_by_veff<T>(spfftk__, spfft_buf, veff_vec_, 0);
            /* phi(r) * Theta(r) * V(r) -> hphi(G) */
            spfftk__.forward(spfft_mem, reinterpret_cast<T*>(hphi__->pw_coeffs(0).extra().at(sddk::memory_t::host, 0, j)),
                             SPFFT_FULL_SCALING);
        }

        if (hphi__ != nullptr) {
            /* add kinetic energy */
            for (int x : {0, 1, 2}) {
                #pragma omp parallel for schedule(static)
                for (int igloc = 0; igloc < gkvec_p__.gvec_count_fft(); igloc++) {
                    auto gvc = gkvec_p__.gkvec_cart(igloc);
                    /* \hat P phi = phi(G+k) * (G+k), \hat P is momentum operator */
                    buf_pw[igloc] = phi__.pw_coeffs(0).extra()(igloc, j) * static_cast<T>(gvc[x]);
=======
            spfftk__.forward(spfft_pu, map_wf_fft[ophi__].pw_coeffs_spfft(mem, wf::band_index(j)),
                    SPFFT_FULL_SCALING);
        }

        if (bzphi__) {
            mul_by_veff(spfftk__, reinterpret_cast<T*>(phi_r), veff_vec_, v_local_index_t::v1, spfft_buf);

            auto mem = map_wf_fft[bzphi__].on_device() ? sddk::memory_t::device : sddk::memory_t::host;

            /* phi(r) * Bz(r) -> bzphi(G) */
            spfftk__.forward(spfft_pu, map_wf_fft[bzphi__].pw_coeffs_spfft(mem, wf::band_index(j)),
                    SPFFT_FULL_SCALING);
        }

        if (bxyphi__) {
            mul_by_veff(spfftk__, reinterpret_cast<T*>(phi_r), veff_vec_, 2, spfft_buf);

            auto mem = map_wf_fft[bxyphi__].on_device() ? sddk::memory_t::device : sddk::memory_t::host;

            /* phi(r) * (Bx(r) - iBy(r)) -> bxyphi(G) */
            spfftk__.forward(spfft_pu, map_wf_fft[bxyphi__].pw_coeffs_spfft(mem, wf::band_index(j)),
                    SPFFT_FULL_SCALING);
        }

        if (hphi__) {
            mul_by_veff(spfftk__, reinterpret_cast<T*>(phi_r), veff_vec_, v_local_index_t::v0, spfft_buf);

            auto mem = map_wf_fft[hphi__].on_device() ? sddk::memory_t::device : sddk::memory_t::host;

            /* phi(r) * Theta(r) * V(r) -> hphi(G) */
            spfftk__.forward(spfft_pu, map_wf_fft[hphi__].pw_coeffs_spfft(mem, wf::band_index(j)),
                    SPFFT_FULL_SCALING);

            /* add kinetic energy */
            for (int x : {0, 1, 2}) {
                if (is_host_memory(mem)) {
                    #pragma omp parallel for
                    for (int igloc = 0; igloc < gkvec_fft__->gvec_count_fft(); igloc++) {
                        auto gvc = gkvec_fft__->gkvec_cart(igloc);
                        /* \hat P phi = phi(G+k) * (G+k), \hat P is momentum operator */
                        buf_pw[igloc] = phi_fft.pw_coeffs(igloc, wf::band_index(j)) * static_cast<T>(gvc[x]);
                    }
                } else {
                    grad_phi_lapw_gpu(gkvec_fft__->gvec_count_fft(),
                            phi_fft.at(mem, 0, wf::band_index(j)),
                            gkvec_cart_.at(mem, 0, x), buf_pw.at(mem));
>>>>>>> 69c0e855
                }

                /* transform Cartesian component of wave-function gradient to real space */
                spfftk__.backward(reinterpret_cast<T const*>(buf_pw.at(mem)), spfft_pu);
                /* multiply by real-space function */
                switch (ctx_.valence_relativity()) {
                    case relativity_t::iora:
                    case relativity_t::zora: {
                        /* multiply be inverse relative mass */
                        mul_by_veff(spfftk__, spfft_buf, veff_vec_, v_local_index_t::rm_inv, spfft_buf);
                        break;
                    }
                    case relativity_t::none: {
                        /* multiply be step function */
                        mul_by_veff(spfftk__, spfft_buf, veff_vec_, v_local_index_t::theta, spfft_buf);
                        break;
                    }
                    default: {
                        break;
                    }
                }
                /* transform back to PW domain */
<<<<<<< HEAD
                spfftk__.forward(spfft_mem, reinterpret_cast<T*>(&buf_pw[0]), SPFFT_FULL_SCALING);
                #pragma omp parallel for schedule(static)
                for (int igloc = 0; igloc < gkvec_p__.gvec_count_fft(); igloc++) {
                    auto gvc = gkvec_p__.gkvec_cart(igloc);
                    hphi__->pw_coeffs(0).extra()(igloc, j) += static_cast<T>(0.5) * buf_pw[igloc] * static_cast<T>(gvc[x]);
                }
            }
        }
    }

    if (hphi__ != nullptr) {
        hphi__->pw_coeffs(0).remap_backward(n__, N__);
    }
    if (ophi__ != nullptr) {
        ophi__->pw_coeffs(0).remap_backward(n__, N__);
    }

    if (ctx_.processing_unit() == device_t::GPU) {
        if (hphi__ != nullptr) {
            hphi__->pw_coeffs(0).copy_to(sddk::memory_t::device, N__, n__);
        }
        if (ophi__ != nullptr) {
            ophi__->pw_coeffs(0).copy_to(sddk::memory_t::device, N__, n__);
        }
    }
}

template <typename T>
void Local_operator<T>::apply_b(spfft_transform_type<T>& spfftk__, int N__, int n__, Wave_functions<T>& phi__, std::vector<Wave_functions<T>>& bphi__)
{
    PROFILE("sirius::Local_operator::apply_b");

    // TODO: bphi[1] is not used here (it will compied from bphi[0] with a negative sign later;
    //       so it's remapping here is useless

    /* components of H|psi> to which H is applied */
    std::vector<int> iv(1, 0);
    if (bphi__.size() == 3) {
        iv.push_back(2);
    }

    auto& mp = const_cast<Simulation_context&>(ctx_).mem_pool(sddk::memory_t::host);

    /* assume the location of data on the current processing unit */
    auto spfft_mem = spfftk__.processing_unit();

    /* number of real-space points in the local part of FFT buffer */
    int nr = spfftk__.local_slice_size();

    /* pointer to FFT buffer */
    auto spfft_buf = spfftk__.space_domain_data(spfft_mem);

    phi__.pw_coeffs(0).remap_forward(n__, N__, &mp);
    for (int i : iv) {
        bphi__[i].pw_coeffs(0).set_num_extra(n__, N__, &mp);
    }

    for (int j = 0; j < phi__.pw_coeffs(0).spl_num_col().local_size(); j++) {
        /* phi(G) -> phi(r) */
        spfftk__.backward(reinterpret_cast<T const*>(phi__.pw_coeffs(0).extra().at(sddk::memory_t::host, 0, j)), spfft_mem);

        /* save phi(r) */
        if (bphi__.size() == 3) {
            switch (spfft_mem) {
                case SPFFT_PU_HOST: {
                    auto inp = reinterpret_cast<std::complex<T>*>(spfft_buf);
                    std::copy(inp, inp + nr, buf_rg_.at(sddk::memory_t::host));
                    break;
                }
                case SPFFT_PU_GPU: {
                    acc::copy(buf_rg_.at(sddk::memory_t::device), reinterpret_cast<std::complex<T>*>(spfft_buf), nr);
                    break;
                }
            }
        }
        /* multiply by Bz */
        mul_by_veff<T>(spfftk__, spfft_buf, veff_vec_, 1);

        /* phi(r) * Bz(r) -> bphi[0](G) */
        spfftk__.forward(spfft_mem,
                         reinterpret_cast<T*>(bphi__[0].pw_coeffs(0).extra().at(sddk::memory_t::host, 0, j)),
                         SPFFT_FULL_SCALING);

        /* non-collinear case */
        if (bphi__.size() == 3) {
            /* multiply by Bx-iBy and copy to FFT buffer */
            switch (spfft_mem) {
                case SPFFT_PU_HOST: {
                    mul_by_veff<T>(spfftk__, reinterpret_cast<T*>(buf_rg_.at(sddk::memory_t::host)), veff_vec_, 2);
                    std::copy(buf_rg_.at(sddk::memory_t::host), buf_rg_.at(sddk::memory_t::host) + nr,
                              reinterpret_cast<std::complex<T>*>(spfft_buf));
                    break;
                }
                case SPFFT_PU_GPU: {
                    mul_by_veff<T>(spfftk__, reinterpret_cast<T*>(buf_rg_.at(sddk::memory_t::device)), veff_vec_, 2);
                    acc::copy(reinterpret_cast<std::complex<T>*>(spfft_buf), buf_rg_.at(sddk::memory_t::device), nr);
                    break;
                }
            }
            /* phi(r) * (Bx(r)-iBy(r)) -> bphi[2](G) */
            spfftk__.forward(spfft_mem,
                             reinterpret_cast<T*>(bphi__[2].pw_coeffs(0).extra().at(sddk::memory_t::host, 0, j)),
                             SPFFT_FULL_SCALING);
=======
                spfftk__.forward(spfft_pu, reinterpret_cast<T*>(buf_pw.at(mem)), SPFFT_FULL_SCALING);
                if (is_host_memory(mem)) {
                    #pragma omp parallel for
                    for (int igloc = 0; igloc < gkvec_fft__->gvec_count_fft(); igloc++) {
                        auto gvc = gkvec_fft__->gkvec_cart(igloc);
                        map_wf_fft[hphi__].pw_coeffs(igloc, wf::band_index(j)) += buf_pw[igloc] *
                            static_cast<T>(0.5 * gvc[x]);
                    }
                } else {
                    add_to_hphi_lapw_gpu(gkvec_fft__->gvec_count_fft(), buf_pw.at(sddk::memory_t::device),
                            gkvec_cart_.at(sddk::memory_t::device, 0, x),
                            map_wf_fft[hphi__].at(sddk::memory_t::device, 0, wf::band_index(j)));
                }
            } // x
>>>>>>> 69c0e855
        }
    }
}

// instantiate for supported precision
template class Local_operator<double>;
#ifdef USE_FP32
template class Local_operator<float>;
#endif
} // namespace sirius<|MERGE_RESOLUTION|>--- conflicted
+++ resolved
@@ -42,11 +42,7 @@
     /* allocate functions */
     for (int j = 0; j < ctx_.num_mag_dims() + 1; j++) {
         veff_vec_[j] = std::unique_ptr<Smooth_periodic_function<T>>(
-<<<<<<< HEAD
-            new Smooth_periodic_function<T>(fft_coarse__, gvec_coarse_p__, &ctx_.mem_pool(sddk::memory_t::host)));
-=======
             new Smooth_periodic_function<T>(fft_coarse__, gvec_coarse_p__, &get_memory_pool(sddk::memory_t::host)));
->>>>>>> 69c0e855
         #pragma omp parallel for schedule(static)
         for (int ir = 0; ir < fft_coarse__.local_slice_size(); ir++) {
             veff_vec_[j]->f_rg(ir) = 2.71828;
@@ -54,15 +50,9 @@
     }
     /* map Theta(r) to the coarse mesh */
     if (ctx_.full_potential()) {
-<<<<<<< HEAD
-        auto& gvec_dense_p = ctx_.gvec_partition();
-        veff_vec_[4] = std::unique_ptr<Smooth_periodic_function<T>>(
-            new Smooth_periodic_function<T>(fft_coarse__, gvec_coarse_p__, &ctx_.mem_pool(sddk::memory_t::host)));
-=======
         auto& gvec_dense_p = ctx_.gvec_fft();
         veff_vec_[v_local_index_t::theta] = std::unique_ptr<Smooth_periodic_function<T>>(
             new Smooth_periodic_function<T>(fft_coarse__, gvec_coarse_p__, &get_memory_pool(sddk::memory_t::host)));
->>>>>>> 69c0e855
         /* map unit-step function */
         #pragma omp parallel for schedule(static)
         for (int igloc = 0; igloc < gvec_coarse_p_->gvec().count(); igloc++) {
@@ -72,11 +62,7 @@
         }
         veff_vec_[v_local_index_t::theta]->fft_transform(1);
         if (fft_coarse_.processing_unit() == SPFFT_PU_GPU) {
-<<<<<<< HEAD
-            veff_vec_[4]->f_rg().allocate(ctx_.mem_pool(sddk::memory_t::device)).copy_to(sddk::memory_t::device);
-=======
             veff_vec_[v_local_index_t::theta]->f_rg().allocate(get_memory_pool(sddk::memory_t::device)).copy_to(sddk::memory_t::device);
->>>>>>> 69c0e855
         }
         if (ctx_.print_checksum()) {
             auto cs1 = veff_vec_[v_local_index_t::theta]->checksum_pw();
@@ -94,13 +80,8 @@
             auto& fft_dense    = ctx_.spfft<T>();
             auto& gvec_dense_p = ctx_.gvec_fft();
 
-<<<<<<< HEAD
-            Smooth_periodic_function<T> ftmp(const_cast<Simulation_context&>(ctx_).spfft<T>(), gvec_dense_p,
-                                             &ctx_.mem_pool(sddk::memory_t::host));
-=======
             Smooth_periodic_function<T> ftmp(const_cast<Simulation_context&>(ctx_).spfft<T>(), ctx_.gvec_fft_sptr(),
                                              &get_memory_pool(sddk::memory_t::host));
->>>>>>> 69c0e855
 
             for (int j = 0; j < ctx_.num_mag_dims() + 1; j++) {
                 /* multiply potential by step function theta(r) */
@@ -122,13 +103,8 @@
                 veff_vec_[j]->fft_transform(1);
             }
             if (ctx_.valence_relativity() == relativity_t::zora) {
-<<<<<<< HEAD
-                veff_vec_[5] = std::unique_ptr<Smooth_periodic_function<T>>(
-                    new Smooth_periodic_function<T>(fft_coarse__, gvec_coarse_p__, &ctx_.mem_pool(sddk::memory_t::host)));
-=======
                 veff_vec_[v_local_index_t::rm_inv] = std::unique_ptr<Smooth_periodic_function<T>>(
                     new Smooth_periodic_function<T>(fft_coarse__, gvec_coarse_p__, &get_memory_pool(sddk::memory_t::host)));
->>>>>>> 69c0e855
                 /* loop over local set of coarse G-vectors */
                 #pragma omp parallel for schedule(static)
                 for (int igloc = 0; igloc < gvec_coarse_p_->gvec().count(); igloc++) {
@@ -183,27 +159,16 @@
         }
     }
 
-<<<<<<< HEAD
-    buf_rg_ = mdarray<std::complex<T>, 1>(fft_coarse_.local_slice_size(), ctx_.mem_pool(sddk::memory_t::host),
-=======
     buf_rg_ = sddk::mdarray<std::complex<T>, 1>(fft_coarse_.local_slice_size(), get_memory_pool(sddk::memory_t::host),
->>>>>>> 69c0e855
                                          "Local_operator::buf_rg_");
     /* move functions to GPU */
     if (fft_coarse_.processing_unit() == SPFFT_PU_GPU) {
         for (int j = 0; j < 6; j++) {
             if (veff_vec_[j]) {
-<<<<<<< HEAD
-                veff_vec_[j]->f_rg().allocate(ctx_.mem_pool(sddk::memory_t::device)).copy_to(sddk::memory_t::device);
-            }
-        }
-        buf_rg_.allocate(ctx_.mem_pool(sddk::memory_t::device));
-=======
                 veff_vec_[j]->f_rg().allocate(get_memory_pool(sddk::memory_t::device)).copy_to(sddk::memory_t::device);
             }
         }
         buf_rg_.allocate(get_memory_pool(sddk::memory_t::device));
->>>>>>> 69c0e855
     }
 }
 
@@ -215,11 +180,6 @@
     int ngv_fft = gkvec_p__.gvec_count_fft();
 
     /* cache kinteic energy of plane-waves */
-<<<<<<< HEAD
-    if (static_cast<int>(pw_ekin_.size()) < ngv_fft) {
-        pw_ekin_ = mdarray<T, 1>(ngv_fft, ctx_.mem_pool(sddk::memory_t::host), "Local_operator::pw_ekin");
-    }
-=======
     //if (static_cast<int>(pw_ekin_.size()) < ngv_fft) {
         pw_ekin_ = sddk::mdarray<T, 1>(ngv_fft, get_memory_pool(sddk::memory_t::host), "Local_operator::pw_ekin");
     //}
@@ -230,23 +190,11 @@
         vphi_ = sddk::mdarray<std::complex<T>, 1>(ngv_fft, get_memory_pool(sddk::memory_t::host), "Local_operator::vphi");
     //}
 
->>>>>>> 69c0e855
     #pragma omp parallel for schedule(static)
     for (int ig_loc = 0; ig_loc < ngv_fft; ig_loc++) {
         /* get G+k in Cartesian coordinates */
         auto gv          = gkvec_p__.gkvec_cart(ig_loc);
         pw_ekin_[ig_loc] = 0.5 * dot(gv, gv);
-<<<<<<< HEAD
-    }
-
-    if (static_cast<int>(vphi_.size(0)) < ngv_fft) {
-        vphi_ = mdarray<std::complex<T>, 1>(ngv_fft, ctx_.mem_pool(sddk::memory_t::host), "Local_operator::vphi");
-    }
-
-    if (fft_coarse_.processing_unit() == SPFFT_PU_GPU) {
-        pw_ekin_.allocate(ctx_.mem_pool(sddk::memory_t::device)).copy_to(sddk::memory_t::device);
-        vphi_.allocate(ctx_.mem_pool(sddk::memory_t::device));
-=======
         for (int x : {0, 1, 2}) {
             gkvec_cart_(ig_loc, x) = gv[x];
         }
@@ -256,7 +204,6 @@
         pw_ekin_.allocate(get_memory_pool(sddk::memory_t::device)).copy_to(sddk::memory_t::device);
         vphi_.allocate(get_memory_pool(sddk::memory_t::device));
         gkvec_cart_.allocate(get_memory_pool(sddk::memory_t::device)).copy_to(sddk::memory_t::device);
->>>>>>> 69c0e855
     }
 }
 
@@ -310,40 +257,25 @@
                 switch (spfftk__.type()) {
                     case SPFFT_TRANS_R2C: {
                         /* multiply by V+Bz or V-Bz (in PP-PW case) or by V(r), B_z(r) or Theta(r) (in LAPW case) */
-<<<<<<< HEAD
-                        mul_by_veff_real_real_gpu(nr, buff__, veff_vec__[idx_veff__]->f_rg().at(sddk::memory_t::device));
-=======
                         mul_by_veff_real_real_gpu(nr, in__, veff_vec__[idx_veff__]->f_rg().at(sddk::memory_t::device), out__);
->>>>>>> 69c0e855
                         break;
                     }
                     case SPFFT_TRANS_C2C: {
                         auto in = reinterpret_cast<std::complex<T> const*>(in__);
                         auto out = reinterpret_cast<std::complex<T>*>(out__);
                         /* multiply by V+Bz or V-Bz (in PP-PW case) or by V(r), B_z(r) or Theta(r) (in LAPW case) */
-<<<<<<< HEAD
-                        mul_by_veff_complex_real_gpu(nr, wf, veff_vec__[idx_veff__]->f_rg().at(sddk::memory_t::device));
-=======
                         mul_by_veff_complex_real_gpu(nr, in, veff_vec__[idx_veff__]->f_rg().at(sddk::memory_t::device), out);
->>>>>>> 69c0e855
                         break;
                     }
                 }
             } else {
                 /* multiply by Bx +/- i*By */
-<<<<<<< HEAD
-                T pref = (idx_veff__ == 2) ? -1 : 1;
-                auto wf     = reinterpret_cast<std::complex<T>*>(buff__);
-                mul_by_veff_complex_complex_gpu(nr, wf, pref, veff_vec__[2]->f_rg().at(sddk::memory_t::device),
-                    veff_vec__[3]->f_rg().at(sddk::memory_t::device));
-=======
                 T pref  = (idx_veff__ == 2) ? -1 : 1;
                 auto in = reinterpret_cast<std::complex<T> const*>(in__);
                 auto out = reinterpret_cast<std::complex<T>*>(out__);
 
                 mul_by_veff_complex_complex_gpu(nr, in, pref, veff_vec__[2]->f_rg().at(sddk::memory_t::device),
                     veff_vec__[3]->f_rg().at(sddk::memory_t::device), out);
->>>>>>> 69c0e855
             }
             break;
         }
@@ -364,28 +296,7 @@
     }
 
     /* increment the counter by the number of wave-functions */
-<<<<<<< HEAD
-    ctx_.num_loc_op_applied(n__);
-
-    /* this memory pool will be used to allocate extra storage in the host memory */
-    auto& mp = const_cast<Simulation_context&>(ctx_).mem_pool(ctx_.host_memory_t());
-    /* this memory pool will be used to allocate extra storage in the device memory */
-#if defined(SIRIUS_GPU)
-    memory_pool* mpd = &const_cast<Simulation_context&>(ctx_).mem_pool(sddk::memory_t::device);
-#else
-    memory_pool* mpd{nullptr};
-#endif
-    /* alias array for all wave functions in FFT-friendly storage */
-    std::array<mdarray<std::complex<T>, 2>, 2> phi;
-    /* alias array for all hphi in FFT-friendly storage */
-    std::array<mdarray<std::complex<T>, 2>, 2> hphi;
-
-    /* alias for wave-functions that are currently computed */
-    std::array<mdarray<std::complex<T>, 1>, 2> phi1;
-    std::array<mdarray<std::complex<T>, 1>, 2> hphi1;
-=======
     ctx_.num_loc_op_applied(br__.size());
->>>>>>> 69c0e855
 
     /* local number of G-vectors for the FFT transformation */
     int ngv_fft = gkvec_fft__->gvec_count_fft();
@@ -394,45 +305,6 @@
         TERMINATE("wrong number of G-vectors");
     }
 
-<<<<<<< HEAD
-    memory_t mem_phi{memory_t::none};
-    memory_t mem_hphi{memory_t::none};
-
-    /* remap wave-functions to FFT friendly distribution */
-    for (int ispn : spins__) {
-        /* if we store wave-functions in the device memory and if the wave functions are remapped
-           we need to copy the wave functions to host memory */
-        if (is_device_memory(phi__.preferred_memory_t()) && phi__.pw_coeffs(ispn).is_remapped()) {
-            phi__.pw_coeffs(ispn).copy_to(sddk::memory_t::host, idx0__, n__);
-        }
-        /* set FFT friendly distribution */
-        phi__.pw_coeffs(ispn).remap_forward(n__, idx0__, &mp);
-        /* memory location of phi in extra storage */
-        mem_phi = (phi__.pw_coeffs(ispn).is_remapped()) ? memory_t::host : phi__.preferred_memory_t();
-        /* set FFT friednly distribution */
-        hphi__.pw_coeffs(ispn).set_num_extra(n__, idx0__, &mp);
-        /* memory location of hphi in extra storage */
-        mem_hphi = (hphi__.pw_coeffs(ispn).is_remapped()) ? memory_t::host : hphi__.preferred_memory_t();
-
-        /* local number of wave-functions in extra-storage distribution */
-        int num_wf_loc = phi__.pw_coeffs(ispn).spl_num_col().local_size();
-
-        /* set alias for phi extra storage */
-        std::complex<T>* ptr_d{nullptr};
-        if (phi__.pw_coeffs(ispn).extra().on_device()) {
-            ptr_d = phi__.pw_coeffs(ispn).extra().at(sddk::memory_t::device);
-        }
-        phi[ispn] =
-            mdarray<std::complex<T>, 2>(phi__.pw_coeffs(ispn).extra().at(sddk::memory_t::host), ptr_d, ngv_fft, num_wf_loc);
-
-        /* set alias for hphi extra storage */
-        ptr_d = nullptr;
-        if (hphi__.pw_coeffs(ispn).extra().on_device()) {
-            ptr_d = hphi__.pw_coeffs(ispn).extra().at(sddk::memory_t::device);
-        }
-        hphi[ispn] =
-            mdarray<std::complex<T>, 2>(hphi__.pw_coeffs(ispn).extra().at(sddk::memory_t::host), ptr_d, ngv_fft, num_wf_loc);
-=======
     std::array<wf::Wave_functions_fft<T>, 2> phi_fft;
     std::array<wf::Wave_functions_fft<T>, 2> hphi_fft;
     for (auto s = spins__.begin(); s != spins__.end(); s++) {
@@ -442,7 +314,6 @@
         hphi_fft[s.get()] = wf::Wave_functions_fft<T>(gkvec_fft__, hphi__, s, br__, wf::shuffle_to::wf_layout);
         auto hphi_mem = hphi_fft[s.get()].on_device() ? sddk::memory_t::device : sddk::memory_t::host;
         hphi_fft[s.get()].zero(hphi_mem, wf::spin_index(0), wf::band_range(0, hphi_fft[s.get()].num_wf_local()));
->>>>>>> 69c0e855
     }
 
     auto spl_num_wf = phi_fft[spins__.begin().get()].spl_num_wf();
@@ -455,74 +326,7 @@
     int nr = spfftk__.local_slice_size();
 
     /* pointer to FFT buffer */
-<<<<<<< HEAD
-    auto spfft_buf = spfftk__.space_domain_data(spfft_mem);
-
-    auto prepare_phi_hphi = [&](int i) {
-        for (int ispn : spins__) {
-            switch (spfft_mem) {
-                case SPFFT_PU_HOST: {              /* FFT is done on CPU */
-                    if (is_host_memory(mem_phi)) { /* wave-functions are also on host memory */
-                        phi1[ispn] = mdarray<std::complex<T>, 1>(phi[ispn].at(sddk::memory_t::host, 0, i), ngv_fft);
-                    } else { /* wave-functions are on the device memory */
-                        phi1[ispn] = mdarray<std::complex<T>, 1>(ngv_fft, mp);
-                        /* copy wave-functions to host memory */
-                        acc::copyout(phi1[ispn].at(sddk::memory_t::host), phi[ispn].at(sddk::memory_t::device, 0, i), ngv_fft);
-                    }
-                    if (is_host_memory(mem_hphi)) {
-                        hphi1[ispn] = mdarray<std::complex<T>, 1>(hphi[ispn].at(sddk::memory_t::host, 0, i), ngv_fft);
-                    } else {
-                        hphi1[ispn] = mdarray<std::complex<T>, 1>(ngv_fft, mp);
-                    }
-                    hphi1[ispn].zero(sddk::memory_t::host);
-                    break;
-                }
-                case SPFFT_PU_GPU: { /* FFT is done on GPU */
-                    if (is_host_memory(mem_phi)) {
-                        phi1[ispn] = mdarray<std::complex<T>, 1>(ngv_fft, *mpd);
-                        /* copy wave-functions to device */
-                        acc::copyin(phi1[ispn].at(sddk::memory_t::device), phi[ispn].at(sddk::memory_t::host, 0, i), ngv_fft);
-                    } else {
-                        phi1[ispn] =
-                            mdarray<std::complex<T>, 1>(nullptr, phi[ispn].at(sddk::memory_t::device, 0, i), ngv_fft);
-                    }
-                    if (is_host_memory(mem_hphi)) {
-                        /* small buffers in the device memory */
-                        hphi1[ispn] = mdarray<std::complex<T>, 1>(ngv_fft, *mpd);
-                    } else {
-                        hphi1[ispn] =
-                            mdarray<std::complex<T>, 1>(nullptr, hphi[ispn].at(sddk::memory_t::device, 0, i), ngv_fft);
-                    }
-                    hphi1[ispn].zero(sddk::memory_t::device);
-                    break;
-                }
-            }
-        }
-    };
-
-    auto store_hphi = [&](int i) {
-        for (int ispn : spins__) {
-            switch (spfft_mem) {
-                case SPFFT_PU_HOST: { /* FFT is done on CPU */
-                    if (is_device_memory(mem_hphi)) {
-                        /* copy to device */
-                        acc::copyin(hphi[ispn].at(sddk::memory_t::device, 0, i), hphi1[ispn].at(sddk::memory_t::host), ngv_fft);
-                    }
-                    break;
-                }
-                case SPFFT_PU_GPU: { /* FFT is done on GPU */
-                    if (is_host_memory(mem_hphi)) {
-                        /* copy back to host */
-                        acc::copyout(hphi[ispn].at(sddk::memory_t::host, 0, i), hphi1[ispn].at(sddk::memory_t::device), ngv_fft);
-                    }
-                    break;
-                }
-            }
-        }
-    };
-=======
     auto spfft_buf = spfftk__.space_domain_data(spfft_pu);
->>>>>>> 69c0e855
 
     /* transform wave-function to real space; the result of the transformation is stored in the FFT buffer */
     auto phi_to_r = [&](wf::spin_index ispn,  wf::band_index i) {
@@ -569,15 +373,6 @@
                 }
                 break;
             }
-<<<<<<< HEAD
-            case SPFFT_PU_GPU: {
-#if defined(SIRIUS_GPU)
-                T alpha = static_cast<T>(ekin);
-                add_pw_ekin_gpu(gkvec_p__.gvec_count_fft(), alpha, pw_ekin_.at(sddk::memory_t::device),
-                                phi1[ispn].at(sddk::memory_t::device), vphi_.at(sddk::memory_t::device),
-                                hphi1[ispn].at(sddk::memory_t::device));
-#endif
-=======
             case sddk::memory_t::device: {
                 add_to_hphi_pw_gpu(ngv_fft, ekin, pw_ekin_.at(sddk::memory_t::device),
                         phi_fft[ispn].at(sddk::memory_t::device, 0, wf::band_index(i)),
@@ -586,7 +381,6 @@
                 break;
             }
             default: {
->>>>>>> 69c0e855
                 break;
             }
         }
@@ -638,23 +432,7 @@
             /* phi_u(G) -> phi_u(r) */
             phi_to_r(wf::spin_index(0), wf::band_index(i));
             /* save phi_u(r) in temporary buf_rg array */
-<<<<<<< HEAD
-            switch (spfft_mem) {
-                /* this is a non-collinear case, so the wave-functions and FFT buffer are complex and
-                   we can copy memory */
-                case SPFFT_PU_HOST: {
-                    auto inp = reinterpret_cast<std::complex<T>*>(spfft_buf);
-                    std::copy(inp, inp + nr, buf_rg_.at(sddk::memory_t::host));
-                    break;
-                }
-                case SPFFT_PU_GPU: {
-                    acc::copy(buf_rg_.at(sddk::memory_t::device), reinterpret_cast<std::complex<T>*>(spfft_buf), nr);
-                    break;
-                }
-            }
-=======
             copy_phi();
->>>>>>> 69c0e855
             /* multiply phi_u(r) by effective potential */
             mul_by_veff<T>(spfftk__, spfft_buf, veff_vec_, v_local_index_t::v0, spfft_buf);
 
@@ -663,23 +441,7 @@
             /* add kinetic energy */
             add_to_hphi(0, wf::band_index(i));
             /* multiply phi_{u} by V_{du} and copy to FFT buffer */
-<<<<<<< HEAD
-            switch (spfft_mem) {
-                case SPFFT_PU_HOST: {
-                    mul_by_veff<T>(spfftk__, reinterpret_cast<T*>(buf_rg_.at(sddk::memory_t::host)), veff_vec_, 3);
-                    std::copy(buf_rg_.at(sddk::memory_t::host), buf_rg_.at(sddk::memory_t::host) + nr,
-                              reinterpret_cast<std::complex<T>*>(spfft_buf));
-                    break;
-                }
-                case SPFFT_PU_GPU: {
-                    mul_by_veff<T>(spfftk__, reinterpret_cast<T*>(buf_rg_.at(sddk::memory_t::device)), veff_vec_, 3);
-                    acc::copy(reinterpret_cast<std::complex<T>*>(spfft_buf), buf_rg_.at(sddk::memory_t::device), nr);
-                    break;
-                }
-            }
-=======
             mul_by_veff<T>(spfftk__, reinterpret_cast<T*>(buf_rg_.at(spfft_mem)), veff_vec_, 3, spfft_buf);
->>>>>>> 69c0e855
             /* V_{du}(r)phi_{u}(r) -> [V*phi]_{d}(G) */
             vphi_to_G();
             /* add to hphi_{d} */
@@ -690,21 +452,7 @@
             /* phi_d(G) -> phi_d(r) */
             phi_to_r(wf::spin_index(1), wf::band_index(i));
             /* save phi_d(r) */
-<<<<<<< HEAD
-            switch (spfft_mem) {
-                case SPFFT_PU_HOST: {
-                    auto inp = reinterpret_cast<std::complex<T>*>(spfft_buf);
-                    std::copy(inp, inp + nr, buf_rg_.at(sddk::memory_t::host));
-                    break;
-                }
-                case SPFFT_PU_GPU: {
-                    acc::copy(buf_rg_.at(sddk::memory_t::device), reinterpret_cast<std::complex<T>*>(spfft_buf), nr);
-                    break;
-                }
-            }
-=======
             copy_phi();
->>>>>>> 69c0e855
             /* multiply phi_d(r) by effective potential */
             mul_by_veff<T>(spfftk__, spfft_buf, veff_vec_,  v_local_index_t::v1, spfft_buf);
            /* V_{dd}(r)phi_{d}(r) -> [V*phi]_{d}(G) */
@@ -712,23 +460,7 @@
             /* add kinetic energy */
             add_to_hphi(1, wf::band_index(i));
             /* multiply phi_{d} by V_{ud} and copy to FFT buffer */
-<<<<<<< HEAD
-            switch (spfft_mem) {
-                case SPFFT_PU_HOST: {
-                    mul_by_veff<T>(spfftk__, reinterpret_cast<T*>(buf_rg_.at(sddk::memory_t::host)), veff_vec_, 2);
-                    std::copy(buf_rg_.at(sddk::memory_t::host), buf_rg_.at(sddk::memory_t::host) + nr,
-                              reinterpret_cast<std::complex<T>*>(spfft_buf));
-                    break;
-                }
-                case SPFFT_PU_GPU: {
-                    mul_by_veff<T>(spfftk__, reinterpret_cast<T*>(buf_rg_.at(sddk::memory_t::device)), veff_vec_, 2);
-                    acc::copy(reinterpret_cast<std::complex<T>*>(spfft_buf), buf_rg_.at(sddk::memory_t::device), nr);
-                    break;
-                }
-            }
-=======
             mul_by_veff<T>(spfftk__, reinterpret_cast<T*>(buf_rg_.at(spfft_mem)), veff_vec_, 2, spfft_buf);
->>>>>>> 69c0e855
             /* V_{ud}(r)phi_{d}(r) -> [V*phi]_{u}(G) */
             vphi_to_G();
             /* add to hphi_{u} */
@@ -741,20 +473,7 @@
             /* V(r)phi(r) -> [V*phi](G) */
             vphi_to_G();
             /* add kinetic energy */
-<<<<<<< HEAD
-            add_to_hphi(spins__());
-            store_hphi(i);
-        }
-    }
-
-    /* remap hphi backward */
-    for (int ispn : spins__) {
-        hphi__.pw_coeffs(ispn).remap_backward(n__, idx0__);
-        if (is_device_memory(hphi__.preferred_memory_t()) && hphi__.pw_coeffs(ispn).is_remapped()) {
-            hphi__.pw_coeffs(ispn).copy_to(sddk::memory_t::device, idx0__, n__);
-=======
             add_to_hphi(spins__.begin().get(), wf::band_index(i));
->>>>>>> 69c0e855
         }
     }
     PROFILE_STOP("sirius::Local_operator::apply_h|bands");
@@ -771,28 +490,12 @@
 
     ctx_.num_loc_op_applied(b__.size());
 
-<<<<<<< HEAD
-    sddk::mdarray<std::complex<T>, 1> buf_pw(gkvec_p__.gvec_count_fft(), ctx_.mem_pool(sddk::memory_t::host));
-
-    if (ctx_.processing_unit() == device_t::GPU) {
-        phi__.pw_coeffs(0).copy_to(sddk::memory_t::host, N__, n__);
-    }
-    // if (ctx_->control().print_checksum_) {
-    //    auto cs = phi__.checksum_pw(N__, n__, ctx_->processing_unit());
-    //    if (phi__.comm().rank() == 0) {
-    //        DUMP("checksum(phi_pw): %18.10f %18.10f", cs.real(), cs.imag());
-    //    }
-    //}
-
-    auto& mp = const_cast<Simulation_context&>(ctx_).mem_pool(sddk::memory_t::host);
-=======
     /* assume the location of data on the current processing unit */
     auto spfft_pu = spfftk__.processing_unit();
 
     auto spfft_mem = spfft_memory_t.at(spfft_pu);
 
     auto s0 = wf::spin_index(0);
->>>>>>> 69c0e855
 
     wf::Wave_functions_fft<T> phi_fft(gkvec_fft__, phi__, s0, b__, wf::shuffle_to::fft_layout);
 
@@ -834,25 +537,6 @@
         buf_pw.allocate(get_memory_pool(sddk::memory_t::device));
     }
 
-<<<<<<< HEAD
-    for (int j = 0; j < phi__.pw_coeffs(0).spl_num_col().local_size(); j++) {
-        /* phi(G) -> phi(r) */
-        spfftk__.backward(reinterpret_cast<T const*>(phi__.pw_coeffs(0).extra().at(sddk::memory_t::host, 0, j)), spfft_mem);
-        if (ophi__ != nullptr) {
-            /* save phi(r) */
-            if (hphi__ != nullptr) {
-                switch (spfft_mem) {
-                    case SPFFT_PU_HOST: {
-                        auto inp = reinterpret_cast<std::complex<T>*>(spfft_buf);
-                        std::copy(inp, inp + nr, buf_rg_.at(sddk::memory_t::host));
-                        break;
-                    }
-                    case SPFFT_PU_GPU: {
-                        acc::copy(buf_rg_.at(sddk::memory_t::device), reinterpret_cast<std::complex<T>*>(spfft_buf), nr);
-                        break;
-                    }
-                }
-=======
     auto phi_mem = phi_fft.on_device() ? sddk::memory_t::device : sddk::memory_t::host;
 
     auto phi_r = buf_rg_.at(spfft_mem);
@@ -874,7 +558,6 @@
             case SPFFT_PU_GPU: {
                 acc::copy(phi_r, inp, nr);
                 break;
->>>>>>> 69c0e855
             }
         }
 
@@ -885,41 +568,6 @@
             auto mem = map_wf_fft[ophi__].on_device() ? sddk::memory_t::device : sddk::memory_t::host;
 
             /* phi(r) * Theta(r) -> ophi(G) */
-<<<<<<< HEAD
-            spfftk__.forward(spfft_mem, reinterpret_cast<T*>(ophi__->pw_coeffs(0).extra().at(sddk::memory_t::host, 0, j)),
-                             SPFFT_FULL_SCALING);
-            /* load phi(r) back */
-            if (hphi__ != nullptr) {
-                switch (spfft_mem) {
-                    case SPFFT_PU_HOST: {
-                        std::copy(buf_rg_.at(sddk::memory_t::host), buf_rg_.at(sddk::memory_t::host) + nr,
-                                  reinterpret_cast<std::complex<T>*>(spfft_buf));
-                        break;
-                    }
-                    case SPFFT_PU_GPU: {
-                        acc::copy(reinterpret_cast<std::complex<T>*>(spfft_buf), buf_rg_.at(sddk::memory_t::device), nr);
-                        break;
-                    }
-                }
-            }
-        }
-        if (hphi__ != nullptr) {
-            /* multiply by effective potential, which itself was multiplied by the step function */
-            mul_by_veff<T>(spfftk__, spfft_buf, veff_vec_, 0);
-            /* phi(r) * Theta(r) * V(r) -> hphi(G) */
-            spfftk__.forward(spfft_mem, reinterpret_cast<T*>(hphi__->pw_coeffs(0).extra().at(sddk::memory_t::host, 0, j)),
-                             SPFFT_FULL_SCALING);
-        }
-
-        if (hphi__ != nullptr) {
-            /* add kinetic energy */
-            for (int x : {0, 1, 2}) {
-                #pragma omp parallel for schedule(static)
-                for (int igloc = 0; igloc < gkvec_p__.gvec_count_fft(); igloc++) {
-                    auto gvc = gkvec_p__.gkvec_cart(igloc);
-                    /* \hat P phi = phi(G+k) * (G+k), \hat P is momentum operator */
-                    buf_pw[igloc] = phi__.pw_coeffs(0).extra()(igloc, j) * static_cast<T>(gvc[x]);
-=======
             spfftk__.forward(spfft_pu, map_wf_fft[ophi__].pw_coeffs_spfft(mem, wf::band_index(j)),
                     SPFFT_FULL_SCALING);
         }
@@ -966,7 +614,6 @@
                     grad_phi_lapw_gpu(gkvec_fft__->gvec_count_fft(),
                             phi_fft.at(mem, 0, wf::band_index(j)),
                             gkvec_cart_.at(mem, 0, x), buf_pw.at(mem));
->>>>>>> 69c0e855
                 }
 
                 /* transform Cartesian component of wave-function gradient to real space */
@@ -989,111 +636,6 @@
                     }
                 }
                 /* transform back to PW domain */
-<<<<<<< HEAD
-                spfftk__.forward(spfft_mem, reinterpret_cast<T*>(&buf_pw[0]), SPFFT_FULL_SCALING);
-                #pragma omp parallel for schedule(static)
-                for (int igloc = 0; igloc < gkvec_p__.gvec_count_fft(); igloc++) {
-                    auto gvc = gkvec_p__.gkvec_cart(igloc);
-                    hphi__->pw_coeffs(0).extra()(igloc, j) += static_cast<T>(0.5) * buf_pw[igloc] * static_cast<T>(gvc[x]);
-                }
-            }
-        }
-    }
-
-    if (hphi__ != nullptr) {
-        hphi__->pw_coeffs(0).remap_backward(n__, N__);
-    }
-    if (ophi__ != nullptr) {
-        ophi__->pw_coeffs(0).remap_backward(n__, N__);
-    }
-
-    if (ctx_.processing_unit() == device_t::GPU) {
-        if (hphi__ != nullptr) {
-            hphi__->pw_coeffs(0).copy_to(sddk::memory_t::device, N__, n__);
-        }
-        if (ophi__ != nullptr) {
-            ophi__->pw_coeffs(0).copy_to(sddk::memory_t::device, N__, n__);
-        }
-    }
-}
-
-template <typename T>
-void Local_operator<T>::apply_b(spfft_transform_type<T>& spfftk__, int N__, int n__, Wave_functions<T>& phi__, std::vector<Wave_functions<T>>& bphi__)
-{
-    PROFILE("sirius::Local_operator::apply_b");
-
-    // TODO: bphi[1] is not used here (it will compied from bphi[0] with a negative sign later;
-    //       so it's remapping here is useless
-
-    /* components of H|psi> to which H is applied */
-    std::vector<int> iv(1, 0);
-    if (bphi__.size() == 3) {
-        iv.push_back(2);
-    }
-
-    auto& mp = const_cast<Simulation_context&>(ctx_).mem_pool(sddk::memory_t::host);
-
-    /* assume the location of data on the current processing unit */
-    auto spfft_mem = spfftk__.processing_unit();
-
-    /* number of real-space points in the local part of FFT buffer */
-    int nr = spfftk__.local_slice_size();
-
-    /* pointer to FFT buffer */
-    auto spfft_buf = spfftk__.space_domain_data(spfft_mem);
-
-    phi__.pw_coeffs(0).remap_forward(n__, N__, &mp);
-    for (int i : iv) {
-        bphi__[i].pw_coeffs(0).set_num_extra(n__, N__, &mp);
-    }
-
-    for (int j = 0; j < phi__.pw_coeffs(0).spl_num_col().local_size(); j++) {
-        /* phi(G) -> phi(r) */
-        spfftk__.backward(reinterpret_cast<T const*>(phi__.pw_coeffs(0).extra().at(sddk::memory_t::host, 0, j)), spfft_mem);
-
-        /* save phi(r) */
-        if (bphi__.size() == 3) {
-            switch (spfft_mem) {
-                case SPFFT_PU_HOST: {
-                    auto inp = reinterpret_cast<std::complex<T>*>(spfft_buf);
-                    std::copy(inp, inp + nr, buf_rg_.at(sddk::memory_t::host));
-                    break;
-                }
-                case SPFFT_PU_GPU: {
-                    acc::copy(buf_rg_.at(sddk::memory_t::device), reinterpret_cast<std::complex<T>*>(spfft_buf), nr);
-                    break;
-                }
-            }
-        }
-        /* multiply by Bz */
-        mul_by_veff<T>(spfftk__, spfft_buf, veff_vec_, 1);
-
-        /* phi(r) * Bz(r) -> bphi[0](G) */
-        spfftk__.forward(spfft_mem,
-                         reinterpret_cast<T*>(bphi__[0].pw_coeffs(0).extra().at(sddk::memory_t::host, 0, j)),
-                         SPFFT_FULL_SCALING);
-
-        /* non-collinear case */
-        if (bphi__.size() == 3) {
-            /* multiply by Bx-iBy and copy to FFT buffer */
-            switch (spfft_mem) {
-                case SPFFT_PU_HOST: {
-                    mul_by_veff<T>(spfftk__, reinterpret_cast<T*>(buf_rg_.at(sddk::memory_t::host)), veff_vec_, 2);
-                    std::copy(buf_rg_.at(sddk::memory_t::host), buf_rg_.at(sddk::memory_t::host) + nr,
-                              reinterpret_cast<std::complex<T>*>(spfft_buf));
-                    break;
-                }
-                case SPFFT_PU_GPU: {
-                    mul_by_veff<T>(spfftk__, reinterpret_cast<T*>(buf_rg_.at(sddk::memory_t::device)), veff_vec_, 2);
-                    acc::copy(reinterpret_cast<std::complex<T>*>(spfft_buf), buf_rg_.at(sddk::memory_t::device), nr);
-                    break;
-                }
-            }
-            /* phi(r) * (Bx(r)-iBy(r)) -> bphi[2](G) */
-            spfftk__.forward(spfft_mem,
-                             reinterpret_cast<T*>(bphi__[2].pw_coeffs(0).extra().at(sddk::memory_t::host, 0, j)),
-                             SPFFT_FULL_SCALING);
-=======
                 spfftk__.forward(spfft_pu, reinterpret_cast<T*>(buf_pw.at(mem)), SPFFT_FULL_SCALING);
                 if (is_host_memory(mem)) {
                     #pragma omp parallel for
@@ -1108,7 +650,6 @@
                             map_wf_fft[hphi__].at(sddk::memory_t::device, 0, wf::band_index(j)));
                 }
             } // x
->>>>>>> 69c0e855
         }
     }
 }
