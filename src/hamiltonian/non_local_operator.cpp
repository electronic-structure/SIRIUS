--- conflicted
+++ resolved
@@ -334,204 +334,17 @@
     }
 }
 
-<<<<<<< HEAD
-template <typename T>
-void
-apply_non_local_d_q(sddk::spin_range spins__, int N__, int n__, Beta_projectors<real_type<T>>& beta__,
-                    sddk::Wave_functions<real_type<T>>& phi__, D_operator<real_type<T>>* d_op__,
-                    sddk::Wave_functions<real_type<T>>* hphi__, Q_operator<real_type<T>>* q_op__,
-                    sddk::Wave_functions<real_type<T>>* sphi__)
-{
-
-    for (int i = 0; i < beta__.num_chunks(); i++) {
-        /* generate beta-projectors for a block of atoms */
-        beta__.generate(i);
-
-        for (int ispn : spins__) {
-            auto beta_phi = beta__.template inner<T>(i, phi__, ispn, N__, n__);
-
-            if (hphi__ && d_op__) {
-                /* apply diagonal spin blocks */
-                d_op__->apply(i, ispn, *hphi__, N__, n__, beta__, beta_phi);
-                if (!d_op__->is_diag() && hphi__->num_sc() == 2) {
-                    /* apply non-diagonal spin blocks */
-                    /* xor 3 operator will map 0 to 3 and 1 to 2 */
-                    d_op__->apply(i, ispn ^ 3, *hphi__, N__, n__, beta__, beta_phi);
-                }
-            }
-
-            if (sphi__ && q_op__) {
-                /* apply Q operator (diagonal in spin) */
-                q_op__->apply(i, ispn, *sphi__, N__, n__, beta__, beta_phi);
-                if (!q_op__->is_diag() && sphi__->num_sc() == 2) {
-                    q_op__->apply(i, ispn ^ 3, *sphi__, N__, n__, beta__, beta_phi);
-                }
-            }
-        }
-    }
-}
-
-/// Compute |sphi> = (1 + Q)|phi>
-template <typename T>
-void
-apply_S_operator(sddk::device_t pu__, sddk::spin_range spins__, int N__, int n__, Beta_projectors<real_type<T>>& beta__,
-                 sddk::Wave_functions<real_type<T>>& phi__, Q_operator<real_type<T>>* q_op__,
-                 sddk::Wave_functions<real_type<T>>& sphi__)
-{
-    for (auto s : spins__) {
-        sphi__.copy_from(pu__, n__, phi__, s, N__, s, N__);
-    }
-
-    if (q_op__) {
-        apply_non_local_d_q<T>(spins__, N__, n__, beta__, phi__, nullptr, nullptr, q_op__, &sphi__);
-    }
-}
-
-template <typename T>
-void
-apply_U_operator(Simulation_context& ctx__, sddk::spin_range spins__, int N__, int n__, sddk::Wave_functions<T>& hub_wf__,
-                 sddk::Wave_functions<T>& phi__, U_operator<T>& um__, sddk::Wave_functions<T>& hphi__)
-{
-    if (!ctx__.hubbard_correction()) {
-        return;
-    }
-
-    sddk::dmatrix<std::complex<T>> dm(hub_wf__.num_wf(), n__);
-    if (ctx__.processing_unit() == sddk::device_t::GPU) {
-        dm.allocate(sddk::memory_t::device);
-    }
-
-    auto la = sddk::linalg_t::none;
-    auto mt = sddk::memory_t::none;
-    switch (ctx__.processing_unit()) {
-        case sddk::device_t::CPU: {
-            la = sddk::linalg_t::blas;
-            mt = sddk::memory_t::host;
-            break;
-        }
-        case sddk::device_t::GPU: {
-            la = sddk::linalg_t::gpublas;
-            mt = sddk::memory_t::device;
-            break;
-        }
-        default:
-            break;
-    }
-    /* First calculate the local part of the projections
-       dm(i, n) = <phi_i| S |psi_{nk}> */
-    sddk::inner(ctx__.spla_context(), spins__, hub_wf__, 0, hub_wf__.num_wf(), phi__, N__, n__, dm, 0, 0);
-
-    sddk::dmatrix<std::complex<T>> Up(hub_wf__.num_wf(), n__);
-    if (ctx__.processing_unit() == sddk::device_t::GPU) {
-        Up.allocate(sddk::memory_t::device);
-    }
-
-    if (ctx__.num_mag_dims() == 3) {
-        Up.zero();
-        #pragma omp parallel for schedule(static)
-        for (int at_lvl = 0; at_lvl < (int)um__.atomic_orbitals().size(); at_lvl++) {
-            const int ia     = um__.atomic_orbitals(at_lvl).first;
-            auto const& atom = ctx__.unit_cell().atom(ia);
-            if (atom.type().lo_descriptor_hub(um__.atomic_orbitals(at_lvl).second).use_for_calculation()) {
-                const int lmax_at = 2 * atom.type().lo_descriptor_hub(um__.atomic_orbitals(at_lvl).second).l() + 1;
-                // we apply the hubbard correction. For now I have no papers
-                // giving me the formula for the SO case so I rely on QE for it
-                // but I do not like it at all
-                for (int s1 = 0; s1 < ctx__.num_spins(); s1++) {
-                    for (int s2 = 0; s2 < ctx__.num_spins(); s2++) {
-                      // TODO: replace this with matrix matrix multiplication
-                        for (int nbd = 0; nbd < n__; nbd++) {
-                            for (int m1 = 0; m1 < lmax_at; m1++) {
-                                for (int m2 = 0; m2 < lmax_at; m2++) {
-                                    const int ind = (s1 == s2) * s1 + (1 + 2 * s2 + s1) * (s1 != s2);
-                                    Up(um__.nhwf() * s1 + um__.offset(at_lvl) + m1, nbd) +=
-                                      um__(um__.offset(at_lvl) + m2, um__.offset(at_lvl) + m1, ind) *
-                                      dm(um__.nhwf() * s2 + um__.offset(at_lvl) + m2, nbd);
-                                }
-                            }
-                        }
-                    }
-                }
-            }
-        }
-        if (ctx__.processing_unit() == sddk::device_t::GPU) {
-            Up.copy_to(sddk::memory_t::device);
-        }
-    } else {
-        sddk::linalg(la).gemm('N', 'N', um__.nhwf(), n__, um__.nhwf(), &sddk::linalg_const<std::complex<T>>::one(),
-                        um__.at(mt, 0, 0, spins__()), um__.nhwf(), dm.at(mt, 0, 0), dm.ld(),
-                        &sddk::linalg_const<std::complex<T>>::zero(), Up.at(mt, 0, 0), Up.ld());
-        if (ctx__.processing_unit() == sddk::device_t::GPU) {
-            Up.copy_to(sddk::memory_t::host);
-        }
-    }
-    transform<std::complex<T>, std::complex<T>>(ctx__.spla_context(), spins__(), 1.0, {&hub_wf__}, 0, hub_wf__.num_wf(),
-        Up, 0, 0, 1.0, {&hphi__}, N__, n__);
-}
-
-=======
->>>>>>> 69c0e855
 template class Non_local_operator<double>;
 
 template class D_operator<double>;
 
 template class Q_operator<double>;
 
-<<<<<<< HEAD
-template void apply_non_local_d_q<double>(sddk::spin_range spins__, int N__, int n__, Beta_projectors<double>& beta__,
-                                          sddk::Wave_functions<double>& phi__, D_operator<double>* d_op__,
-                                          sddk::Wave_functions<double>* hphi__, Q_operator<double>* q_op__,
-                                          sddk::Wave_functions<double>* sphi__);
-
-template void apply_non_local_d_q<double_complex>(sddk::spin_range spins__, int N__, int n__, Beta_projectors<double>& beta__,
-                                                  sddk::Wave_functions<double>& phi__, D_operator<double>* d_op__,
-                                                  sddk::Wave_functions<double>* hphi__, Q_operator<double>* q_op__,
-                                                  sddk::Wave_functions<double>* sphi__);
-
-template void apply_S_operator<double>(sddk::device_t pu__, sddk::spin_range spins__, int N__, int n__,
-                                       Beta_projectors<double>& beta__, sddk::Wave_functions<double>& phi__,
-                                       Q_operator<double>* q_op__, sddk::Wave_functions<double>& sphi__);
-
-template void apply_S_operator<double_complex>(sddk::device_t pu__, sddk::spin_range spins__, int N__, int n__,
-                                               Beta_projectors<double>& beta__, sddk::Wave_functions<double>& phi__,
-                                               Q_operator<double>* q_op__, sddk::Wave_functions<double>& sphi__);
-
-template void apply_U_operator<double>(Simulation_context& ctx__, sddk::spin_range spins__, int N__, int n__,
-                                       sddk::Wave_functions<double>& hub_wf__, sddk::Wave_functions<double>& phi__,
-                                       U_operator<double>& um__, sddk::Wave_functions<double>& hphi__);
-
-=======
->>>>>>> 69c0e855
 #if defined(USE_FP32)
 template class Non_local_operator<float>;
 
 template class D_operator<float>;
 
 template class Q_operator<float>;
-<<<<<<< HEAD
-
-template void apply_non_local_d_q<float>(sddk::spin_range spins__, int N__, int n__, Beta_projectors<float>& beta__,
-                                         sddk::Wave_functions<float>& phi__, D_operator<float>* d_op__,
-                                         sddk::Wave_functions<float>* hphi__, Q_operator<float>* q_op__,
-                                         sddk::Wave_functions<float>* sphi__);
-
-template void apply_non_local_d_q<std::complex<float>>(sddk::spin_range spins__, int N__, int n__,
-                                                       Beta_projectors<float>& beta__, sddk::Wave_functions<float>& phi__,
-                                                       D_operator<float>* d_op__, sddk::Wave_functions<float>* hphi__,
-                                                       Q_operator<float>* q_op__, sddk::Wave_functions<float>* sphi__);
-
-template void apply_S_operator<float>(sddk::device_t pu__, sddk::spin_range spins__, int N__, int n__,
-                                      Beta_projectors<float>& beta__, sddk::Wave_functions<float>& phi__,
-                                      Q_operator<float>* q_op__, sddk::Wave_functions<float>& sphi__);
-
-template void apply_S_operator<std::complex<float>>(sddk::device_t pu__, sddk::spin_range spins__, int N__, int n__,
-                                                    Beta_projectors<float>& beta__, sddk::Wave_functions<float>& phi__,
-                                                    Q_operator<float>* q_op__, sddk::Wave_functions<float>& sphi__);
-
-template void apply_U_operator<float>(Simulation_context& ctx__, sddk::spin_range spins__, int N__, int n__,
-                                      sddk::Wave_functions<float>& hub_wf__, sddk::Wave_functions<float>& phi__,
-                                      U_operator<float>& um__, sddk::Wave_functions<float>& hphi__);
-=======
->>>>>>> 69c0e855
 #endif
 } // namespace sirius