// Copyright (c) 2013-2018 Anton Kozhevnikov, Mathieu Taillefumier, Thomas Schulthess
// All rights reserved.
//
// Redistribution and use in source and binary forms, with or without modification, are permitted provided that
// the following conditions are met:
//
// 1. Redistributions of source code must retain the above copyright notice, this list of conditions and the
//    following disclaimer.
// 2. Redistributions in binary form must reproduce the above copyright notice, this list of conditions
//    and the following disclaimer in the documentation and/or other materials provided with the distribution.
//
// THIS SOFTWARE IS PROVIDED BY THE COPYRIGHT HOLDERS AND CONTRIBUTORS "AS IS" AND ANY EXPRESS OR IMPLIED
// WARRANTIES, INCLUDING, BUT NOT LIMITED TO, THE IMPLIED WARRANTIES OF MERCHANTABILITY AND FITNESS FOR A
// PARTICULAR PURPOSE ARE DISCLAIMED. IN NO EVENT SHALL THE COPYRIGHT HOLDER OR CONTRIBUTORS BE LIABLE FOR
// ANY DIRECT, INDIRECT, INCIDENTAL, SPECIAL, EXEMPLARY, OR CONSEQUENTIAL DAMAGES (INCLUDING, BUT NOT LIMITED TO,
// PROCUREMENT OF SUBSTITUTE GOODS OR SERVICES; LOSS OF USE, DATA, OR PROFITS; OR BUSINESS INTERRUPTION) HOWEVER
// CAUSED AND ON ANY THEORY OF LIABILITY, WHETHER IN CONTRACT, STRICT LIABILITY, OR TORT (INCLUDING NEGLIGENCE OR
// OTHERWISE) ARISING IN ANY WAY OUT OF THE USE OF THIS SOFTWARE, EVEN IF ADVISED OF THE POSSIBILITY OF SUCH DAMAGE.

/** \file hamiltonian_k.cpp
 *
 *  \brief Contains definition of sirius::Hamiltonian_k class.
 */

#include "context/simulation_context.hpp"
#include "hamiltonian/hamiltonian.hpp"
#include "hamiltonian/local_operator.hpp"
#include "hamiltonian/non_local_operator.hpp"
#include "potential/potential.hpp"
#include "SDDK/wave_functions.hpp"
#include "SDDK/omp.hpp"
#include "k_point/k_point.hpp"
#include "utils/profiler.hpp"
#include "lapw/generate_alm_block.hpp"
#include <chrono>

namespace sirius {

template <typename T>
Hamiltonian_k<T>::Hamiltonian_k(Hamiltonian0<T>& H0__,
                                K_point<T>& kp__) // TODO: move kinetic part from local_op to here
    : H0_(H0__)
    , kp_(kp__)
{
    PROFILE("sirius::Hamiltonian_k");
    H0_.local_op().prepare_k(kp_.gkvec_partition());
    if (!H0_.ctx().full_potential()) {
        if (H0_.ctx().cfg().iterative_solver().type() != "exact") {
            kp_.beta_projectors().prepare();
        }
        u_op_ = std::shared_ptr<U_operator<T>>(
            new U_operator<T>(H0__.ctx(), H0__.potential().hubbard_potential(), kp__.vk()));
    }
    if (!H0_.ctx().full_potential() && H0_.ctx().hubbard_correction()) {
        kp_.hubbard_wave_functions_S().prepare(sddk::spin_range(0), true, &H0_.ctx().mem_pool(sddk::memory_t::device));
    }
}

template <typename T>
Hamiltonian_k<T>::~Hamiltonian_k()
{
    if (!H0_.ctx().full_potential()) {
        if (H0_.ctx().cfg().iterative_solver().type() != "exact") {
            kp_.beta_projectors().dismiss();
        }
    }
    if (!H0_.ctx().full_potential() && H0_.ctx().hubbard_correction()) {
        kp_.hubbard_wave_functions_S().dismiss(sddk::spin_range(0), false);
    }
}

template <typename T>
Hamiltonian_k<T>::Hamiltonian_k(Hamiltonian_k&& src__) = default;

template <typename T>
template <typename F, int what>
std::pair<sddk::mdarray<T, 2>, sddk::mdarray<T, 2>>
Hamiltonian_k<T>::get_h_o_diag_pw() const
{
    PROFILE("sirius::Hamiltonian_k::get_h_o_diag");

    auto const& uc = H0_.ctx().unit_cell();

    sddk::mdarray<T, 2> h_diag(kp_.num_gkvec_loc(), H0_.ctx().num_spins());
    sddk::mdarray<T, 2> o_diag(kp_.num_gkvec_loc(), H0_.ctx().num_spins());

    h_diag.zero();
    o_diag.zero();

    for (int ispn = 0; ispn < H0_.ctx().num_spins(); ispn++) {

        /* local H contribution */
        #pragma omp parallel for schedule(static)
        for (int ig_loc = 0; ig_loc < kp_.num_gkvec_loc(); ig_loc++) {
            if (what & 1) {
                auto ekin            = 0.5 * kp_.gkvec().template gkvec_cart<sddk::index_domain_t::local>(ig_loc).length2();
                h_diag(ig_loc, ispn) = ekin + H0_.local_op().v0(ispn);
            }
            if (what & 2) {
                o_diag(ig_loc, ispn) = 1;
            }
        }
        if (uc.mt_lo_basis_size() == 0) {
            continue;
        }

        /* non-local H contribution */
        auto beta_gk_t = kp_.beta_projectors().pw_coeffs_t(0);
        sddk::matrix<std::complex<T>> beta_gk_tmp(kp_.num_gkvec_loc(), uc.max_mt_basis_size());

        for (int iat = 0; iat < uc.num_atom_types(); iat++) {
            auto& atom_type = uc.atom_type(iat);
            int nbf         = atom_type.mt_basis_size();
            if (!nbf) {
                continue;
            }

            sddk::matrix<std::complex<T>> d_sum;
            if (what & 1) {
                d_sum = sddk::matrix<std::complex<T>>(nbf, nbf);
                d_sum.zero();
            }

            sddk::matrix<std::complex<T>> q_sum;
            if (what & 2) {
                q_sum = sddk::matrix<std::complex<T>>(nbf, nbf);
                q_sum.zero();
            }

            for (int i = 0; i < atom_type.num_atoms(); i++) {
                int ia = atom_type.atom_id(i);

                for (int xi2 = 0; xi2 < nbf; xi2++) {
                    for (int xi1 = 0; xi1 < nbf; xi1++) {
                        if (what & 1) {
                            d_sum(xi1, xi2) += H0_.D().template value<F>(xi1, xi2, ispn, ia);
                        }
                        if (what & 2) {
                            q_sum(xi1, xi2) += H0_.Q().template value<F>(xi1, xi2, ispn, ia);
                        }
                    }
                }
            }

            int offs = uc.atom_type(iat).offset_lo();

            if (what & 1) {
                sddk::linalg(sddk::linalg_t::blas)
                    .gemm('N', 'N', kp_.num_gkvec_loc(), nbf, nbf, &sddk::linalg_const<std::complex<T>>::one(),
                          &beta_gk_t(0, offs), beta_gk_t.ld(), &d_sum(0, 0), d_sum.ld(),
                          &sddk::linalg_const<std::complex<T>>::zero(), &beta_gk_tmp(0, 0), beta_gk_tmp.ld());
                #pragma omp parallel
                for (int xi = 0; xi < nbf; xi++) {
                    #pragma omp for schedule(static) nowait
                    for (int ig_loc = 0; ig_loc < kp_.num_gkvec_loc(); ig_loc++) {
                        /* compute <G+k|beta_xi1> D_{xi1, xi2} <beta_xi2|G+k> contribution from all atoms */
                        h_diag(ig_loc, ispn) +=
                            std::real(beta_gk_tmp(ig_loc, xi) * std::conj(beta_gk_t(ig_loc, offs + xi)));
                    }
                }
            }

            if (what & 2) {
                sddk::linalg(sddk::linalg_t::blas)
                    .gemm('N', 'N', kp_.num_gkvec_loc(), nbf, nbf, &sddk::linalg_const<std::complex<T>>::one(),
                          &beta_gk_t(0, offs), beta_gk_t.ld(), &q_sum(0, 0), q_sum.ld(),
                          &sddk::linalg_const<std::complex<T>>::zero(), &beta_gk_tmp(0, 0), beta_gk_tmp.ld());
                #pragma omp parallel
                for (int xi = 0; xi < nbf; xi++) {
                    #pragma omp for schedule(static) nowait
                    for (int ig_loc = 0; ig_loc < kp_.num_gkvec_loc(); ig_loc++) {
                        /* compute <G+k|beta_xi1> Q_{xi1, xi2} <beta_xi2|G+k> contribution from all atoms */
                        o_diag(ig_loc, ispn) +=
                            std::real(beta_gk_tmp(ig_loc, xi) * std::conj(beta_gk_t(ig_loc, offs + xi)));
                    }
                }
            }
        }
    }
    if (H0_.ctx().processing_unit() == sddk::device_t::GPU) {
        if (what & 1) {
            h_diag.allocate(sddk::memory_t::device).copy_to(sddk::memory_t::device);
        }
        if (what & 2) {
            o_diag.allocate(sddk::memory_t::device).copy_to(sddk::memory_t::device);
        }
    }
    return std::make_pair(std::move(h_diag), std::move(o_diag));
}

template <typename T>
template <int what>
std::pair<sddk::mdarray<T, 2>, sddk::mdarray<T, 2>>
Hamiltonian_k<T>::get_h_o_diag_lapw() const
{
    PROFILE("sirius::Hamiltonian::get_h_o_diag");

    auto const& uc = H0_.ctx().unit_cell();

    sddk::splindex<sddk::splindex_t::block> spl_num_atoms(uc.num_atoms(), kp_.comm().size(), kp_.comm().rank());
    int nlo{0};
    for (int ialoc = 0; ialoc < spl_num_atoms.local_size(); ialoc++) {
        int ia = spl_num_atoms[ialoc];
        nlo += uc.atom(ia).mt_lo_basis_size();
    }

    auto h_diag = (what & 1) ? sddk::mdarray<T, 2>(kp_.num_gkvec_loc() + nlo, 1) : sddk::mdarray<T, 2>();
    auto o_diag = (what & 2) ? sddk::mdarray<T, 2>(kp_.num_gkvec_loc() + nlo, 1) : sddk::mdarray<T, 2>();

    #pragma omp parallel for schedule(static)
    for (int igloc = 0; igloc < kp_.num_gkvec_loc(); igloc++) {
        if (what & 1) {
            auto gvc      = kp_.gkvec().template gkvec_cart<sddk::index_domain_t::local>(igloc);
            T ekin        = 0.5 * dot(gvc, gvc);
            h_diag[igloc] = H0_.local_op().v0(0) + ekin * H0_.ctx().theta_pw(0).real();
        }
        if (what & 2) {
            o_diag[igloc] = H0_.ctx().theta_pw(0).real();
        }
    }

    #pragma omp parallel
    {
        sddk::matrix<std::complex<T>> alm(kp_.num_gkvec_loc(), uc.max_mt_aw_basis_size());

        auto halm = (what & 1) ? sddk::matrix<std::complex<T>>(kp_.num_gkvec_loc(), uc.max_mt_aw_basis_size())
                               : sddk::matrix<std::complex<T>>();

        auto h_diag_omp = (what & 1) ? sddk::mdarray<T, 1>(kp_.num_gkvec_loc()) : sddk::mdarray<T, 1>();
        if (what & 1) {
            h_diag_omp.zero();
        }

        auto o_diag_omp = (what & 2) ? sddk::mdarray<T, 1>(kp_.num_gkvec_loc()) : sddk::mdarray<T, 1>();
        if (what & 2) {
            o_diag_omp.zero();
        }

        #pragma omp for
        for (int ia = 0; ia < uc.num_atoms(); ia++) {
            auto& atom = uc.atom(ia);
            int nmt    = atom.mt_aw_basis_size();

            kp_.alm_coeffs_loc().template generate<false>(atom, alm);
            if (what & 1) {
                H0_.template apply_hmt_to_apw<spin_block_t::nm>(atom, kp_.num_gkvec_loc(), alm, halm);
            }

            for (int xi = 0; xi < nmt; xi++) {
                for (int igloc = 0; igloc < kp_.num_gkvec_loc(); igloc++) {
                    if (what & 1) {
                        h_diag_omp[igloc] += std::real(std::conj(alm(igloc, xi)) * halm(igloc, xi));
                    }
                    if (what & 2) {
                        o_diag_omp[igloc] += std::real(std::conj(alm(igloc, xi)) * alm(igloc, xi));
                    }
                }
            }
        }

        #pragma omp critical
        for (int igloc = 0; igloc < kp_.num_gkvec_loc(); igloc++) {
            if (what & 1) {
                h_diag[igloc] += h_diag_omp[igloc];
            }
            if (what & 2) {
                o_diag[igloc] += o_diag_omp[igloc];
            }
        }
    }

    nlo = 0;
    for (int ialoc = 0; ialoc < spl_num_atoms.local_size(); ialoc++) {
        int ia     = spl_num_atoms[ialoc];
        auto& atom = uc.atom(ia);
        auto& type = atom.type();
        auto& hmt = H0_.hmt(ia);
        #pragma omp parallel for
        for (int ilo = 0; ilo < type.mt_lo_basis_size(); ilo++) {
            int xi_lo = type.mt_aw_basis_size() + ilo;
            if (what & 1) {
                h_diag[kp_.num_gkvec_loc() + nlo + ilo] = hmt(xi_lo, xi_lo).real();
            }
            if (what & 2) {
                o_diag[kp_.num_gkvec_loc() + nlo + ilo] = 1;
            }
        }
        nlo += atom.mt_lo_basis_size();
    }

    if (H0_.ctx().processing_unit() == sddk::device_t::GPU) {
        if (what & 1) {
            h_diag.allocate(sddk::memory_t::device).copy_to(sddk::memory_t::device);
        }
        if (what & 2) {
            o_diag.allocate(sddk::memory_t::device).copy_to(sddk::memory_t::device);
        }
    }
    return std::make_pair(std::move(h_diag), std::move(o_diag));
}

template <typename T>
void
Hamiltonian_k<T>::set_fv_h_o(sddk::dmatrix<std::complex<T>>& h__, sddk::dmatrix<std::complex<T>>& o__) const
{
    PROFILE("sirius::Hamiltonian_k::set_fv_h_o");

    /* alias to unit cell */
    auto& uc = H0_.ctx().unit_cell();
    /* alias to k-point */
    auto& kp = this->kp();
    /* split atoms in blocks */
    int num_atoms_in_block = 2 * omp_get_max_threads();
    int nblk               = uc.num_atoms() / num_atoms_in_block + std::min(1, uc.num_atoms() % num_atoms_in_block);


    // TODO: use new way to split in blocks
    // TODO: use generate_alm_block()

    /* maximum number of apw coefficients in the block of atoms */
    int max_mt_aw = num_atoms_in_block * uc.max_mt_aw_basis_size();
    /* current processing unit */
    auto pu = H0_.ctx().processing_unit();

    auto la  = sddk::linalg_t::none;
    auto mt  = sddk::memory_t::none;
    auto mt1 = sddk::memory_t::none;
    int nb   = 0;
    switch (pu) {
        case sddk::device_t::CPU: {
            la  = sddk::linalg_t::blas;
            mt  = sddk::memory_t::host;
            mt1 = sddk::memory_t::host;
            nb  = 1;
            break;
        }
        case sddk::device_t::GPU: {
            la  = sddk::linalg_t::spla;
            mt  = sddk::memory_t::host_pinned;
            mt1 = sddk::memory_t::device;
            nb  = 1;
            break;
        }
    }

    sddk::mdarray<std::complex<T>, 3> alm_row(kp.num_gkvec_row(), max_mt_aw, nb, H0_.ctx().mem_pool(mt));
    sddk::mdarray<std::complex<T>, 3> alm_col(kp.num_gkvec_col(), max_mt_aw, nb, H0_.ctx().mem_pool(mt));
    sddk::mdarray<std::complex<T>, 3> halm_col(kp.num_gkvec_col(), max_mt_aw, nb, H0_.ctx().mem_pool(mt));

    H0_.ctx().print_memory_usage(__FILE__, __LINE__);

    h__.zero();
    o__.zero();
    switch (pu) {
        case sddk::device_t::GPU: {
            alm_row.allocate(H0_.ctx().mem_pool(sddk::memory_t::device));
            alm_col.allocate(H0_.ctx().mem_pool(sddk::memory_t::device));
            halm_col.allocate(H0_.ctx().mem_pool(sddk::memory_t::device));
            //        h__.zero(memory_t::device);
            //        o__.zero(memory_t::device);
            break;
        }
        case sddk::device_t::CPU: {
            break;
        }
    }

    /* offsets for matching coefficients of individual atoms in the AW block */
    std::vector<int> offsets(uc.num_atoms());

    PROFILE_START("sirius::Hamiltonian_k::set_fv_h_o|zgemm");
    const auto t1 = std::chrono::high_resolution_clock::now();
    /* loop over blocks of atoms */
    for (int iblk = 0; iblk < nblk; iblk++) {
        /* number of matching AW coefficients in the block */
        int num_mt_aw{0};
        int ia_begin = iblk * num_atoms_in_block;
        int ia_end   = std::min(uc.num_atoms(), (iblk + 1) * num_atoms_in_block);
        for (int ia = ia_begin; ia < ia_end; ia++) {
            offsets[ia] = num_mt_aw;
            num_mt_aw += uc.atom(ia).type().mt_aw_basis_size();
        }

        int s = (pu == sddk::device_t::GPU) ? (iblk % 2) : 0;
        s     = 0;

        if (H0_.ctx().cfg().control().print_checksum()) {
            alm_row.zero();
            alm_col.zero();
            halm_col.zero();
        }

        #pragma omp parallel
        {
            int tid = omp_get_thread_num();
            #pragma omp for
            for (int ia = ia_begin; ia < ia_end; ia++) {
                auto& atom = uc.atom(ia);
                auto& type = atom.type();
                int naw    = type.mt_aw_basis_size();

                // sddk::mdarray<std::complex<T>, 2> alm_row_atom(alm_row.at(memory_t::host, 0, offsets[ia], s),
                //                                               kp.num_gkvec_row(), naw);
                // sddk::mdarray<std::complex<T>, 2> alm_col_atom(alm_col.at(memory_t::host, 0, offsets[ia], s),
                //                                               kp.num_gkvec_col(), naw);
                // sddk::mdarray<std::complex<T>, 2> halm_col_atom(halm_col.at(memory_t::host, 0, offsets[ia], s),
                //                                                kp.num_gkvec_col(), naw);

                sddk::mdarray<std::complex<T>, 2> alm_row_atom;
                sddk::mdarray<std::complex<T>, 2> alm_col_atom;
                sddk::mdarray<std::complex<T>, 2> halm_col_atom;

                switch (pu) {
                    case sddk::device_t::CPU: {
                        alm_row_atom = sddk::mdarray<std::complex<T>, 2>(alm_row.at(sddk::memory_t::host, 0, offsets[ia], s),
                                                                   kp.num_gkvec_row(), naw);

                        alm_col_atom = sddk::mdarray<std::complex<T>, 2>(alm_col.at(sddk::memory_t::host, 0, offsets[ia], s),
                                                                   kp.num_gkvec_col(), naw);

                        halm_col_atom = sddk::mdarray<std::complex<T>, 2>(halm_col.at(sddk::memory_t::host, 0, offsets[ia], s),
                                                                    kp.num_gkvec_col(), naw);
                        break;
                    }
                    case sddk::device_t::GPU: {
                        alm_row_atom = sddk::mdarray<std::complex<T>, 2>(alm_row.at(sddk::memory_t::host, 0, offsets[ia], s),
                                                                   alm_row.at(sddk::memory_t::device, 0, offsets[ia], s),
                                                                   kp.num_gkvec_row(), naw);

                        alm_col_atom = sddk::mdarray<std::complex<T>, 2>(alm_col.at(sddk::memory_t::host, 0, offsets[ia], s),
                                                                   alm_col.at(sddk::memory_t::device, 0, offsets[ia], s),
                                                                   kp.num_gkvec_col(), naw);

                        halm_col_atom = sddk::mdarray<std::complex<T>, 2>(halm_col.at(sddk::memory_t::host, 0, offsets[ia], s),
                                                                    halm_col.at(sddk::memory_t::device, 0, offsets[ia], s),
                                                                    kp.num_gkvec_col(), naw);
                        break;
                    }
                }

                kp.alm_coeffs_col().template generate<false>(atom, alm_col_atom);
                /* can't copy alm to device how as it might be modified by the iora */

                H0_.template apply_hmt_to_apw<spin_block_t::nm>(atom, kp.num_gkvec_col(), alm_col_atom, halm_col_atom);
                if (pu == sddk::device_t::GPU) {
                    halm_col_atom.copy_to(sddk::memory_t::device, stream_id(tid));
                }

                /* generate conjugated matching coefficients */
                kp.alm_coeffs_row().template generate<true>(atom, alm_row_atom);
                if (pu == sddk::device_t::GPU) {
                    alm_row_atom.copy_to(sddk::memory_t::device, stream_id(tid));
                }

                /* setup apw-lo and lo-apw blocks */
                set_fv_h_o_apw_lo(atom, ia, alm_row_atom, alm_col_atom, h__, o__);

                /* finally, modify alm coefficients for iora */
                if (H0_.ctx().valence_relativity() == relativity_t::iora) {
                    // TODO: check if we can modify alm_col with IORA eralier and then not apply it in
                    // set_fv_h_o_apw_lo()
                    H0_.add_o1mt_to_apw(atom, kp.num_gkvec_col(), alm_col_atom);
                }

                if (pu == sddk::device_t::GPU) {
                    alm_col_atom.copy_to(sddk::memory_t::device, stream_id(tid));
                }
            }
            acc::sync_stream(stream_id(tid));
        }
        // acc::sync_stream(stream_id(omp_get_max_threads()));

        if (H0_.ctx().cfg().control().print_checksum()) {
            std::complex<T> z1 = alm_row.checksum();
            std::complex<T> z2 = alm_col.checksum();
            std::complex<T> z3 = halm_col.checksum();
            utils::print_checksum("alm_row", z1);
            utils::print_checksum("alm_col", z2);
            utils::print_checksum("halm_col", z3);
        }

        sddk::linalg(la).gemm('N', 'T', kp.num_gkvec_row(), kp.num_gkvec_col(), num_mt_aw,
                        &sddk::linalg_const<std::complex<T>>::one(), alm_row.at(mt1, 0, 0, s), alm_row.ld(),
                        alm_col.at(mt1, 0, 0, s), alm_col.ld(), &sddk::linalg_const<std::complex<T>>::one(), o__.at(mt),
                        o__.ld());

        sddk::linalg(la).gemm('N', 'T', kp.num_gkvec_row(), kp.num_gkvec_col(), num_mt_aw,
                        &sddk::linalg_const<std::complex<T>>::one(), alm_row.at(mt1, 0, 0, s), alm_row.ld(),
                        halm_col.at(mt1, 0, 0, s), halm_col.ld(), &sddk::linalg_const<std::complex<T>>::one(), h__.at(mt),
                        h__.ld());
    }

    // TODO: fix the logic of matrices setup
    // problem: for magma we start on CPU, for cusoler - on GPU
    // one solution: start from gpu for magma as well
    // add starting pointer type in the Eigensolver() class

    // if (pu == device_t::GPU) {
    //     acc::copyout(h__.at(memory_t::host), h__.ld(), h__.at(memory_t::device), h__.ld(), kp.num_gkvec_row(),
    //         kp.num_gkvec_col());
    //     acc::copyout(o__.at(memory_t::host), o__.ld(), o__.at(memory_t::device), o__.ld(), kp.num_gkvec_row(),
    //         kp.num_gkvec_col());
    // }
    PROFILE_STOP("sirius::Hamiltonian_k::set_fv_h_o|zgemm");
    std::chrono::duration<double> tval = std::chrono::high_resolution_clock::now() - t1;
    auto pp                            = utils::get_env<int>("SIRIUS_PRINT_PERFORMANCE");

    if (kp.comm().rank() == 0 && (H0_.ctx().cfg().control().print_performance() || (pp && *pp))) {
        kp.message((pp && *pp) ? 0 : 1, __function_name__, "effective zgemm performance: %12.6f GFlops\n",
                   2 * 8e-9 * kp.num_gkvec() * kp.num_gkvec() * uc.mt_aw_basis_size() / tval.count());
    }

    /* add interstitial contributon */
    set_fv_h_o_it(h__, o__);

    /* setup lo-lo block */
    set_fv_h_o_lo_lo(h__, o__);

    ///*  copy back to GPU */ // TODO: optimize the copys
    // if (pu == device_t::GPU) {
    //     acc::copyin(h__.at(memory_t::device), h__.ld(), h__.at(memory_t::host), h__.ld(), kp.gklo_basis_size_row(),
    //         kp.gklo_basis_size_col());
    //     acc::copyin(o__.at(memory_t::device), o__.ld(), o__.at(memory_t::host), o__.ld(), kp.gklo_basis_size_row(),
    //         kp.gklo_basis_size_col());
    // }
}

/* alm_row comes in already conjugated */
template <typename T>
void
Hamiltonian_k<T>::set_fv_h_o_apw_lo(Atom const& atom__, int ia__, sddk::mdarray<std::complex<T>, 2>& alm_row__,
                                    sddk::mdarray<std::complex<T>, 2>& alm_col__, sddk::mdarray<std::complex<T>, 2>& h__,
                                    sddk::mdarray<std::complex<T>, 2>& o__) const
{
    auto& type = atom__.type();
    /* apw-lo block */
    for (int i = 0; i < kp().num_atom_lo_cols(ia__); i++) {
        int icol = kp().lo_col(ia__, i);
        /* local orbital indices */
        int l     = kp().lo_basis_descriptor_col(icol).l;
        int lm    = kp().lo_basis_descriptor_col(icol).lm;
        int idxrf = kp().lo_basis_descriptor_col(icol).idxrf;
        int order = kp().lo_basis_descriptor_col(icol).order;
        /* loop over apw components and update H */
        for (int j1 = 0; j1 < type.mt_aw_basis_size(); j1++) {
            int lm1    = type.indexb(j1).lm;
            int idxrf1 = type.indexb(j1).idxrf;

            auto zsum = atom__.radial_integrals_sum_L3<spin_block_t::nm>(idxrf, idxrf1,
                type.gaunt_coefs().gaunt_vector(lm1, lm));

            if (std::abs(zsum) > 1e-14) {
                for (int igkloc = 0; igkloc < kp().num_gkvec_row(); igkloc++) {
                    h__(igkloc, kp().num_gkvec_col() + icol) +=
                        static_cast<std::complex<T>>(zsum) * alm_row__(igkloc, j1);
                }
            }
        }
        /* update O */
        for (int order1 = 0; order1 < type.aw_order(l); order1++) {
            int xi1 = type.indexb().index_by_lm_order(lm, order1);
            T ori   = atom__.symmetry_class().o_radial_integral(l, order1, order);
            if (H0_.ctx().valence_relativity() == relativity_t::iora) {
                int idxrf1 = type.indexr().index_by_l_order(l, order1);
                ori += atom__.symmetry_class().o1_radial_integral(idxrf1, idxrf);
            }

            for (int igkloc = 0; igkloc < kp().num_gkvec_row(); igkloc++) {
                o__(igkloc, kp().num_gkvec_col() + icol) += ori * alm_row__(igkloc, xi1);
            }
        }
    }

    std::vector<std::complex<T>> ztmp(kp().num_gkvec_col());
    /* lo-apw block */
    for (int i = 0; i < kp().num_atom_lo_rows(ia__); i++) {
        int irow = kp().lo_row(ia__, i);
        /* local orbital indices */
        int l     = kp().lo_basis_descriptor_row(irow).l;
        int lm    = kp().lo_basis_descriptor_row(irow).lm;
        int idxrf = kp().lo_basis_descriptor_row(irow).idxrf;
        int order = kp().lo_basis_descriptor_row(irow).order;

        std::fill(ztmp.begin(), ztmp.end(), 0);

        /* loop over apw components */
        for (int j1 = 0; j1 < type.mt_aw_basis_size(); j1++) {
            int lm1    = type.indexb(j1).lm;
            int idxrf1 = type.indexb(j1).idxrf;

            auto zsum = atom__.radial_integrals_sum_L3<spin_block_t::nm>(idxrf1, idxrf,
                type.gaunt_coefs().gaunt_vector(lm, lm1));

            if (std::abs(zsum) > 1e-14) {
                for (int igkloc = 0; igkloc < kp().num_gkvec_col(); igkloc++) {
                    ztmp[igkloc] += static_cast<std::complex<T>>(zsum) * alm_col__(igkloc, j1);
                }
            }
        }

        for (int igkloc = 0; igkloc < kp().num_gkvec_col(); igkloc++) {
            h__(irow + kp().num_gkvec_row(), igkloc) += ztmp[igkloc];
        }

        for (int order1 = 0; order1 < type.aw_order(l); order1++) {
            int xi1 = type.indexb().index_by_lm_order(lm, order1);
            T ori   = atom__.symmetry_class().o_radial_integral(l, order, order1);
            if (H0_.ctx().valence_relativity() == relativity_t::iora) {
                int idxrf1 = type.indexr().index_by_l_order(l, order1);
                ori += atom__.symmetry_class().o1_radial_integral(idxrf, idxrf1);
            }

            for (int igkloc = 0; igkloc < kp().num_gkvec_col(); igkloc++) {
                o__(irow + kp().num_gkvec_row(), igkloc) += ori * alm_col__(igkloc, xi1);
            }
        }
    }
}

template <typename T>
void
Hamiltonian_k<T>::set_fv_h_o_lo_lo(sddk::dmatrix<std::complex<T>>& h__, sddk::dmatrix<std::complex<T>>& o__) const
{
    PROFILE("sirius::Hamiltonian_k::set_fv_h_o_lo_lo");

    auto& kp = this->kp();

    /* lo-lo block */
    #pragma omp parallel for default(shared)
    for (int icol = 0; icol < kp.num_lo_col(); icol++) {
        int ia     = kp.lo_basis_descriptor_col(icol).ia;
        int lm2    = kp.lo_basis_descriptor_col(icol).lm;
        int idxrf2 = kp.lo_basis_descriptor_col(icol).idxrf;

        for (int irow = 0; irow < kp.num_lo_row(); irow++) {
            /* lo-lo block is diagonal in atom index */
            if (ia == kp.lo_basis_descriptor_row(irow).ia) {
                auto& atom = H0_.ctx().unit_cell().atom(ia);
                int lm1    = kp.lo_basis_descriptor_row(irow).lm;
                int idxrf1 = kp.lo_basis_descriptor_row(irow).idxrf;

                h__(kp.num_gkvec_row() + irow, kp.num_gkvec_col() + icol) +=
                    atom.template radial_integrals_sum_L3<spin_block_t::nm>(idxrf1, idxrf2,
                        atom.type().gaunt_coefs().gaunt_vector(lm1, lm2));

                if (lm1 == lm2) {
                    int l      = kp.lo_basis_descriptor_row(irow).l;
                    int order1 = kp.lo_basis_descriptor_row(irow).order;
                    int order2 = kp.lo_basis_descriptor_col(icol).order;
                    o__(kp.num_gkvec_row() + irow, kp.num_gkvec_col() + icol) +=
                        atom.symmetry_class().o_radial_integral(l, order1, order2);
                    if (H0_.ctx().valence_relativity() == relativity_t::iora) {
                        int idxrf1 = atom.type().indexr().index_by_l_order(l, order1);
                        int idxrf2 = atom.type().indexr().index_by_l_order(l, order2);
                        o__(kp.num_gkvec_row() + irow, kp.num_gkvec_col() + icol) +=
                            atom.symmetry_class().o1_radial_integral(idxrf1, idxrf2);
                    }
                }
            }
        }
    }
}

template <typename T>
void
Hamiltonian_k<T>::set_fv_h_o_it(sddk::dmatrix<std::complex<T>>& h__, sddk::dmatrix<std::complex<T>>& o__) const
{
    PROFILE("sirius::Hamiltonian_k::set_fv_h_o_it");

    double sq_alpha_half = 0.5 * std::pow(speed_of_light, -2);

    auto& kp = this->kp();

    #pragma omp parallel for default(shared)
    for (int igk_col = 0; igk_col < kp.num_gkvec_col(); igk_col++) {
        int ig_col = kp.igk_col(igk_col);
        /* fractional coordinates of G vectors */
        auto gvec_col = kp.gkvec().template gvec<sddk::index_domain_t::global>(ig_col);
        /* Cartesian coordinates of G+k vectors */
        auto gkvec_col_cart = kp.gkvec().template gkvec_cart<sddk::index_domain_t::global>(ig_col);
        for (int igk_row = 0; igk_row < kp.num_gkvec_row(); igk_row++) {
            int ig_row          = kp.igk_row(igk_row);
            auto gvec_row       = kp.gkvec().template gvec<sddk::index_domain_t::global>(ig_row);
            auto gkvec_row_cart = kp.gkvec().template gkvec_cart<sddk::index_domain_t::global>(ig_row);
            int ig12            = H0().ctx().gvec().index_g12(gvec_row, gvec_col);
            /* pw kinetic energy */
            double t1 = 0.5 * geometry3d::dot(gkvec_row_cart, gkvec_col_cart);

            h__(igk_row, igk_col) += H0().potential().veff_pw(ig12);
            o__(igk_row, igk_col) += H0().ctx().theta_pw(ig12);

            switch (H0().ctx().valence_relativity()) {
                case relativity_t::iora: {
                    h__(igk_row, igk_col) += t1 * H0().potential().rm_inv_pw(ig12);
                    o__(igk_row, igk_col) += t1 * sq_alpha_half * H0().potential().rm2_inv_pw(ig12);
                    break;
                }
                case relativity_t::zora: {
                    h__(igk_row, igk_col) += t1 * H0().potential().rm_inv_pw(ig12);
                    break;
                }
                case relativity_t::none: {
                    h__(igk_row, igk_col) += t1 * H0().ctx().theta_pw(ig12);
                    break;
                }
                default: {
                    break;
                }
            }
        }
    }
}

//== template <spin_block_t sblock>
//== void Band::apply_uj_correction(mdarray<double_complex, 2>& fv_states, mdarray<double_complex, 3>& hpsi)
//== {
//==     Timer t("sirius::Band::apply_uj_correction");
//==
//==     for (int ia = 0; ia < unit_cell_.num_atoms(); ia++)
//==     {
//==         if (unit_cell_.atom(ia)->apply_uj_correction())
//==         {
//==             Atom_type* type = unit_cell_.atom(ia)->type();
//==
//==             int offset = unit_cell_.atom(ia)->offset_wf();
//==
//==             int l = unit_cell_.atom(ia)->uj_correction_l();
//==
//==             int nrf = type->indexr().num_rf(l);
//==
//==             for (int order2 = 0; order2 < nrf; order2++)
//==             {
//==                 for (int lm2 = Utils::lm_by_l_m(l, -l); lm2 <= Utils::lm_by_l_m(l, l); lm2++)
//==                 {
//==                     int idx2 = type->indexb_by_lm_order(lm2, order2);
//==                     for (int order1 = 0; order1 < nrf; order1++)
//==                     {
//==                         double ori = unit_cell_.atom(ia)->symmetry_class()->o_radial_integral(l, order2, order1);
//==
//==                         for (int ist = 0; ist < parameters_.spl_fv_states().local_size(); ist++)
//==                         {
//==                             for (int lm1 = Utils::lm_by_l_m(l, -l); lm1 <= Utils::lm_by_l_m(l, l); lm1++)
//==                             {
//==                                 int idx1 = type->indexb_by_lm_order(lm1, order1);
//==                                 double_complex z1 = fv_states(offset + idx1, ist) * ori;
//==
//==                                 if (sblock == uu)
//==                                 {
//==                                     hpsi(offset + idx2, ist, 0) += z1 *
//==                                         unit_cell_.atom(ia)->uj_correction_matrix(lm2, lm1, 0, 0);
//==                                 }
//==
//==                                 if (sblock == dd)
//==                                 {
//==                                     hpsi(offset + idx2, ist, 1) += z1 *
//==                                         unit_cell_.atom(ia)->uj_correction_matrix(lm2, lm1, 1, 1);
//==                                 }
//==
//==                                 if (sblock == ud)
//==                                 {
//==                                     hpsi(offset + idx2, ist, 2) += z1 *
//==                                         unit_cell_.atom(ia)->uj_correction_matrix(lm2, lm1, 0, 1);
//==                                 }
//==
//==                                 if (sblock == du)
//==                                 {
//==                                     hpsi(offset + idx2, ist, 3) += z1 *
//==                                         unit_cell_.atom(ia)->uj_correction_matrix(lm2, lm1, 1, 0);
//==                                 }
//==                             }
//==                         }
//==                     }
//==                 }
//==             }
//==         }
//==     }
//== }

template <typename T>
template <typename F, typename>
void
Hamiltonian_k<T>::apply_h_s(sddk::spin_range spins__, int N__, int n__, sddk::Wave_functions<T>& phi__,
    sddk::Wave_functions<T>* hphi__, sddk::Wave_functions<T>* sphi__)
{
    PROFILE("sirius::Hamiltonian_k::apply_h_s");

    double t1 = -omp_get_wtime();

    if (hphi__ != nullptr) {
        /* apply local part of Hamiltonian */
        H0().local_op().apply_h(reinterpret_cast<spfft_transform_type<T>&>(kp().spfft_transform()),
                                kp().gkvec_partition(), spins__, phi__, *hphi__, N__, n__);
    }

    t1 += omp_get_wtime();

    if (H0().ctx().cfg().control().print_performance()) {
        kp().message(1, __function_name__, "hloc performance: %12.6f bands/sec", n__ / t1);
    }

    if (H0().ctx().print_checksum()) {
        phi__.print_checksum(get_device_t(phi__.preferred_memory_t()), "phi", N__, n__, RTE_OUT(H0().ctx().out()));
        if (hphi__) {
            hphi__->print_checksum(get_device_t(hphi__->preferred_memory_t()), "hloc_phi", N__, n__, RTE_OUT(H0().ctx().out()));
        }
    }

    /* set initial sphi */
    if (sphi__ != nullptr) {
        for (int ispn : spins__) {
            sphi__->copy_from(phi__, n__, ispn, N__, ispn, N__);
        }
    }

    /* return if there are no beta-projectors */
    if (H0().ctx().unit_cell().mt_lo_basis_size()) {
        apply_non_local_d_q<F>(spins__, N__, n__, kp().beta_projectors(), phi__, &H0().D(), hphi__, &H0().Q(), sphi__);
    }

    /* apply the hubbard potential if relevant */
    if (H0().ctx().hubbard_correction() && !H0().ctx().gamma_point() && hphi__) {
        /* apply the hubbard potential */
        apply_U_operator(H0().ctx(), spins__, N__, n__, kp().hubbard_wave_functions_S(), phi__, this->U(), *hphi__);
    }

    if (H0().ctx().print_checksum()) {
        if (hphi__) {
            hphi__->print_checksum(get_device_t(hphi__->preferred_memory_t()), "hphi", N__, n__, RTE_OUT(H0().ctx().out()));
        }
        if (sphi__) {
            sphi__->print_checksum(get_device_t(sphi__->preferred_memory_t()), "sphi", N__, n__, RTE_OUT(H0().ctx().out()));
        }
    }
}

template <typename T>
void
Hamiltonian_k<T>::apply_fv_h_o(bool apw_only__, bool phi_is_lo__, int N__, int n__, sddk::Wave_functions<T>& phi__,
                               sddk::Wave_functions<T>* hphi__, sddk::Wave_functions<T>* ophi__)
{
    PROFILE("sirius::Hamiltonian_k::apply_fv_h_o");

    /* trivial case */
    if (hphi__ == nullptr && ophi__ == nullptr) {
        return;
    }

    auto& ctx = H0_.ctx();

    auto pu = ctx.processing_unit();

    auto la  = (pu == sddk::device_t::CPU) ? sddk::linalg_t::blas : sddk::linalg_t::gpublas;
    auto mem = (pu == sddk::device_t::CPU) ? sddk::memory_t::host : sddk::memory_t::device;

    if (ctx.cfg().control().print_checksum()) {
        phi__.print_checksum(pu, "phi", N__, n__, RTE_OUT(std::cout));
    }

    auto pp_raw = utils::get_env<int>("SIRIUS_PRINT_PERFORMANCE");

    int pp = (pp_raw == nullptr) ? 0 : *pp_raw;

    /* prefactor for the matrix multiplication in complex or double arithmetic (in Giga-operations) */
    double ngop{8e-9}; // default value for complex type
    if (std::is_same<T, real_type<T>>::value) { // change it if it is real type
        ngop = 2e-9;
    }
    double gflops{0};
    double time{0};

    if (!apw_only__) {
        if (hphi__ != nullptr) {
            /* zero the local-orbital part */
            hphi__->mt_coeffs(0).zero(mem, N__, n__);
        }
        if (ophi__ != nullptr) {
            /* zero the local-orbital part */
            ophi__->mt_coeffs(0).zero(sddk::memory_t::host, N__, n__);
            ophi__->mt_coeffs(0).zero(mem, N__, n__);
        }
    }

    if (pu == sddk::device_t::GPU && !apw_only__) {
        phi__.mt_coeffs(0).copy_to(sddk::memory_t::host, N__, n__);
    }

    if (!phi_is_lo__) {
        /* interstitial part */
        H0_.local_op().apply_h_o(reinterpret_cast<spfft_transform_type<T>&>(kp().spfft_transform()),
                kp().gkvec_partition(), N__, n__, phi__, hphi__, ophi__);

        if (ctx.cfg().control().print_checksum()) {
            if (hphi__) {
                hphi__->print_checksum(pu, "hloc_phi", N__, n__, RTE_OUT(std::cout));
            }
            if (ophi__) {
                ophi__->print_checksum(pu, "oloc_phi", N__, n__, RTE_OUT(std::cout));
            }
        }
    } else {
        /* zero the APW part */
        if (hphi__ != nullptr) {
            hphi__->pw_coeffs(0).zero(mem, N__, n__);
        }
        if (ophi__ != nullptr) {
            ophi__->pw_coeffs(0).zero(mem, N__, n__);
        }
    }

    /* short name for local number of G+k vectors */
    int ngv = kp().num_gkvec_loc();

    auto& comm = kp().comm();

    PROFILE_START("sirius::Hamiltonian_k::apply_fv_h_o|mt");

    /* block size of scalapack distribution */
    int bs = ctx.cyclic_block_size();

    /*
     * Application of LAPW Hamiltonian splits into four parts:
     *                                                            n                  n
     *                               n     +----------------+   +---+   +------+   +---+
     * +----------------+------+   +---+   |                |   |   |   |      |   |   |
     * |                |      |   |   |   |                |   |   |   |      | x |lo |
     * |                |      |   |   |   |                |   |   |   |      |   |   |
     * |                |      |   |   |   |                |   |   |   |      |   +---+
     * |                |      |   |   |   |    APW-APW     | x |APW| + |APW-lo|
     * |     APW-APW    |APW-lo|   |APW|   |                |   |   |   |      |
     * |                |      |   |   |   |                |   |   |   |      |
     * |                |      | x |   |   |                |   |   |   |      |
     * |                |      |   |   |   +----------------+   +---+   +------+
     * +----------------+------+   +---+ =
     * |                |      |   |   |   +----------------+   +---+   +------+   +---+
     * |    lo-APW      |lo-lo |   |lo |   |                |   |   |   |      |   |   |
     * |                |      |   |   |   |     lo-APW     | x |   | + |lo-lo | x |lo |
     * +----------------+------+   +---+   |                |   |   |   |      |   |   |
     *                                     +----------------+   |   |   +------+   +---+
     *                                                          |APW|
     *                                                          |   |
     *                                                          |   |
     *                                                          |   |
     *                                                          |   |
     *                                                          +---+
     */

    /* Prepare APW-lo contribution for the entire index of APW basis functions. Here we compute the action
     * of the APW-lo Hamiltonian and overlap on the local-orbital part of wave-functions.
     *
     *            n
     * +------+ +---+
     * |      | |   |
     * |      |x|lo |
     * |      | |   |
     * |      | +---+
     * |APW-lo|
     * |      |
     * |      |
     * |      |
     * +------+
     */
    sddk::dmatrix<std::complex<T>> h_apw_lo_phi_lo;
    sddk::dmatrix<std::complex<T>> o_apw_lo_phi_lo;

    std::vector<int> mt_aw_counts(comm.size(), 0);
    std::vector<int> mt_lo_counts(comm.size(), 0);
    std::vector<int> mt_aw_offsets;
    std::vector<int> mt_lo_offsets;

    if (!apw_only__ && ctx.unit_cell().mt_lo_basis_size()) {
        PROFILE("sirius::Hamiltonian_k::apply_fv_h_o|apw-lo-prep");

        mt_aw_offsets = std::vector<int>(phi__.spl_num_atoms().local_size(), 0);
        mt_lo_offsets = std::vector<int>(phi__.spl_num_atoms().local_size(), 0);

        for (int ia = 0; ia < ctx.unit_cell().num_atoms(); ia++) {
            auto& type = ctx.unit_cell().atom(ia).type();
            auto loc = phi__.spl_num_atoms().location(ia);
            if (loc.rank == phi__.comm().rank()) {
                mt_aw_offsets[loc.local_index] = mt_aw_counts[loc.rank];
                mt_lo_offsets[loc.local_index] = mt_lo_counts[loc.rank];
            }
            mt_aw_counts[loc.rank] += type.mt_aw_basis_size();
            mt_lo_counts[loc.rank] += type.mt_lo_basis_size();
        }

        sddk::dmatrix<std::complex<T>, sddk::matrix_distribution_t::slab> apw_lo_phi_lo_slab(mt_aw_counts, n__, comm);
        if (pu == sddk::device_t::GPU) {
            apw_lo_phi_lo_slab.allocate(ctx.mem_pool(sddk::memory_t::device));
        }

        if (hphi__) {
            h_apw_lo_phi_lo = sddk::dmatrix<std::complex<T>>(ctx.unit_cell().mt_aw_basis_size(), n__,
                                                             ctx.blacs_grid(), bs, bs);
            #pragma omp parallel for
            for (int ialoc = 0; ialoc < phi__.spl_num_atoms().local_size(); ialoc++) {
                int tid    = omp_get_thread_num();
                int ia     = phi__.spl_num_atoms()[ialoc];
                auto& atom = ctx.unit_cell().atom(ia);
                auto& type = atom.type();
                int naw    = type.mt_aw_basis_size();
                int nlo    = type.mt_lo_basis_size();

                auto& hmt = H0_.hmt(ia);

                sddk:: linalg(la).gemm('N', 'N', naw, n__, nlo, &sddk::linalg_const<std::complex<T>>::one(),
                        hmt.at(mem, 0, naw), hmt.ld(), phi__.mt_coeffs(0).prime().at(mem, mt_lo_offsets[ialoc], N__),
                                phi__.mt_coeffs(0).prime().ld(), &sddk::linalg_const<std::complex<T>>::zero(),
                                apw_lo_phi_lo_slab.at(mem, mt_aw_offsets[ialoc], 0), apw_lo_phi_lo_slab.ld(),
                                stream_id(tid));
            }

            if (pu == sddk::device_t::GPU) {
                apw_lo_phi_lo_slab.copy_to(sddk::memory_t::host);
            }

            costa::transform(apw_lo_phi_lo_slab.grid_layout(), h_apw_lo_phi_lo.grid_layout(), 'N',
                    sddk::linalg_const<std::complex<T>>::one(), sddk::linalg_const<std::complex<T>>::zero(),
                    comm.mpi_comm());
        }
        if (ophi__) {
            o_apw_lo_phi_lo = sddk::dmatrix<std::complex<T>>(ctx.unit_cell().mt_aw_basis_size(), n__,
                                                             ctx.blacs_grid(), bs, bs);
            apw_lo_phi_lo_slab.zero();

            #pragma omp parallel for
            for (int ialoc = 0; ialoc < phi__.spl_num_atoms().local_size(); ialoc++) {
                int ia     = phi__.spl_num_atoms()[ialoc];
                auto& atom = ctx.unit_cell().atom(ia);
                auto& type = atom.type();
                int naw    = type.mt_aw_basis_size();
                int nlo    = type.mt_lo_basis_size();

                for (int j = 0; j < n__; j++) {
                    for (int ilo = 0; ilo < nlo; ilo++) {
                        int xi_lo = naw + ilo;
                        /* local orbital indices */
                        int l_lo     = type.indexb(xi_lo).l;
                        int lm_lo    = type.indexb(xi_lo).lm;
                        int order_lo = type.indexb(xi_lo).order;
                        for (int order_aw = 0; order_aw < (int)type.aw_descriptor(l_lo).size(); order_aw++) {
                            apw_lo_phi_lo_slab(mt_aw_offsets[ialoc] + type.indexb_by_lm_order(lm_lo, order_aw), j) +=
                                phi__.mt_coeffs(0).prime(mt_lo_offsets[ialoc] + ilo, N__ + j) *
                                static_cast<T>(atom.symmetry_class().o_radial_integral(l_lo, order_aw, order_lo));
                        }
                    }
                }
            }

            costa::transform(apw_lo_phi_lo_slab.grid_layout(), o_apw_lo_phi_lo.grid_layout(), 'N',
                    sddk::linalg_const<std::complex<T>>::one(), sddk::linalg_const<std::complex<T>>::zero(),
                    comm.mpi_comm());
        }
    }

    /* lo-lo contribution (lo-lo Hamiltonian and overlap are block-diagonal in atom index and the whole application is
     * local to MPI rank)
     *
     *            n
     * +------+ +---+
     * |      | |   |
     * |lo-lo |x|lo |
     * |      | |   |
     * +------+ +---+
     */
    if (!apw_only__ && ctx.unit_cell().mt_lo_basis_size()) {
        PROFILE("sirius::Hamiltonian_k::apply_fv_h_o|lo-lo");
        /* lo-lo contribution */
        #pragma omp parallel for
        for (int ialoc = 0; ialoc < phi__.spl_num_atoms().local_size(); ialoc++) {
            int tid = omp_get_thread_num();
            int ia =  phi__.spl_num_atoms()[ialoc];
            auto& atom = ctx.unit_cell().atom(ia);
            auto& type = atom.type();
            int naw    = type.mt_aw_basis_size();
            int nlo    = type.mt_lo_basis_size();

            int offset_mt_coeffs = phi__.offset_mt_coeffs(ialoc);

            if (hphi__ != nullptr) {
                auto& hmt = H0_.hmt(ia);
                sddk::linalg(la).gemm('N', 'N', nlo, n__, nlo, &sddk::linalg_const<std::complex<T>>::one(),
                                hmt.at(mem, naw, naw), hmt.ld(),
                                phi__.mt_coeffs(0).prime().at(mem, offset_mt_coeffs, N__),
                                phi__.mt_coeffs(0).prime().ld(),
                                &sddk::linalg_const<std::complex<T>>::one(),
                                hphi__->mt_coeffs(0).prime().at(mem, offset_mt_coeffs, N__),
                                hphi__->mt_coeffs(0).prime().ld(), stream_id(tid));
            }

            if (ophi__ != nullptr) {
                for (int ilo = 0; ilo < type.mt_lo_basis_size(); ilo++) {
                    int xi_lo = type.mt_aw_basis_size() + ilo;
                    /* local orbital indices */
                    int l_lo     = type.indexb(xi_lo).l;
                    int lm_lo    = type.indexb(xi_lo).lm;
                    int order_lo = type.indexb(xi_lo).order;

                    /* lo-lo contribution */
                    for (int jlo = 0; jlo < type.mt_lo_basis_size(); jlo++) {
                        int xi_lo1 = type.mt_aw_basis_size() + jlo;
                        int lm1    = type.indexb(xi_lo1).lm;
                        int order1 = type.indexb(xi_lo1).order;
                        if (lm_lo == lm1) {
                            for (int i = 0; i < n__; i++) {
                                ophi__->mt_coeffs(0).prime(offset_mt_coeffs + ilo, N__ + i) +=
                                    phi__.mt_coeffs(0).prime(offset_mt_coeffs + jlo, N__ + i) *
                                    static_cast<T>(atom.symmetry_class().o_radial_integral(l_lo, order_lo, order1));
                            }
                        }
                    }
                }
            }
        }
    }

    /* <A_{lm}^{\alpha}(G) | C_j(G) > for a block of Alm */
    sddk::dmatrix<std::complex<T>> alm_phi(ctx.unit_cell().mt_aw_basis_size(), n__, ctx.blacs_grid(), bs, bs);

    /*  compute APW-APW contribution
     *                         n
     *  +----------------+   +---+
     *  |                |   |   |
     *  |                |   |   |
     *  |                |   |   |
     *  |                |   |   |
     *  |    APW-APW     | x |APW|
     *  |                |   |   |
     *  |                |   |   |
     *  |                |   |   |
     *  +----------------+   +---+
     *
     *  we are going to split the Alm coefficients into blocks of atoms
     */
    int offset_aw_global{0};
    int atom_begin{0};
    /* loop over blocks of atoms */
    for (auto na : utils::split_in_blocks(ctx.unit_cell().num_atoms(), 64)) {

        sddk::splindex<sddk::splindex_t::block> spl_atoms(na, comm.size(), comm.rank());

        /* actual number of AW radial functions in a block of atoms */
        int num_mt_aw{0};
        /* actual number of local orbitals in a block of atoms */
        int num_mt_lo{0};
        std::vector<int> offsets_aw(na);
        std::vector<int> offsets_lo(na);
        std::vector<int> counts_aw(comm.size(), 0);
        for (int i = 0; i < na; i++) {
            int ia = atom_begin + i;
            auto& atom    = ctx.unit_cell().atom(ia);
            auto& type    = atom.type();
            offsets_aw[i] = num_mt_aw;
            offsets_lo[i] = num_mt_lo;
            num_mt_aw += type.mt_aw_basis_size();
            num_mt_lo += type.mt_lo_basis_size();

            counts_aw[spl_atoms.location(i).rank] += type.mt_aw_basis_size();
        }

        /* generate complex conjugated Alm coefficients for a block of atoms */
<<<<<<< HEAD
=======
        //auto alm = generate_alm(atom_begin, na, std::max(num_mt_aw, num_mt_lo), offsets_aw);
>>>>>>> 88116b8e
        auto alm = generate_alm_block<true, T>(ctx, atom_begin, na,  kp().alm_coeffs_loc());


        if (!phi_is_lo__) {
            auto t0 = utils::time_now();

            PROFILE("sirius::Hamiltonian_k::apply_fv_h_o|apw-apw");

            /* compute B(lm, n) = < Alm | C > */
            spla::pgemm_ssb(num_mt_aw, n__, ngv, SPLA_OP_CONJ_TRANSPOSE, 1.0,
                    alm.at(mem), alm.ld(),
                    phi__.pw_coeffs(0).prime().at(mem, 0, N__), phi__.pw_coeffs(0).prime().ld(),
                    0.0, alm_phi.at(sddk::memory_t::host), alm_phi.ld(), offset_aw_global, 0, alm_phi.spla_distribution(),
                    ctx.spla_context());
            gflops += ngop * num_mt_aw * n__ * ngv;

            if (ophi__) {
                /* APW-APW contribution to ophi */
                spla::pgemm_sbs(ngv, n__, num_mt_aw, sddk::linalg_const<std::complex<T>>::one(),
                        alm.at(mem), alm.ld(), alm_phi.at(sddk::memory_t::host), alm_phi.ld(), offset_aw_global, 0,
                        alm_phi.spla_distribution(), sddk::linalg_const<std::complex<T>>::one(),
                        ophi__->pw_coeffs(0).prime().at(mem, 0, N__), ophi__->pw_coeffs(0).prime().ld(),
                        ctx.spla_context());
                gflops += ngop * ngv * n__ * num_mt_aw;
            }

            if (hphi__) {
                sddk::dmatrix<std::complex<T>, sddk::matrix_distribution_t::slab> alm_phi_slab(counts_aw, n__, comm);
                sddk::dmatrix<std::complex<T>, sddk::matrix_distribution_t::slab> halm_phi_slab(counts_aw, n__, comm);
                sddk::dmatrix<std::complex<T>> halm_phi(num_mt_aw, n__, ctx.blacs_grid(), bs, bs);
                if (pu == sddk::device_t::GPU) {
                    alm_phi_slab.allocate(ctx.mem_pool(sddk::memory_t::device));
                    halm_phi_slab.allocate(ctx.mem_pool(sddk::memory_t::device));
                }

                auto layout = alm_phi.grid_layout(offset_aw_global, 0, num_mt_aw, n__);

                costa::transform(layout, alm_phi_slab.grid_layout(), 'N', sddk::linalg_const<std::complex<T>>::one(),
                        sddk::linalg_const<std::complex<T>>::zero(), comm.mpi_comm());

                if (pu == sddk::device_t::GPU) {
                    alm_phi_slab.copy_to(sddk::memory_t::device);
                }
                /* apply muffin-tin Hamiltonian */
                /* each rank works on the local fraction of atoms in the current block */
                std::vector<int> offset_aw(spl_atoms.local_size(), 0);
                for (int ialoc = 1; ialoc < spl_atoms.local_size(); ialoc++) {
                    int ia = atom_begin + spl_atoms[ialoc - 1];
                    auto& atom = ctx.unit_cell().atom(ia);
                    auto& type = atom.type();
                    offset_aw[ialoc] = offset_aw[ialoc - 1] + type.mt_aw_basis_size();
                }
                #pragma omp parallel for
                for (int ialoc = 0; ialoc < spl_atoms.local_size(); ialoc++) {
                    int tid = omp_get_thread_num();
                    int ia = atom_begin + spl_atoms[ialoc];
                    auto& atom = ctx.unit_cell().atom(ia);
                    auto& type = atom.type();

                    auto& hmt = H0_.hmt(ia);

                    // TODO: use in-place trmm
                    sddk::linalg(la).gemm('N', 'N', type.mt_aw_basis_size(), n__, type.mt_aw_basis_size(),
                            &sddk::linalg_const<std::complex<T>>::one(), hmt.at(mem), hmt.ld(),
                            alm_phi_slab.at(mem, offset_aw[ialoc], 0), alm_phi_slab.ld(),
                            &sddk::linalg_const<std::complex<T>>::zero(), halm_phi_slab.at(mem, offset_aw[ialoc], 0),
                            halm_phi_slab.ld(), stream_id(tid));
                }
                if (pu == sddk::device_t::GPU) {
                    halm_phi_slab.copy_to(sddk::memory_t::host);
                }

                costa::transform(halm_phi_slab.grid_layout(), halm_phi.grid_layout(), 'N',
                        sddk::linalg_const<std::complex<T>>::one(), sddk::linalg_const<std::complex<T>>::zero(),
                        comm.mpi_comm());

                /* APW-APW contribution to hphi */
                spla::pgemm_sbs(ngv, n__, num_mt_aw, sddk::linalg_const<std::complex<T>>::one(),
                        alm.at(mem), alm.ld(), halm_phi.at(sddk::memory_t::host), halm_phi.ld(), 0, 0,
                        halm_phi.spla_distribution(), sddk::linalg_const<std::complex<T>>::one(),
                        hphi__->pw_coeffs(0).prime().at(mem, 0, N__), hphi__->pw_coeffs(0).prime().ld(),
                        ctx.spla_context());
                gflops += ngop * ngv * n__ * num_mt_aw;
            }
            time += utils::time_interval(t0);
        }

        if (!apw_only__ && ctx.unit_cell().mt_lo_basis_size()) {
            PROFILE("sirius::Hamiltonian_k::apply_fv_h_o|apw-lo");
            auto t0 = utils::time_now();
            if (hphi__) {
                /* APW-lo contribution to hphi */
                spla::pgemm_sbs(ngv, n__, num_mt_aw, sddk::linalg_const<std::complex<T>>::one(),
                        alm.at(mem), alm.ld(), h_apw_lo_phi_lo.at(sddk::memory_t::host), h_apw_lo_phi_lo.ld(),
                        offset_aw_global, 0, h_apw_lo_phi_lo.spla_distribution(),
                        sddk::linalg_const<std::complex<T>>::one(), hphi__->pw_coeffs(0).prime().at(mem, 0, N__),
                        hphi__->pw_coeffs(0).prime().ld(), ctx.spla_context());
                gflops += ngop * ngv * n__ * num_mt_aw;
            }
            if (ophi__) {
                /* APW-lo contribution to ophi */
                spla::pgemm_sbs(ngv, n__, num_mt_aw, sddk::linalg_const<std::complex<T>>::one(),
                        alm.at(mem), alm.ld(), o_apw_lo_phi_lo.at(sddk::memory_t::host), o_apw_lo_phi_lo.ld(),
                        offset_aw_global, 0, o_apw_lo_phi_lo.spla_distribution(), sddk::linalg_const<std::complex<T>>::one(),
                        ophi__->pw_coeffs(0).prime().at(mem, 0, N__), ophi__->pw_coeffs(0).prime().ld(),
                        ctx.spla_context());
                gflops += ngop * ngv * n__ * num_mt_aw;
            }
            time += utils::time_interval(t0);
        }
        offset_aw_global += num_mt_aw;
        atom_begin += na;
    }

    /* compute lo-APW contribution
     *
     *                         n
     *  +----------------+   +---+
     *  |                |   |   |
     *  |     lo-APW     | x |   |
     *  |                |   |   |
     *  +----------------+   |   |
     *                       |APW|
     *                       |   |
     *                       |   |
     *                       |   |
     *                       |   |
     *                       +---+
     */
    if (!apw_only__ && !phi_is_lo__ && ctx.unit_cell().mt_lo_basis_size()) {
        PROFILE("sirius::Hamiltonian_k::apply_fv_h_o|lo-apw");

        sddk::dmatrix<std::complex<T>, sddk::matrix_distribution_t::slab> alm_phi_slab(mt_aw_counts, n__, comm);

        costa::transform(alm_phi.grid_layout(), alm_phi_slab.grid_layout(), 'N',
            sddk::linalg_const<std::complex<T>>::one(), sddk::linalg_const<std::complex<T>>::zero(), comm.mpi_comm());
        if (pu == sddk::device_t::GPU) {
             alm_phi_slab.allocate(ctx.mem_pool(sddk::memory_t::device)).copy_to(sddk::memory_t::device);
        }

        #pragma omp parallel for
        for (int ialoc = 0; ialoc < phi__.spl_num_atoms().local_size(); ialoc++) {
            int ia =  phi__.spl_num_atoms()[ialoc];
            auto& atom = ctx.unit_cell().atom(ia);
            auto& type = atom.type();
            int naw    = type.mt_aw_basis_size();
            int nlo    = type.mt_lo_basis_size();

            if (ophi__ != nullptr) {
                for (int ilo = 0; ilo < nlo; ilo++) {
                    int xi_lo = naw + ilo;
                    /* local orbital indices */
                    int l_lo     = type.indexb(xi_lo).l;
                    int lm_lo    = type.indexb(xi_lo).lm;
                    int order_lo = type.indexb(xi_lo).order;
                    for (int i = 0; i < n__; i++) {
                        /* lo-APW contribution to ophi */
                        for (int order_aw = 0; order_aw < (int)type.aw_descriptor(l_lo).size(); order_aw++) {
                            ophi__->mt_coeffs(0).prime(mt_lo_offsets[ialoc] + ilo, N__ + i) +=
                                static_cast<T>(atom.symmetry_class().o_radial_integral(l_lo, order_lo, order_aw)) *
                                alm_phi_slab(mt_aw_offsets[ialoc] + type.indexb_by_lm_order(lm_lo, order_aw), i);
                        }
                    }
                }
            }
            if (hphi__ != nullptr) {
                auto& hmt = H0_.hmt(ia);
                sddk::linalg(la).gemm('N', 'N', nlo, n__, naw, &sddk::linalg_const<std::complex<T>>::one(),
                        hmt.at(mem, naw, 0), hmt.ld(), alm_phi_slab.at(mem, mt_aw_offsets[ialoc], 0), alm_phi_slab.ld(),
                        &sddk::linalg_const<std::complex<T>>::one(),
                        hphi__->mt_coeffs(0).prime().at(mem, mt_lo_offsets[ialoc], N__),
                        hphi__->mt_coeffs(0).prime().ld());
            }
        }
    }
    PROFILE_STOP("sirius::Hamiltonian_k::apply_fv_h_o|mt");

    if (pu == sddk::device_t::GPU && !apw_only__) {
        if (ophi__ != nullptr) {
            ophi__->mt_coeffs(0).copy_to(sddk::memory_t::device, N__, n__);
        }
    }
    if (pu == sddk::device_t::GPU) {
        if (ophi__ != nullptr) {
            ophi__->pw_coeffs(0).copy_to(sddk::memory_t::host, N__, n__);
        }
    }
    if (pp && kp().comm().rank() == 0) {
        RTE_OUT(std::cout) << "effective local zgemm performance : " << gflops / time << " GFlop/s" << std::endl;
    }
    if (ctx.cfg().control().print_checksum()) {
        if (hphi__) {
            hphi__->print_checksum(pu, "hphi", N__, n__, RTE_OUT(std::cout));
        }
        if (ophi__) {
            ophi__->print_checksum(pu, "ophi", N__, n__, RTE_OUT(std::cout));
        }
    }
}

template <typename T>
void
Hamiltonian_k<T>::apply_fv_h_o(bool apw_only__, bool phi_is_lo__, wf::band_range b__, wf::Wave_functions<T>& phi__,
                               wf::Wave_functions<T>* hphi__, wf::Wave_functions<T>* ophi__)
{
    PROFILE("sirius::Hamiltonian_k::apply_fv_h_o");

    /* trivial case */
    if (hphi__ == nullptr && ophi__ == nullptr) {
        return;
    }

    using Tc = std::complex<T>;

    auto& ctx = this->H0_.ctx();

    auto pu = ctx.processing_unit();

    auto la  = (pu == sddk::device_t::CPU) ? sddk::linalg_t::blas : sddk::linalg_t::gpublas;
    auto mem = (pu == sddk::device_t::CPU) ? sddk::memory_t::host : sddk::memory_t::device;

    //if (ctx.cfg().control().print_checksum()) {
    //    phi__.print_checksum(pu, "phi", N__, n__, RTE_OUT(std::cout));
    //}

    //auto pp_raw = utils::get_env<int>("SIRIUS_PRINT_PERFORMANCE");

    //int pp = (pp_raw == nullptr) ? 0 : *pp_raw;

    /* prefactor for the matrix multiplication in complex or double arithmetic (in Giga-operations) */
    double ngop{8e-9}; // default value for complex type
    if (std::is_same<T, real_type<T>>::value) { // change it if it is real type
        ngop = 2e-9;
    }
    double gflops{0};
    double time{0};

    if (hphi__ != nullptr) {
        hphi__->zero(mem, wf::spin_index(0), b__);
    }
    if (ophi__ != nullptr) {
        ophi__->zero(mem, wf::spin_index(0), b__);
    }

    //if (!apw_only__) {
    //    if (hphi__ != nullptr) {
    //        /* zero the local-orbital part */
    //        hphi__->mt_coeffs(0).zero(mem, N__, n__);
    //    }
    //    if (ophi__ != nullptr) {
    //        /* zero the local-orbital part */
    //        ophi__->mt_coeffs(0).zero(sddk::memory_t::host, N__, n__);
    //        ophi__->mt_coeffs(0).zero(mem, N__, n__);
    //    }
    //}

    //if (pu == sddk::device_t::GPU && !apw_only__) {
    //    phi__.mt_coeffs(0).copy_to(sddk::memory_t::host, N__, n__);
    //}

    if (!phi_is_lo__) {
        /* interstitial part */
        H0_.local_op().apply_h_o(reinterpret_cast<spfft_transform_type<T>&>(kp().spfft_transform()),
                kp().gkvec_fft(), b__, phi__, hphi__, ophi__);

        if (ctx.cfg().control().print_checksum()) {
            if (hphi__) {
                auto cs = hphi__->checksum(sddk::memory_t::host, wf::spin_index(0), b__);
                utils::print_checksum("hloc_phi", cs, RTE_OUT(std::cout));
            }
            if (ophi__) {
                auto cs = ophi__->checksum(sddk::memory_t::host, wf::spin_index(0), b__);
                utils::print_checksum("oloc_phi", cs, RTE_OUT(std::cout));
            }
        }
    } else {
        ///* zero the APW part */
        //if (hphi__ != nullptr) {
        //    hphi__->pw_coeffs(0).zero(mem, N__, n__);
        //}
        //if (ophi__ != nullptr) {
        //    ophi__->pw_coeffs(0).zero(mem, N__, n__);
        //}
    }

    /* short name for local number of G+k vectors */
    int ngv = kp().num_gkvec_loc();

    auto& comm = kp().comm();

    auto& spl_atoms = phi__.spl_num_atoms();

    /* block size of scalapack distribution */
    int bs = ctx.cyclic_block_size();

    auto& one = sddk::linalg_const<Tc>::one();
    auto& zero = sddk::linalg_const<Tc>::zero();

    /* apply APW-lo part of Hamiltonian to lo- part of wave-functions */
    auto apply_hmt_apw_lo = [this, &ctx, &phi__, la, mem, &b__, &spl_atoms](wf::Wave_functions_mt<T>& h_apw_lo__)
    {
        #pragma omp parallel for
        for (int ialoc = 0; ialoc < spl_atoms.local_size(); ialoc++) {
            int tid    = omp_get_thread_num();
            int ia     = spl_atoms[ialoc];
            auto& atom = ctx.unit_cell().atom(ia);
            auto& type = atom.type();
            int naw    = type.mt_aw_basis_size();
            int nlo    = type.mt_lo_basis_size();

            auto aidx  = wf::atom_index(ialoc);

            auto& hmt = this->H0_.hmt(ia);

            sddk::linalg(la).gemm('N', 'N', naw, b__.size(), nlo,
                    &sddk::linalg_const<Tc>::one(),
                    hmt.at(mem, 0, naw), hmt.ld(),
                    &phi__.mt_coeffs(mem, 0, aidx, wf::spin_index(0), wf::band_index(b__.begin())), phi__.ld(),
                    &sddk::linalg_const<Tc>::zero(),
                    &h_apw_lo__.mt_coeffs(mem, 0, aidx, wf::spin_index(0), wf::band_index(0)), h_apw_lo__.ld(),
                    stream_id(tid));
        }
        // TODO: move to host in case of GPU
    };

    /* apply APW-lo part of overlap matrix to lo- part of wave-functions */
    auto apply_omt_apw_lo = [this, &ctx, &phi__, &b__, &spl_atoms](wf::Wave_functions_mt<T>& o_apw_lo__)
    {
        o_apw_lo__.zero(sddk::memory_t::host, wf::spin_index(0), wf::band_range(0, b__.size()));

        #pragma omp parallel for
        for (int ialoc = 0; ialoc < spl_atoms.local_size(); ialoc++) {
            int ia     = spl_atoms[ialoc];
            auto& atom = ctx.unit_cell().atom(ia);
            auto& type = atom.type();
            int naw    = type.mt_aw_basis_size();
            int nlo    = type.mt_lo_basis_size();

            auto aidx  = wf::atom_index(ialoc);

            for (int j = 0; j < b__.size(); j++) {
                for (int ilo = 0; ilo < nlo; ilo++) {
                    int xi_lo = naw + ilo;
                    /* local orbital indices */
                    int l_lo     = type.indexb(xi_lo).l;
                    int lm_lo    = type.indexb(xi_lo).lm;
                    int order_lo = type.indexb(xi_lo).order;
                    for (int order_aw = 0; order_aw < (int)type.aw_descriptor(l_lo).size(); order_aw++) {
                        int xi = type.indexb_by_lm_order(lm_lo, order_aw);
                        o_apw_lo__.mt_coeffs(sddk::memory_t::host, xi, aidx, wf::spin_index(0), wf::band_index(j)) +=
                            phi__.mt_coeffs(sddk::memory_t::host, ilo, aidx, wf::spin_index(0), wf::band_index(b__.begin() + j)) *
                            static_cast<T>(atom.symmetry_class().o_radial_integral(l_lo, order_aw, order_lo));
                    }
                }
            }
        }
    };

    auto appy_hmt_lo_lo = [this, &ctx, &phi__, la, mem, &b__, &spl_atoms](wf::Wave_functions<T>& hphi__)
    {
        /* lo-lo contribution */
        #pragma omp parallel for
        for (int ialoc = 0; ialoc < spl_atoms.local_size(); ialoc++) {
            int tid    = omp_get_thread_num();
            int ia     = spl_atoms[ialoc];
            auto& atom = ctx.unit_cell().atom(ia);
            auto& type = atom.type();
            int naw    = type.mt_aw_basis_size();
            int nlo    = type.mt_lo_basis_size();

            auto aidx  = wf::atom_index(ialoc);

            auto& hmt = H0_.hmt(ia);

            sddk::linalg(la).gemm('N', 'N', nlo, b__.size(), nlo, &sddk::linalg_const<Tc>::one(),
                            hmt.at(mem, naw, naw), hmt.ld(),
                            &phi__.mt_coeffs(mem, 0, aidx, wf::spin_index(0), wf::band_index(b__.begin())), phi__.ld(),
                            &sddk::linalg_const<Tc>::one(),
                            &hphi__.mt_coeffs(mem, 0, aidx, wf::spin_index(0), wf::band_index(b__.begin())), hphi__.ld(),
                            stream_id(tid));
        }
    };

    auto appy_omt_lo_lo = [this, &ctx, &phi__, &b__, &spl_atoms](wf::Wave_functions<T>& ophi__)
    {
        /* lo-lo contribution */
        #pragma omp parallel for
        for (int ialoc = 0; ialoc < spl_atoms.local_size(); ialoc++) {
            int ia     = spl_atoms[ialoc];
            auto& atom = ctx.unit_cell().atom(ia);
            auto& type = atom.type();

            auto aidx  = wf::atom_index(ialoc);

            for (int ilo = 0; ilo < type.mt_lo_basis_size(); ilo++) {
                int xi_lo = type.mt_aw_basis_size() + ilo;
                /* local orbital indices */
                int l_lo     = type.indexb(xi_lo).l;
                int lm_lo    = type.indexb(xi_lo).lm;
                int order_lo = type.indexb(xi_lo).order;

                /* lo-lo contribution */
                for (int jlo = 0; jlo < type.mt_lo_basis_size(); jlo++) {
                    int xi_lo1 = type.mt_aw_basis_size() + jlo;
                    int lm1    = type.indexb(xi_lo1).lm;
                    int order1 = type.indexb(xi_lo1).order;
                    if (lm_lo == lm1) {
                        for (int i = 0; i < b__.size(); i++) {
                            ophi__.mt_coeffs(sddk::memory_t::host, ilo, aidx, wf::spin_index(0), wf::band_index(b__.begin() + i)) +=
                                phi__.mt_coeffs(sddk::memory_t::host, jlo, aidx, wf::spin_index(0), wf::band_index(b__.begin() + i)) *
                                static_cast<T>(atom.symmetry_class().o_radial_integral(l_lo, order_lo, order1));
                        }
                    }
                }
            }
        }
    };

    auto appy_hmt_apw_apw = [this, &ctx, la, mem, &b__](int atom_begin__, wf::Wave_functions_mt<T> const& alm_phi__,
            wf::Wave_functions_mt<T>& halm_phi__)
    {
        #pragma omp parallel for
        for (int ialoc = 0; ialoc < alm_phi__.spl_num_atoms().local_size(); ialoc++) {
            int tid = omp_get_thread_num();
            int ia = atom_begin__ + alm_phi__.spl_num_atoms()[ialoc];
            auto& atom = ctx.unit_cell().atom(ia);
            auto& type = atom.type();
            int naw    = type.mt_aw_basis_size();

            auto aidx  = wf::atom_index(ialoc);

            auto& hmt = H0_.hmt(ia);

            // TODO: use in-place trmm
            sddk::linalg(la).gemm('N', 'N', naw, b__.size(), naw,
                    &sddk::linalg_const<Tc>::one(), hmt.at(mem), hmt.ld(),
                    &alm_phi__.mt_coeffs(mem, 0, aidx, wf::spin_index(0), wf::band_index(0)), alm_phi__.ld(),
                    &sddk::linalg_const<Tc>::zero(),
                    &halm_phi__.mt_coeffs(mem, 0, aidx, wf::spin_index(0), wf::band_index(0)), halm_phi__.ld(),
                    stream_id(tid));
        }
    };

    auto apply_hmt_lo_apw = [this, &ctx, la, mem, &b__, &spl_atoms](wf::Wave_functions_mt<T> const& alm_phi__, wf::Wave_functions<T>& hphi__)
    {
        #pragma omp parallel for
        for (int ialoc = 0; ialoc < spl_atoms.local_size(); ialoc++) {
            int ia     = spl_atoms[ialoc];
            auto& atom = ctx.unit_cell().atom(ia);
            auto& type = atom.type();
            int naw    = type.mt_aw_basis_size();
            int nlo    = type.mt_lo_basis_size();

            auto aidx  = wf::atom_index(ialoc);

            auto& hmt = H0_.hmt(ia);

            // TODO: add stream_id

            sddk::linalg(la).gemm('N', 'N', nlo, b__.size(), naw, &sddk::linalg_const<Tc>::one(),
                    hmt.at(mem, naw, 0), hmt.ld(),
                    &alm_phi__.mt_coeffs(mem, 0, aidx, wf::spin_index(0), wf::band_index(0)), alm_phi__.ld(),
                    &sddk::linalg_const<Tc>::one(),
                    &hphi__.mt_coeffs(mem, 0, aidx, wf::spin_index(0), wf::band_index(b__.begin())),
                    hphi__.ld());
        }
    };

    auto apply_omt_lo_apw = [this, &ctx, mem, &b__, &spl_atoms](wf::Wave_functions_mt<T> const& alm_phi__, wf::Wave_functions<T>& ophi__)
    {
        #pragma omp parallel for
        for (int ialoc = 0; ialoc < spl_atoms.local_size(); ialoc++) {
            int ia     = spl_atoms[ialoc];
            auto& atom = ctx.unit_cell().atom(ia);
            auto& type = atom.type();
            int naw    = type.mt_aw_basis_size();
            int nlo    = type.mt_lo_basis_size();

            auto aidx  = wf::atom_index(ialoc);

            for (int ilo = 0; ilo < nlo; ilo++) {
                int xi_lo = naw + ilo;
                /* local orbital indices */
                int l_lo     = type.indexb(xi_lo).l;
                int lm_lo    = type.indexb(xi_lo).lm;
                int order_lo = type.indexb(xi_lo).order;
                for (int i = 0; i < b__.size(); i++) {
                    /* lo-APW contribution to ophi */
                    for (int order_aw = 0; order_aw < (int)type.aw_descriptor(l_lo).size(); order_aw++) {
                        ophi__.mt_coeffs(sddk::memory_t::host, ilo, aidx, wf::spin_index(0), wf::band_index(b__.begin() + i)) +=
                            static_cast<T>(atom.symmetry_class().o_radial_integral(l_lo, order_lo, order_aw)) *
                            alm_phi__.mt_coeffs(sddk::memory_t::host, type.indexb_by_lm_order(lm_lo, order_aw), aidx, wf::spin_index(0), wf::band_index(i));
                    }
                }
            }
        }
    };


    PROFILE_START("sirius::Hamiltonian_k::apply_fv_h_o|mt");

    /*
     * Application of LAPW Hamiltonian splits into four parts:
     *                                                            n                    n
     *                               n     +----------------+   +---+     +------+   +---+
     * +----------------+------+   +---+   |                |   |   |     |      |   |   |
     * |                |      |   |   |   |                |   |   |     |      | x |lo |
     * |                |      |   |   |   |                |   |   |     |      |   |   |
     * |                |      |   |   |   |                |   |   |     |      |   +---+
     * |                |      |   |   |   |    APW-APW     | x |APW|  +  |APW-lo|
     * |     APW-APW    |APW-lo|   |APW|   |                |   |   |     |      |
     * |                |      |   |   |   |                |   |   |     |      |
     * |                |      | x |   |   |                |   |   |     |      |
     * |                |      |   |   |   +----------------+   +---+     +------+
     * +----------------+------+   +---+ =
     * |                |      |   |   |   +----------------+   +---+     +------+   +---+
     * |    lo-APW      |lo-lo |   |lo |   |                |   |   |     |      |   |   |
     * |                |      |   |   |   |     lo-APW     | x |   |  +  |lo-lo | x |lo |
     * +----------------+------+   +---+   |                |   |   |     |      |   |   |
     *                                     +----------------+   |   |     +------+   +---+
     *                                                          |APW|
     *                                                          |   |
     *                                                          |   |
     *                                                          |   |
     *                                                          |   |
     *                                                          +---+
     */

    /* Prepare APW-lo contribution for the entire index of APW basis functions. Here we compute the action
     * of the APW-lo Hamiltonian and overlap on the local-orbital part of wave-functions.
     *
     *            n
     * +------+ +---+
     * |      | |   |
     * |      |x|lo |
     * |      | |   |
     * |      | +---+
     * |APW-lo|
     * |      |
     * |      |
     * |      |
     * +------+
     */
    sddk::dmatrix<Tc> h_apw_lo_phi_lo;
    sddk::dmatrix<Tc> o_apw_lo_phi_lo;

    std::vector<int> num_mt_apw_coeffs(ctx.unit_cell().num_atoms());
    for (int ia = 0; ia < ctx.unit_cell().num_atoms(); ia++) {
        num_mt_apw_coeffs[ia] = ctx.unit_cell().atom(ia).mt_aw_basis_size();
    }
    wf::Wave_functions_mt<T> tmp(comm, num_mt_apw_coeffs, wf::num_spins(1), wf::num_bands(b__.size()), sddk::memory_t::host);
    // TODO: device allocation for tmp
    //if (pu == sddk::device_t::GPU) {
    //}

    if (!apw_only__ && ctx.unit_cell().mt_lo_basis_size()) {
        PROFILE("sirius::Hamiltonian_k::apply_fv_h_o|apw-lo-prep");

        if (hphi__) {
            apply_hmt_apw_lo(tmp);

            h_apw_lo_phi_lo = sddk::dmatrix<Tc>(ctx.unit_cell().mt_aw_basis_size(), b__.size(),
                                                ctx.blacs_grid(), bs, bs);

            auto layout_in = tmp.grid_layout_mt(wf::spin_index(0), wf::band_range(0, b__.size()));
            costa::transform(layout_in, h_apw_lo_phi_lo.grid_layout(), 'N', one, zero, comm.mpi_comm());
        }
        if (ophi__) {
            apply_omt_apw_lo(tmp);
            o_apw_lo_phi_lo = sddk::dmatrix<Tc>(ctx.unit_cell().mt_aw_basis_size(), b__.size(),
                                                ctx.blacs_grid(), bs, bs);

            auto layout_in = tmp.grid_layout_mt(wf::spin_index(0), wf::band_range(0, b__.size()));
            costa::transform(layout_in, o_apw_lo_phi_lo.grid_layout(), 'N', one, zero, comm.mpi_comm());
        }
    }

    /* lo-lo contribution (lo-lo Hamiltonian and overlap are block-diagonal in atom index and the whole application is
     * local to MPI rank)
     *
     *            n
     * +------+ +---+
     * |      | |   |
     * |lo-lo |x|lo |
     * |      | |   |
     * +------+ +---+
     */
    if (!apw_only__ && ctx.unit_cell().mt_lo_basis_size()) {
        PROFILE("sirius::Hamiltonian_k::apply_fv_h_o|lo-lo");
        if (hphi__) {
            appy_hmt_lo_lo(*hphi__);
        }
        if (ophi__) {
            appy_omt_lo_lo(*ophi__);
        }
    }

    /* <A_{lm}^{\alpha}(G) | C_j(G) > for all Alm matching coefficients */
    sddk::dmatrix<Tc> alm_phi(ctx.unit_cell().mt_aw_basis_size(), b__.size(), ctx.blacs_grid(), bs, bs);

    /*  compute APW-APW contribution
     *                         n
     *  +----------------+   +---+
     *  |                |   |   |
     *  |                |   |   |
     *  |                |   |   |
     *  |                |   |   |
     *  |    APW-APW     | x |APW|
     *  |                |   |   |
     *  |                |   |   |
     *  |                |   |   |
     *  +----------------+   +---+
     *
     *  we are going to split the Alm coefficients into blocks of atoms and work on them consecutively
     */
    int offset_aw_global{0};
    int atom_begin{0};
    /* loop over blocks of atoms */
    for (auto na : utils::split_in_blocks(ctx.unit_cell().num_atoms(), 64)) {

        sddk::splindex<sddk::splindex_t::block> spl_atoms(na, comm.size(), comm.rank());

        /* actual number of AW radial functions in a block of atoms */
        int num_mt_aw{0};
        std::vector<int> offsets_aw(na);
        for (int i = 0; i < na; i++) {
            int ia        = atom_begin + i;
            auto& type    = ctx.unit_cell().atom(ia).type();
            offsets_aw[i] = num_mt_aw;
            num_mt_aw += type.mt_aw_basis_size();
        }

        /* generate complex conjugated Alm coefficients for a block of atoms */
        auto alm = generate_alm_block<true, T>(ctx, atom_begin, na,  kp().alm_coeffs_loc());

        /* if there is APW part */
        if (!phi_is_lo__) {
            auto t0 = utils::time_now();

            PROFILE("sirius::Hamiltonian_k::apply_fv_h_o|apw-apw");

            /* compute alm_phi(lm, n) = < Alm | C > */
            spla::pgemm_ssb(num_mt_aw, b__.size(), ngv, SPLA_OP_CONJ_TRANSPOSE, 1.0,
                    alm.at(mem), alm.ld(),
                    &phi__.pw_coeffs(mem, 0, wf::spin_index(0), wf::band_index(b__.begin())), phi__.ld(), 0.0,
                    alm_phi.at(sddk::memory_t::host), alm_phi.ld(), offset_aw_global, 0, alm_phi.spla_distribution(),
                    ctx.spla_context());
            gflops += ngop * num_mt_aw * b__.size() * ngv;

            if (ophi__) {
                /* add APW-APW contribution to ophi */
                spla::pgemm_sbs(ngv, b__.size(), num_mt_aw, one,
                        alm.at(mem), alm.ld(), alm_phi.at(sddk::memory_t::host), alm_phi.ld(), offset_aw_global, 0,
                        alm_phi.spla_distribution(), one,
                        &ophi__->pw_coeffs(mem, 0, wf::spin_index(0), wf::band_index(b__.begin())), ophi__->ld(),
                        ctx.spla_context());
                gflops += ngop * ngv * b__.size() * num_mt_aw;
            }

            if (hphi__) {
                std::vector<int> num_mt_apw_coeffs_in_block(na);
                for (int i = 0; i < na; i++) {
                    num_mt_apw_coeffs_in_block[i] = ctx.unit_cell().atom(atom_begin + i).mt_aw_basis_size();
                }

                wf::Wave_functions_mt<T> alm_phi_slab(comm, num_mt_apw_coeffs_in_block, wf::num_spins(1),
                        wf::num_bands(b__.size()), sddk::memory_t::host);
                wf::Wave_functions_mt<T> halm_phi_slab(comm, num_mt_apw_coeffs_in_block, wf::num_spins(1),
                        wf::num_bands(b__.size()), sddk::memory_t::host);

                sddk::dmatrix<Tc> halm_phi(num_mt_aw, b__.size(), ctx.blacs_grid(), bs, bs);
                //if (pu == sddk::device_t::GPU) {
                //    alm_phi_slab.allocate(ctx.mem_pool(sddk::memory_t::device));
                //    halm_phi_slab.allocate(ctx.mem_pool(sddk::memory_t::device));
                //}

                {
                    auto layout_in = alm_phi.grid_layout(offset_aw_global, 0, num_mt_aw, b__.size());
                    auto layout_out = alm_phi_slab.grid_layout_mt(wf::spin_index(0), wf::band_range(0, b__.size()));
                    costa::transform(layout_in, layout_out, 'N', one, zero, comm.mpi_comm());
                }

                //if (pu == sddk::device_t::GPU) {
                //    alm_phi_slab.copy_to(sddk::memory_t::device);
                //}
                appy_hmt_apw_apw(atom_begin, alm_phi_slab, halm_phi_slab);

                {
                    auto layout_in = halm_phi_slab.grid_layout_mt(wf::spin_index(0), wf::band_range(0, b__.size()));
                    auto layout_out = halm_phi.grid_layout();
                    costa::transform(layout_in, layout_out, 'N', one, zero, comm.mpi_comm());
                }

                /* APW-APW contribution to hphi */
                spla::pgemm_sbs(ngv, b__.size(), num_mt_aw, one,
                        alm.at(mem), alm.ld(), halm_phi.at(sddk::memory_t::host), halm_phi.ld(), 0, 0,
                        halm_phi.spla_distribution(), one,
                        &hphi__->pw_coeffs(mem, 0, wf::spin_index(0), wf::band_index(b__.begin())), hphi__->ld(),
                        ctx.spla_context());
                gflops += ngop * ngv * b__.size() * num_mt_aw;
            }
            time += utils::time_interval(t0);
        }

        if (!apw_only__ && ctx.unit_cell().mt_lo_basis_size()) {
            PROFILE("sirius::Hamiltonian_k::apply_fv_h_o|apw-lo");
            auto t0 = utils::time_now();
            if (hphi__) {
                /* APW-lo contribution to hphi */
                spla::pgemm_sbs(ngv, b__.size(), num_mt_aw, one,
                        alm.at(mem), alm.ld(), h_apw_lo_phi_lo.at(sddk::memory_t::host), h_apw_lo_phi_lo.ld(),
                        offset_aw_global, 0, h_apw_lo_phi_lo.spla_distribution(), one,
                        &hphi__->pw_coeffs(mem, 0, wf::spin_index(0), wf::band_index(b__.begin())), hphi__->ld(),
                        ctx.spla_context());
                gflops += ngop * ngv * b__.size() * num_mt_aw;
            }
            if (ophi__) {
                /* APW-lo contribution to ophi */
                spla::pgemm_sbs(ngv, b__.size(), num_mt_aw, one,
                        alm.at(mem), alm.ld(), o_apw_lo_phi_lo.at(sddk::memory_t::host), o_apw_lo_phi_lo.ld(),
                        offset_aw_global, 0, o_apw_lo_phi_lo.spla_distribution(), one,
                        &ophi__->pw_coeffs(mem, 0, wf::spin_index(0), wf::band_index(b__.begin())), ophi__->ld(),
                        ctx.spla_context());
                gflops += ngop * ngv * b__.size() * num_mt_aw;
            }
            time += utils::time_interval(t0);
        }
        offset_aw_global += num_mt_aw;
        atom_begin += na;
    } // blocks of atoms

    /* compute lo-APW contribution
     *
     *                         n
     *  +----------------+   +---+
     *  |                |   |   |
     *  |     lo-APW     | x |   |
     *  |                |   |   |
     *  +----------------+   |   |
     *                       |APW|
     *                       |   |
     *                       |   |
     *                       |   |
     *                       |   |
     *                       +---+
     */
    if (!apw_only__ && !phi_is_lo__ && ctx.unit_cell().mt_lo_basis_size()) {
        PROFILE("sirius::Hamiltonian_k::apply_fv_h_o|lo-apw");
        {
            auto layout_in = alm_phi.grid_layout();
            auto layout_out = tmp.grid_layout_mt(wf::spin_index(0), wf::band_range(0, b__.size()));
            costa::transform(layout_in, layout_out, 'N', one, zero, comm.mpi_comm());
        }
        //if (pu == sddk::device_t::GPU) {
        //     alm_phi_slab.allocate(ctx.mem_pool(sddk::memory_t::device)).copy_to(sddk::memory_t::device);
        //}

        if (ophi__) {
            apply_omt_lo_apw(tmp, *ophi__);
        }

        if (hphi__) {
            apply_hmt_lo_apw(tmp, *hphi__);
        }
    }
    PROFILE_STOP("sirius::Hamiltonian_k::apply_fv_h_o|mt");

    //if (pu == sddk::device_t::GPU && !apw_only__) {
    //    if (ophi__ != nullptr) {
    //        ophi__->mt_coeffs(0).copy_to(sddk::memory_t::device, N__, n__);
    //    }
    //}
    //if (pu == sddk::device_t::GPU) {
    //    if (ophi__ != nullptr) {
    //        ophi__->pw_coeffs(0).copy_to(sddk::memory_t::host, N__, n__);
    //    }
    //}
    //if (pp && kp().comm().rank() == 0) {
    //    RTE_OUT(std::cout) << "effective local zgemm performance : " << gflops / time << " GFlop/s" << std::endl;
    //}
    //if (ctx.cfg().control().print_checksum()) {
    //    if (hphi__) {
    //        hphi__->print_checksum(pu, "hphi", N__, n__, RTE_OUT(std::cout));
    //    }
    //    if (ophi__) {
    //        ophi__->print_checksum(pu, "ophi", N__, n__, RTE_OUT(std::cout));
    //    }
    //}
    if (ctx.cfg().control().print_checksum()) {
        if (hphi__) {
            auto cs = hphi__->checksum(sddk::memory_t::host, wf::spin_index(0), b__);
            utils::print_checksum("h_phi", cs, RTE_OUT(std::cout));
        }
        if (ophi__) {
            auto cs = ophi__->checksum(sddk::memory_t::host, wf::spin_index(0), b__);
            utils::print_checksum("o_phi", cs, RTE_OUT(std::cout));
        }
    }
}

template <typename T>
void
Hamiltonian_k<T>::apply_b(sddk::Wave_functions<T>& psi__, std::vector<sddk::Wave_functions<T>>& bpsi__)
{
    PROFILE("sirius::Hamiltonian_k::apply_b");

    assert(bpsi__.size() == 2 || bpsi__.size() == 3);

    H0().local_op().apply_b(reinterpret_cast<spfft_transform_type<T>&>(kp().spfft_transform()), 0,
                            H0().ctx().num_fv_states(), psi__, bpsi__);
    H0().apply_bmt(psi__, bpsi__);

    /* copy Bz|\psi> to -Bz|\psi> */
    #pragma omp parallel for schedule(static)
    for (int i = 0; i < H0().ctx().num_fv_states(); i++) {
        for (int j = 0; j < psi__.pw_coeffs(0).num_rows_loc(); j++) {
            bpsi__[1].pw_coeffs(0).prime(j, i) = -bpsi__[0].pw_coeffs(0).prime(j, i);
        }
        for (int j = 0; j < psi__.mt_coeffs(0).num_rows_loc(); j++) {
            bpsi__[1].mt_coeffs(0).prime(j, i) = -bpsi__[0].mt_coeffs(0).prime(j, i);
        }
    }
}

template class Hamiltonian_k<double>;

template void
Hamiltonian_k<double>::apply_h_s<double>(sddk::spin_range spins__, int N__, int n__,
                                         sddk::Wave_functions<double>& phi__,
                                         sddk::Wave_functions<double>* hphi__,
                                         sddk::Wave_functions<double>* sphi__);

template void
Hamiltonian_k<double>::apply_h_s<double_complex>(sddk::spin_range spins__, int N__, int n__,
                                                 sddk::Wave_functions<double>& phi__,
                                                 sddk::Wave_functions<double>* hphi__,
                                                 sddk::Wave_functions<double>* sphi__);

template std::pair<sddk::mdarray<double, 2>, sddk::mdarray<double, 2>>
Hamiltonian_k<double>::get_h_o_diag_pw<double, 1>() const;

template std::pair<sddk::mdarray<double, 2>, sddk::mdarray<double, 2>>
Hamiltonian_k<double>::get_h_o_diag_pw<double, 2>() const;

template std::pair<sddk::mdarray<double, 2>, sddk::mdarray<double, 2>>
Hamiltonian_k<double>::get_h_o_diag_pw<double, 3>() const;

template std::pair<sddk::mdarray<double, 2>, sddk::mdarray<double, 2>>
Hamiltonian_k<double>::get_h_o_diag_pw<double_complex, 1>() const;

template std::pair<sddk::mdarray<double, 2>, sddk::mdarray<double, 2>>
Hamiltonian_k<double>::get_h_o_diag_pw<double_complex, 2>() const;

template std::pair<sddk::mdarray<double, 2>, sddk::mdarray<double, 2>>
Hamiltonian_k<double>::get_h_o_diag_pw<double_complex, 3>() const;

template std::pair<sddk::mdarray<double, 2>, sddk::mdarray<double, 2>>
Hamiltonian_k<double>::get_h_o_diag_lapw<1>() const;

template std::pair<sddk::mdarray<double, 2>, sddk::mdarray<double, 2>>
Hamiltonian_k<double>::get_h_o_diag_lapw<2>() const;

template std::pair<sddk::mdarray<double, 2>, sddk::mdarray<double, 2>>
Hamiltonian_k<double>::get_h_o_diag_lapw<3>() const;

#ifdef USE_FP32
template class Hamiltonian_k<float>;

template void
Hamiltonian_k<float>::apply_h_s<float>(sddk::spin_range spins__, int N__, int n__, sddk::Wave_functions<float>& phi__,
                                       sddk::Wave_functions<float>* hphi__, sddk::Wave_functions<float>* sphi__);

template void
Hamiltonian_k<float>::apply_h_s<std::complex<float>>(sddk::spin_range spins__, int N__, int n__,
                                                     sddk::Wave_functions<float>& phi__,
                                                     sddk::Wave_functions<float>* hphi__,
                                                     sddk::Wave_functions<float>* sphi__);

template std::pair<sddk::mdarray<float, 2>, sddk::mdarray<float, 2>>
Hamiltonian_k<float>::get_h_o_diag_pw<float, 1>() const;

template std::pair<sddk::mdarray<float, 2>, sddk::mdarray<float, 2>>
Hamiltonian_k<float>::get_h_o_diag_pw<float, 2>() const;

template std::pair<sddk::mdarray<float, 2>, sddk::mdarray<float, 2>>
Hamiltonian_k<float>::get_h_o_diag_pw<float, 3>() const;

template std::pair<sddk::mdarray<float, 2>, sddk::mdarray<float, 2>>
Hamiltonian_k<float>::get_h_o_diag_pw<std::complex<float>, 1>() const;

template std::pair<sddk::mdarray<float, 2>, sddk::mdarray<float, 2>>
Hamiltonian_k<float>::get_h_o_diag_pw<std::complex<float>, 2>() const;

template std::pair<sddk::mdarray<float, 2>, sddk::mdarray<float, 2>>
Hamiltonian_k<float>::get_h_o_diag_pw<std::complex<float>, 3>() const;

template std::pair<sddk::mdarray<float, 2>, sddk::mdarray<float, 2>>
Hamiltonian_k<float>::get_h_o_diag_lapw<1>() const;

template std::pair<sddk::mdarray<float, 2>, sddk::mdarray<float, 2>>
Hamiltonian_k<float>::get_h_o_diag_lapw<2>() const;

template std::pair<sddk::mdarray<float, 2>, sddk::mdarray<float, 2>>
Hamiltonian_k<float>::get_h_o_diag_lapw<3>() const;
#endif
} // namespace sirius<|MERGE_RESOLUTION|>--- conflicted
+++ resolved
@@ -1159,12 +1159,7 @@
         }
 
         /* generate complex conjugated Alm coefficients for a block of atoms */
-<<<<<<< HEAD
-=======
-        //auto alm = generate_alm(atom_begin, na, std::max(num_mt_aw, num_mt_lo), offsets_aw);
->>>>>>> 88116b8e
         auto alm = generate_alm_block<true, T>(ctx, atom_begin, na,  kp().alm_coeffs_loc());
-
 
         if (!phi_is_lo__) {
             auto t0 = utils::time_now();
