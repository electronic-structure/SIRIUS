// Copyright (c) 2013-2018 Anton Kozhevnikov, Mathieu Taillefumier, Thomas Schulthess
// All rights reserved.
//
// Redistribution and use in source and binary forms, with or without modification, are permitted provided that
// the following conditions are met:
//
// 1. Redistributions of source code must retain the above copyright notice, this list of conditions and the
//    following disclaimer.
// 2. Redistributions in binary form must reproduce the above copyright notice, this list of conditions
//    and the following disclaimer in the documentation and/or other materials provided with the distribution.
//
// THIS SOFTWARE IS PROVIDED BY THE COPYRIGHT HOLDERS AND CONTRIBUTORS "AS IS" AND ANY EXPRESS OR IMPLIED
// WARRANTIES, INCLUDING, BUT NOT LIMITED TO, THE IMPLIED WARRANTIES OF MERCHANTABILITY AND FITNESS FOR A
// PARTICULAR PURPOSE ARE DISCLAIMED. IN NO EVENT SHALL THE COPYRIGHT HOLDER OR CONTRIBUTORS BE LIABLE FOR
// ANY DIRECT, INDIRECT, INCIDENTAL, SPECIAL, EXEMPLARY, OR CONSEQUENTIAL DAMAGES (INCLUDING, BUT NOT LIMITED TO,
// PROCUREMENT OF SUBSTITUTE GOODS OR SERVICES; LOSS OF USE, DATA, OR PROFITS; OR BUSINESS INTERRUPTION) HOWEVER
// CAUSED AND ON ANY THEORY OF LIABILITY, WHETHER IN CONTRACT, STRICT LIABILITY, OR TORT (INCLUDING NEGLIGENCE OR
// OTHERWISE) ARISING IN ANY WAY OUT OF THE USE OF THIS SOFTWARE, EVEN IF ADVISED OF THE POSSIBILITY OF SUCH DAMAGE.

/** \file hamiltonian_k.cpp
 *
 *  \brief Contains definition of sirius::Hamiltonian_k class.
 */

#include "context/simulation_context.hpp"
#include "hamiltonian/hamiltonian.hpp"
#include "hamiltonian/local_operator.hpp"
#include "hamiltonian/non_local_operator.hpp"
#include "potential/potential.hpp"
#include "SDDK/wave_functions.hpp"
#include "SDDK/omp.hpp"
#include "k_point/k_point.hpp"
#include "utils/profiler.hpp"
#include <chrono>

namespace sirius {

template <typename T>
Hamiltonian_k<T>::Hamiltonian_k(Hamiltonian0<T>& H0__, K_point& kp__) // TODO: move kinetic part from local_op to here
    : H0_(H0__)
    , kp_(kp__)
{
    PROFILE("sirius::Hamiltonian_k");
    H0_.local_op().prepare_k(kp_.gkvec_partition());
    if (!H0_.ctx().full_potential()) {
        if (H0_.ctx().cfg().iterative_solver().type() != "exact") {
            kp_.beta_projectors().prepare();
        }
        u_op_ = std::shared_ptr<U_operator<double>>(
                new U_operator<double>(H0__.ctx(), H0__.potential().U().potential_matrix(), kp__.vk()));
    }
}

template <typename T>
Hamiltonian_k<T>::~Hamiltonian_k()
{
    if (!H0_.ctx().full_potential()) {
        if (H0_.ctx().cfg().iterative_solver().type() != "exact") {
            kp_.beta_projectors().dismiss();
        }
    }
}

<<<<<<< HEAD
template <typename T> template <typename F, int what>
std::pair<sddk::mdarray<T, 2>, sddk::mdarray<T, 2>>
Hamiltonian_k<T>::get_h_o_diag_pw() const
=======
Hamiltonian_k::Hamiltonian_k(Hamiltonian_k&& src__) = default;

template <typename T, int what>
std::pair<sddk::mdarray<double, 2>, sddk::mdarray<double, 2>>
Hamiltonian_k::get_h_o_diag_pw() const
>>>>>>> 5fc9ec0f
{
    PROFILE("sirius::Hamiltonian_k::get_h_o_diag");

    auto const& uc = H0_.ctx().unit_cell();

    sddk::mdarray<T, 2> h_diag(kp_.num_gkvec_loc(), H0_.ctx().num_spins());
    sddk::mdarray<T, 2> o_diag(kp_.num_gkvec_loc(), H0_.ctx().num_spins());

    h_diag.zero();
    o_diag.zero();

    for (int ispn = 0; ispn < H0_.ctx().num_spins(); ispn++) {

        /* local H contribution */
        #pragma omp parallel for schedule(static)
        for (int ig_loc = 0; ig_loc < kp_.num_gkvec_loc(); ig_loc++) {
            if (what & 1) {
                auto ekin = 0.5 * kp_.gkvec().gkvec_cart<index_domain_t::local>(ig_loc).length2();
                h_diag(ig_loc, ispn) = ekin + H0_.local_op().v0(ispn);
            }
            if (what & 2) {
                o_diag(ig_loc, ispn) = 1;
            }
        }
        if (uc.mt_lo_basis_size() == 0) {
            continue;
        }

        /* non-local H contribution */
        auto beta_gk_t = kp_.beta_projectors().pw_coeffs_t(0);
        matrix<std::complex<T>> beta_gk_tmp(kp_.num_gkvec_loc(), uc.max_mt_basis_size());

        for (int iat = 0; iat < uc.num_atom_types(); iat++) {
            auto& atom_type = uc.atom_type(iat);
            int nbf = atom_type.mt_basis_size();
            if (!nbf) {
                continue;
            }

            matrix<std::complex<T>> d_sum;
            if (what & 1) {
                d_sum = matrix<std::complex<T>>(nbf, nbf);
                d_sum.zero();
            }

            matrix<std::complex<T>> q_sum;
            if (what & 2) {
                q_sum = matrix<std::complex<T>>(nbf, nbf);
                q_sum.zero();
            }

            for (int i = 0; i < atom_type.num_atoms(); i++) {
                int ia = atom_type.atom_id(i);

                for (int xi2 = 0; xi2 < nbf; xi2++) {
                    for (int xi1 = 0; xi1 < nbf; xi1++) {
                        if (what & 1) {
                            d_sum(xi1, xi2) += H0_.D().template value<F>(xi1, xi2, ispn, ia);
                        }
                        if (what & 2) {
                            q_sum(xi1, xi2) += H0_.Q().template value<F>(xi1, xi2, ispn, ia);
                        }
                    }
                }
            }

            int offs = uc.atom_type(iat).offset_lo();

            if (what & 1) {
                sddk::linalg(linalg_t::blas).gemm('N', 'N', kp_.num_gkvec_loc(), nbf, nbf,
                    &sddk::linalg_const<std::complex<T>>::one(), &beta_gk_t(0, offs), beta_gk_t.ld(),
                    &d_sum(0, 0), d_sum.ld(), &sddk::linalg_const<std::complex<T>>::zero(),
                    &beta_gk_tmp(0, 0), beta_gk_tmp.ld());
                #pragma omp parallel
                for (int xi = 0; xi < nbf; xi++) {
                    #pragma omp for schedule(static) nowait
                    for (int ig_loc = 0; ig_loc < kp_.num_gkvec_loc(); ig_loc++) {
                        /* compute <G+k|beta_xi1> D_{xi1, xi2} <beta_xi2|G+k> contribution from all atoms */
                        h_diag(ig_loc, ispn) +=
                            std::real(beta_gk_tmp(ig_loc, xi) * std::conj(beta_gk_t(ig_loc, offs + xi)));
                    }
                }
            }

            if (what & 2) {
                sddk::linalg(linalg_t::blas).gemm('N', 'N', kp_.num_gkvec_loc(), nbf, nbf,
                    &sddk::linalg_const<std::complex<T>>::one(), &beta_gk_t(0, offs), beta_gk_t.ld(),
                    &q_sum(0, 0), q_sum.ld(), &sddk::linalg_const<std::complex<T>>::zero(),
                    &beta_gk_tmp(0, 0), beta_gk_tmp.ld());
                #pragma omp parallel
                for (int xi = 0; xi < nbf; xi++) {
                    #pragma omp for schedule(static) nowait
                    for (int ig_loc = 0; ig_loc < kp_.num_gkvec_loc(); ig_loc++) {
                        /* compute <G+k|beta_xi1> Q_{xi1, xi2} <beta_xi2|G+k> contribution from all atoms */
                        o_diag(ig_loc, ispn) +=
                            std::real(beta_gk_tmp(ig_loc, xi) * std::conj(beta_gk_t(ig_loc, offs + xi)));
                    }
                }
            }
        }
    }
    if (H0_.ctx().processing_unit() == device_t::GPU) {
        if (what & 1) {
            h_diag.allocate(memory_t::device).copy_to(memory_t::device);
        }
        if (what & 2) {
            o_diag.allocate(memory_t::device).copy_to(memory_t::device);
        }
    }
    return std::make_pair(std::move(h_diag), std::move(o_diag));
}

template <typename T> template <int what>
std::pair<mdarray<T, 2>, mdarray<T, 2>>
Hamiltonian_k<T>::get_h_o_diag_lapw() const
{
    PROFILE("sirius::Hamiltonian::get_h_o_diag");

    auto const& uc = H0_.ctx().unit_cell();

    splindex<splindex_t::block> spl_num_atoms(uc.num_atoms(), kp_.comm().size(), kp_.comm().rank());
    int nlo{0};
    for (int ialoc = 0; ialoc < spl_num_atoms.local_size(); ialoc++) {
        int ia = spl_num_atoms[ialoc];
        nlo += uc.atom(ia).mt_lo_basis_size();
    }

    mdarray<T, 2> h_diag = (what & 1) ? mdarray<T, 2>(kp_.num_gkvec_loc() + nlo, 1) : mdarray<T, 2>();
    mdarray<T, 2> o_diag = (what & 2) ? mdarray<T, 2>(kp_.num_gkvec_loc() + nlo, 1) : mdarray<T, 2>();

    #pragma omp parallel for schedule(static)
    for (int igloc = 0; igloc < kp_.num_gkvec_loc(); igloc++) {
        if (what & 1) {
            auto gvc = kp_.gkvec().gkvec_cart<index_domain_t::local>(igloc);
            T ekin = 0.5 * dot(gvc, gvc);
            h_diag[igloc] = H0_.local_op().v0(0) + ekin * H0_.ctx().theta_pw(0).real();
        }
        if (what & 2) {
            o_diag[igloc] = H0_.ctx().theta_pw(0).real();
        }
    }

    #pragma omp parallel
    {
        matrix<std::complex<T>> alm(kp_.num_gkvec_loc(), uc.max_mt_aw_basis_size());

        matrix<std::complex<T>> halm = (what & 1) ?
            matrix<std::complex<T>>(kp_.num_gkvec_loc(), uc.max_mt_aw_basis_size()) : matrix<std::complex<T>>();

        auto h_diag_omp = (what & 1) ? mdarray<T, 1>(kp_.num_gkvec_loc()) : mdarray<T, 1>();
        if (what & 1) {
            h_diag_omp.zero();
        }

        auto o_diag_omp = (what & 2) ? mdarray<T, 1>(kp_.num_gkvec_loc()) : mdarray<T, 1>();
        if (what & 2) {
            o_diag_omp.zero();
        }

        #pragma omp for
        for (int ia = 0; ia < uc.num_atoms(); ia++) {
            auto& atom = uc.atom(ia);
            int nmt = atom.mt_aw_basis_size();

            kp_.alm_coeffs_loc().generate<false>(atom, alm);
            if (what & 1) {
                H0_.template apply_hmt_to_apw<spin_block_t::nm>(atom, kp_.num_gkvec_loc(), alm, halm);
            }

            for (int xi = 0; xi < nmt; xi++) {
                for (int igloc = 0; igloc < kp_.num_gkvec_loc(); igloc++) {
                    if (what & 1) {
                        h_diag_omp[igloc] += std::real(std::conj(alm(igloc, xi)) * halm(igloc, xi));
                    }
                    if (what & 2) {
                        o_diag_omp[igloc] += std::real(std::conj(alm(igloc, xi)) * alm(igloc, xi));
                    }
                }
            }
        }

        #pragma omp critical
        for (int igloc = 0; igloc < kp_.num_gkvec_loc(); igloc++) {
            if (what & 1) {
                h_diag[igloc] += h_diag_omp[igloc];
            }
            if (what & 2) {
                o_diag[igloc] += o_diag_omp[igloc];
            }
        }
    }

    nlo = 0;
    for (int ialoc = 0; ialoc < spl_num_atoms.local_size(); ialoc++) {
        int ia = spl_num_atoms[ialoc];
        auto& atom = uc.atom(ia);
        auto& type = atom.type();
        #pragma omp parallel for
        for (int ilo = 0; ilo < type.mt_lo_basis_size(); ilo++) {
            int xi_lo = type.mt_aw_basis_size() + ilo;
            /* local orbital indices */
            int lm_lo = type.indexb(xi_lo).lm;
            int idxrf_lo = type.indexb(xi_lo).idxrf;

            if (what & 1) {
                h_diag[kp_.num_gkvec_loc() + nlo + ilo] =
                    atom.template radial_integrals_sum_L3<spin_block_t::nm>(idxrf_lo, idxrf_lo, H0_.gaunt_coefs().gaunt_vector(
                                                                                        lm_lo, lm_lo)).real();
            }
            if (what & 2) {
                o_diag[kp_.num_gkvec_loc() + nlo + ilo] = 1;
            }
        }
        nlo += atom.mt_lo_basis_size();
    }

    if (H0_.ctx().processing_unit() == device_t::GPU) {
        if (what & 1) {
            h_diag.allocate(memory_t::device).copy_to(memory_t::device);
        }
        if (what & 2) {
            o_diag.allocate(memory_t::device).copy_to(memory_t::device);
        }
    }
    return std::make_pair(std::move(h_diag), std::move(o_diag));
}

template <typename T>
void
Hamiltonian_k<T>::set_fv_h_o(sddk::dmatrix<std::complex<T>>& h__, sddk::dmatrix<std::complex<T>>& o__) const
{
    PROFILE("sirius::Hamiltonian_k::set_fv_h_o");

    /* alias to unit cell */
    auto& uc = H0_.ctx().unit_cell();
    /* alias to k-point */
    auto& kp = this->kp();
    /* split atoms in blocks */
    int num_atoms_in_block = 2 * omp_get_max_threads();
    int nblk               = uc.num_atoms() / num_atoms_in_block + std::min(1, uc.num_atoms() % num_atoms_in_block);
    /* maximum number of apw coefficients in the block of atoms */
    int max_mt_aw = num_atoms_in_block * uc.max_mt_aw_basis_size();
    /* current processing unit */
    auto pu = H0_.ctx().processing_unit();

    auto la  = linalg_t::none;
    auto mt  = memory_t::none;
    auto mt1 = memory_t::none;
    int nb   = 0;
    switch (pu) {
        case device_t::CPU: {
            la  = linalg_t::blas;
            mt  = memory_t::host;
            mt1 = memory_t::host;
            nb  = 1;
            break;
        }
        case device_t::GPU: {
            la  = linalg_t::spla;
            mt  = memory_t::host_pinned;
            mt1 = memory_t::device;
            nb  = 1;
            break;
        }
    }

    sddk::mdarray<std::complex<T>, 3> alm_row(kp.num_gkvec_row(), max_mt_aw, nb, H0_.ctx().mem_pool(mt));
    sddk::mdarray<std::complex<T>, 3> alm_col(kp.num_gkvec_col(), max_mt_aw, nb, H0_.ctx().mem_pool(mt));
    sddk::mdarray<std::complex<T>, 3> halm_col(kp.num_gkvec_col(), max_mt_aw, nb, H0_.ctx().mem_pool(mt));

    H0_.ctx().print_memory_usage(__FILE__, __LINE__);

    h__.zero();
    o__.zero();
    switch (pu) {
        case device_t::GPU: {
            //        alm_row = mdarray<std::complex<T>, 3>(kp.num_gkvec_row(), max_mt_aw, 2, H0_.ctx().mem_pool(memory_t::host_pinned)); alm_col = mdarray<std::complex<T>, 3>(kp.num_gkvec_col(), max_mt_aw, 2, H0_.ctx().mem_pool(memory_t::host_pinned)); halm_col = mdarray<std::complex<T>, 3>(kp.num_gkvec_col(), max_mt_aw, 2, H0_.ctx().mem_pool(memory_t::host_pinned));
            alm_row.allocate(H0_.ctx().mem_pool(memory_t::device));
            alm_col.allocate(H0_.ctx().mem_pool(memory_t::device));
            halm_col.allocate(H0_.ctx().mem_pool(memory_t::device));
            //        h__.zero(memory_t::device);
            //        o__.zero(memory_t::device);
            break;
        }
        case device_t::CPU: {
            //        alm_row = mdarray<std::complex<T>, 3>(kp.num_gkvec_row(), max_mt_aw, 1, H0_.ctx().mem_pool(memory_t::host)); alm_col = mdarray<std::complex<T>, 3>(kp.num_gkvec_col(), max_mt_aw, 1, H0_.ctx().mem_pool(memory_t::host)); halm_col = mdarray<std::complex<T>, 3>(kp.num_gkvec_col(), max_mt_aw, 1, H0_.ctx().mem_pool(memory_t::host));
            break;
        }
    }

    /* offsets for matching coefficients of individual atoms in the AW block */
    std::vector<int> offsets(uc.num_atoms());

    PROFILE_START("sirius::Hamiltonian_k::set_fv_h_o|zgemm");
    const auto t1 = std::chrono::high_resolution_clock::now();
    /* loop over blocks of atoms */
    for (int iblk = 0; iblk < nblk; iblk++) {
        /* number of matching AW coefficients in the block */
        int num_mt_aw{0};
        int ia_begin = iblk * num_atoms_in_block;
        int ia_end   = std::min(uc.num_atoms(), (iblk + 1) * num_atoms_in_block);
        for (int ia = ia_begin; ia < ia_end; ia++) {
            offsets[ia] = num_mt_aw;
            num_mt_aw += uc.atom(ia).type().mt_aw_basis_size();
        }

        int s = (pu == device_t::GPU) ? (iblk % 2) : 0;
        s     = 0;

        if (H0_.ctx().cfg().control().print_checksum()) {
            alm_row.zero();
            alm_col.zero();
            halm_col.zero();
        }

#pragma omp parallel
        {
            int tid = omp_get_thread_num();
#pragma omp for
            for (int ia = ia_begin; ia < ia_end; ia++) {
                auto& atom = uc.atom(ia);
                auto& type = atom.type();
                int naw    = type.mt_aw_basis_size();

                // sddk::mdarray<std::complex<T>, 2> alm_row_atom(alm_row.at(memory_t::host, 0, offsets[ia], s),
                //                                               kp.num_gkvec_row(), naw);
                // sddk::mdarray<std::complex<T>, 2> alm_col_atom(alm_col.at(memory_t::host, 0, offsets[ia], s),
                //                                               kp.num_gkvec_col(), naw);
                // sddk::mdarray<std::complex<T>, 2> halm_col_atom(halm_col.at(memory_t::host, 0, offsets[ia], s),
                //                                                kp.num_gkvec_col(), naw);

                sddk::mdarray<std::complex<T>, 2> alm_row_atom;
                sddk::mdarray<std::complex<T>, 2> alm_col_atom;
                sddk::mdarray<std::complex<T>, 2> halm_col_atom;

                switch (pu) {
                    case device_t::CPU: {
                        alm_row_atom = mdarray<std::complex<T>, 2>(alm_row.at(memory_t::host, 0, offsets[ia], s),
                                                                   kp.num_gkvec_row(), naw);

                        alm_col_atom = mdarray<std::complex<T>, 2>(alm_col.at(memory_t::host, 0, offsets[ia], s),
                                                                   kp.num_gkvec_col(), naw);

                        halm_col_atom = mdarray<std::complex<T>, 2>(halm_col.at(memory_t::host, 0, offsets[ia], s),
                                                                    kp.num_gkvec_col(), naw);
                        break;
                    }
                    case device_t::GPU: {
                        alm_row_atom = mdarray<std::complex<T>, 2>(alm_row.at(memory_t::host, 0, offsets[ia], s),
                                                                   alm_row.at(memory_t::device, 0, offsets[ia], s),
                                                                   kp.num_gkvec_row(), naw);

                        alm_col_atom = mdarray<std::complex<T>, 2>(alm_col.at(memory_t::host, 0, offsets[ia], s),
                                                                   alm_col.at(memory_t::device, 0, offsets[ia], s),
                                                                   kp.num_gkvec_col(), naw);

                        halm_col_atom = mdarray<std::complex<T>, 2>(halm_col.at(memory_t::host, 0, offsets[ia], s),
                                                                    halm_col.at(memory_t::device, 0, offsets[ia], s),
                                                                    kp.num_gkvec_col(), naw);
                        break;
                    }
                }

                kp.alm_coeffs_col().template generate<false>(atom, alm_col_atom);
                /* can't copy alm to device how as it might be modified by the iora */

                H0_.template apply_hmt_to_apw<spin_block_t::nm>(atom, kp.num_gkvec_col(), alm_col_atom, halm_col_atom);
                if (pu == device_t::GPU) {
                    halm_col_atom.copy_to(memory_t::device, stream_id(tid));
                }

                /* generate conjugated matching coefficients */
                kp.alm_coeffs_row().template generate<true>(atom, alm_row_atom);
                if (pu == device_t::GPU) {
                    alm_row_atom.copy_to(memory_t::device, stream_id(tid));
                }

                /* setup apw-lo and lo-apw blocks */
                set_fv_h_o_apw_lo(atom, ia, alm_row_atom, alm_col_atom, h__, o__);

                /* finally, modify alm coefficients for iora */
                if (H0_.ctx().valence_relativity() == relativity_t::iora) {
                    // TODO: check if we can modify alm_col with IORA eralier and then not apply it in set_fv_h_o_apw_lo()
                    H0_.add_o1mt_to_apw(atom, kp.num_gkvec_col(), alm_col_atom);
                }

                if (pu == device_t::GPU) {
                    alm_col_atom.copy_to(memory_t::device, stream_id(tid));
                }
            }
            acc::sync_stream(stream_id(tid));
        }
        // acc::sync_stream(stream_id(omp_get_max_threads()));

        if (H0_.ctx().cfg().control().print_checksum()) {
            std::complex<T> z1 = alm_row.checksum();
            std::complex<T> z2 = alm_col.checksum();
            std::complex<T> z3 = halm_col.checksum();
            utils::print_checksum("alm_row", z1);
            utils::print_checksum("alm_col", z2);
            utils::print_checksum("halm_col", z3);
        }

        linalg(la).gemm('N', 'T', kp.num_gkvec_row(), kp.num_gkvec_col(), num_mt_aw,
                        &linalg_const<std::complex<T>>::one(), alm_row.at(mt1, 0, 0, s), alm_row.ld(),
                        alm_col.at(mt1, 0, 0, s), alm_col.ld(), &linalg_const<std::complex<T>>::one(), o__.at(mt),
                        o__.ld());

        linalg(la).gemm('N', 'T', kp.num_gkvec_row(), kp.num_gkvec_col(), num_mt_aw,
                        &linalg_const<std::complex<T>>::one(), alm_row.at(mt1, 0, 0, s), alm_row.ld(),
                        halm_col.at(mt1, 0, 0, s), halm_col.ld(), &linalg_const<std::complex<T>>::one(), h__.at(mt),
                        h__.ld());
    }

    // TODO: fix the logic of matrices setup
    // problem: for magma we start on CPU, for cusoler - on GPU
    // one solution: start from gpu for magma as well
    // add starting pointer type in the Eigensolver() class

    // if (pu == device_t::GPU) {
    //     acc::copyout(h__.at(memory_t::host), h__.ld(), h__.at(memory_t::device), h__.ld(), kp.num_gkvec_row(),
    //         kp.num_gkvec_col());
    //     acc::copyout(o__.at(memory_t::host), o__.ld(), o__.at(memory_t::device), o__.ld(), kp.num_gkvec_row(),
    //         kp.num_gkvec_col());
    // }
    PROFILE_STOP("sirius::Hamiltonian_k::set_fv_h_o|zgemm");
    std::chrono::duration<double> tval = std::chrono::high_resolution_clock::now() - t1;
    auto pp                            = utils::get_env<int>("SIRIUS_PRINT_PERFORMANCE");

    if (kp.comm().rank() == 0 && (H0_.ctx().cfg().control().print_performance() || (pp && *pp))) {
        kp.message((pp && *pp) ? 0 : 1, __function_name__, "effective zgemm performance: %12.6f GFlops\n",
                   2 * 8e-9 * kp.num_gkvec() * kp.num_gkvec() * uc.mt_aw_basis_size() / tval.count());
    }

    /* add interstitial contributon */
    set_fv_h_o_it(h__, o__);

    /* setup lo-lo block */
    set_fv_h_o_lo_lo(h__, o__);

    ///*  copy back to GPU */ // TODO: optimize the copys
    // if (pu == device_t::GPU) {
    //     acc::copyin(h__.at(memory_t::device), h__.ld(), h__.at(memory_t::host), h__.ld(), kp.gklo_basis_size_row(),
    //         kp.gklo_basis_size_col());
    //     acc::copyin(o__.at(memory_t::device), o__.ld(), o__.at(memory_t::host), o__.ld(), kp.gklo_basis_size_row(),
    //         kp.gklo_basis_size_col());
    // }
}

/* alm_row comes in already conjugated */
template <typename T>
void Hamiltonian_k<T>::set_fv_h_o_apw_lo(Atom const& atom__, int ia__, mdarray<std::complex<T>, 2>& alm_row__,
                                      mdarray<std::complex<T>, 2>& alm_col__, mdarray<std::complex<T>, 2>& h__,
                                      mdarray<std::complex<T>, 2>& o__) const
{
    auto& type = atom__.type();
    /* apw-lo block */
    for (int i = 0; i < kp().num_atom_lo_cols(ia__); i++) {
        int icol = kp().lo_col(ia__, i);
        /* local orbital indices */
        int l     = kp().lo_basis_descriptor_col(icol).l;
        int lm    = kp().lo_basis_descriptor_col(icol).lm;
        int idxrf = kp().lo_basis_descriptor_col(icol).idxrf;
        int order = kp().lo_basis_descriptor_col(icol).order;
        /* loop over apw components and update H */
        for (int j1 = 0; j1 < type.mt_aw_basis_size(); j1++) {
            int lm1    = type.indexb(j1).lm;
            int idxrf1 = type.indexb(j1).idxrf;

            auto zsum = atom__.radial_integrals_sum_L3<spin_block_t::nm>(idxrf, idxrf1,
                                                                         H0_.gaunt_coefs().gaunt_vector(lm1, lm));

            if (std::abs(zsum) > 1e-14) {
                for (int igkloc = 0; igkloc < kp().num_gkvec_row(); igkloc++) {
                    h__(igkloc, kp().num_gkvec_col() + icol) += zsum * alm_row__(igkloc, j1);
                }
            }
        }
        /* update O */
        for (int order1 = 0; order1 < type.aw_order(l); order1++) {
            int xi1 = type.indexb().index_by_lm_order(lm, order1);
            T ori   = atom__.symmetry_class().o_radial_integral(l, order1, order);
            if (H0_.ctx().valence_relativity() == relativity_t::iora) {
                int idxrf1 = type.indexr().index_by_l_order(l, order1);
                ori += atom__.symmetry_class().o1_radial_integral(idxrf1, idxrf);
            }

            for (int igkloc = 0; igkloc < kp().num_gkvec_row(); igkloc++) {
                o__(igkloc, kp().num_gkvec_col() + icol) += ori * alm_row__(igkloc, xi1);
            }
        }
    }

    std::vector<std::complex<T>> ztmp(kp().num_gkvec_col());
    /* lo-apw block */
    for (int i = 0; i < kp().num_atom_lo_rows(ia__); i++) {
        int irow = kp().lo_row(ia__, i);
        /* local orbital indices */
        int l     = kp().lo_basis_descriptor_row(irow).l;
        int lm    = kp().lo_basis_descriptor_row(irow).lm;
        int idxrf = kp().lo_basis_descriptor_row(irow).idxrf;
        int order = kp().lo_basis_descriptor_row(irow).order;

        std::fill(ztmp.begin(), ztmp.end(), 0);

        /* loop over apw components */
        for (int j1 = 0; j1 < type.mt_aw_basis_size(); j1++) {
            int lm1    = type.indexb(j1).lm;
            int idxrf1 = type.indexb(j1).idxrf;

            auto zsum = atom__.radial_integrals_sum_L3<spin_block_t::nm>(idxrf1, idxrf,
                                                                         H0_.gaunt_coefs().gaunt_vector(lm, lm1));

            if (std::abs(zsum) > 1e-14) {
                for (int igkloc = 0; igkloc < kp().num_gkvec_col(); igkloc++) {
                    ztmp[igkloc] += zsum * alm_col__(igkloc, j1);
                }
            }
        }

        for (int igkloc = 0; igkloc < kp().num_gkvec_col(); igkloc++) {
            h__(irow + kp().num_gkvec_row(), igkloc) += ztmp[igkloc];
        }

        for (int order1 = 0; order1 < type.aw_order(l); order1++) {
            int xi1 = type.indexb().index_by_lm_order(lm, order1);
            T ori   = atom__.symmetry_class().o_radial_integral(l, order, order1);
            if (H0_.ctx().valence_relativity() == relativity_t::iora) {
                int idxrf1 = type.indexr().index_by_l_order(l, order1);
                ori += atom__.symmetry_class().o1_radial_integral(idxrf, idxrf1);
            }

            for (int igkloc = 0; igkloc < kp().num_gkvec_col(); igkloc++) {
                o__(irow + kp().num_gkvec_row(), igkloc) += ori * alm_col__(igkloc, xi1);
            }
        }
    }
}

template <typename T>
void Hamiltonian_k<T>::set_fv_h_o_lo_lo(dmatrix<std::complex<T>>& h__, dmatrix<std::complex<T>>& o__) const
{
    PROFILE("sirius::Hamiltonian_k::set_fv_h_o_lo_lo");

    auto& kp = this->kp();

    /* lo-lo block */
    #pragma omp parallel for default(shared)
    for (int icol = 0; icol < kp.num_lo_col(); icol++) {
        int ia = kp.lo_basis_descriptor_col(icol).ia;
        int lm2 = kp.lo_basis_descriptor_col(icol).lm;
        int idxrf2 = kp.lo_basis_descriptor_col(icol).idxrf;

        for (int irow = 0; irow < kp.num_lo_row(); irow++) {
            /* lo-lo block is diagonal in atom index */
            if (ia == kp.lo_basis_descriptor_row(irow).ia) {
                auto& atom = H0_.ctx().unit_cell().atom(ia);
                int lm1 = kp.lo_basis_descriptor_row(irow).lm;
                int idxrf1 = kp.lo_basis_descriptor_row(irow).idxrf;

                h__(kp.num_gkvec_row() + irow, kp.num_gkvec_col() + icol) +=
                    atom.template radial_integrals_sum_L3<spin_block_t::nm>(idxrf1, idxrf2,
                        H0_.gaunt_coefs().gaunt_vector(lm1, lm2));

                if (lm1 == lm2) {
                    int l = kp.lo_basis_descriptor_row(irow).l;
                    int order1 = kp.lo_basis_descriptor_row(irow).order;
                    int order2 = kp.lo_basis_descriptor_col(icol).order;
                    o__(kp.num_gkvec_row() + irow, kp.num_gkvec_col() + icol) +=
                            atom.symmetry_class().o_radial_integral(l, order1, order2);
                    if (H0_.ctx().valence_relativity() == relativity_t::iora) {
                        int idxrf1 = atom.type().indexr().index_by_l_order(l, order1);
                        int idxrf2 = atom.type().indexr().index_by_l_order(l, order2);
                        o__(kp.num_gkvec_row() + irow, kp.num_gkvec_col() + icol) +=
                            atom.symmetry_class().o1_radial_integral(idxrf1, idxrf2);
                    }
                }
            }
        }
    }
}

template <typename T>
void Hamiltonian_k<T>::set_fv_h_o_it(dmatrix<std::complex<T>>& h__, dmatrix<std::complex<T>>& o__) const
{
    PROFILE("sirius::Hamiltonian_k::set_fv_h_o_it");

    double sq_alpha_half = 0.5 * std::pow(speed_of_light, -2);

    auto& kp = this->kp();

    #pragma omp parallel for default(shared)
    for (int igk_col = 0; igk_col < kp.num_gkvec_col(); igk_col++) {
        int ig_col = kp.igk_col(igk_col);
        /* fractional coordinates of G vectors */
        auto gvec_col = kp.gkvec().gvec(ig_col);
        /* Cartesian coordinates of G+k vectors */
        auto gkvec_col_cart = kp.gkvec().template gkvec_cart<index_domain_t::global>(ig_col);
        for (int igk_row = 0; igk_row < kp.num_gkvec_row(); igk_row++) {
            int ig_row = kp.igk_row(igk_row);
            auto gvec_row = kp.gkvec().gvec(ig_row);
            auto gkvec_row_cart = kp.gkvec().template gkvec_cart<index_domain_t::global>(ig_row);
            int ig12 = H0().ctx().gvec().index_g12(gvec_row, gvec_col);
            /* pw kinetic energy */
            T t1 = 0.5 * geometry3d::dot(gkvec_row_cart, gkvec_col_cart);

            h__(igk_row, igk_col) += H0().potential().veff_pw(ig12);
            o__(igk_row, igk_col) += H0().ctx().theta_pw(ig12);

            switch (H0().ctx().valence_relativity()) {
                case relativity_t::iora: {
                    h__(igk_row, igk_col) += t1 * H0().potential().rm_inv_pw(ig12);
                    o__(igk_row, igk_col) += t1 * sq_alpha_half * H0().potential().rm2_inv_pw(ig12);
                    break;
                }
                case relativity_t::zora: {
                    h__(igk_row, igk_col) += t1 * H0().potential().rm_inv_pw(ig12);
                    break;
                }
                case relativity_t::none: {
                    h__(igk_row, igk_col) += t1 * H0().ctx().theta_pw(ig12);
                    break;
                }
                default: {
                    break;
                }
            }
        }
    }
}

//== template <spin_block_t sblock>
//== void Band::apply_uj_correction(mdarray<double_complex, 2>& fv_states, mdarray<double_complex, 3>& hpsi)
//== {
//==     Timer t("sirius::Band::apply_uj_correction");
//==
//==     for (int ia = 0; ia < unit_cell_.num_atoms(); ia++)
//==     {
//==         if (unit_cell_.atom(ia)->apply_uj_correction())
//==         {
//==             Atom_type* type = unit_cell_.atom(ia)->type();
//==
//==             int offset = unit_cell_.atom(ia)->offset_wf();
//==
//==             int l = unit_cell_.atom(ia)->uj_correction_l();
//==
//==             int nrf = type->indexr().num_rf(l);
//==
//==             for (int order2 = 0; order2 < nrf; order2++)
//==             {
//==                 for (int lm2 = Utils::lm_by_l_m(l, -l); lm2 <= Utils::lm_by_l_m(l, l); lm2++)
//==                 {
//==                     int idx2 = type->indexb_by_lm_order(lm2, order2);
//==                     for (int order1 = 0; order1 < nrf; order1++)
//==                     {
//==                         double ori = unit_cell_.atom(ia)->symmetry_class()->o_radial_integral(l, order2, order1);
//==
//==                         for (int ist = 0; ist < parameters_.spl_fv_states().local_size(); ist++)
//==                         {
//==                             for (int lm1 = Utils::lm_by_l_m(l, -l); lm1 <= Utils::lm_by_l_m(l, l); lm1++)
//==                             {
//==                                 int idx1 = type->indexb_by_lm_order(lm1, order1);
//==                                 double_complex z1 = fv_states(offset + idx1, ist) * ori;
//==
//==                                 if (sblock == uu)
//==                                 {
//==                                     hpsi(offset + idx2, ist, 0) += z1 *
//==                                         unit_cell_.atom(ia)->uj_correction_matrix(lm2, lm1, 0, 0);
//==                                 }
//==
//==                                 if (sblock == dd)
//==                                 {
//==                                     hpsi(offset + idx2, ist, 1) += z1 *
//==                                         unit_cell_.atom(ia)->uj_correction_matrix(lm2, lm1, 1, 1);
//==                                 }
//==
//==                                 if (sblock == ud)
//==                                 {
//==                                     hpsi(offset + idx2, ist, 2) += z1 *
//==                                         unit_cell_.atom(ia)->uj_correction_matrix(lm2, lm1, 0, 1);
//==                                 }
//==
//==                                 if (sblock == du)
//==                                 {
//==                                     hpsi(offset + idx2, ist, 3) += z1 *
//==                                         unit_cell_.atom(ia)->uj_correction_matrix(lm2, lm1, 1, 0);
//==                                 }
//==                             }
//==                         }
//==                     }
//==                 }
//==             }
//==         }
//==     }
//== }

template <typename T> template <typename F, typename>
void Hamiltonian_k<T>::apply_h_s(spin_range spins__, int N__, int n__, Wave_functions<T>& phi__,
                                 Wave_functions<T>* hphi__, Wave_functions<T>* sphi__)
{
    PROFILE("sirius::Hamiltonian_k::apply_h_s");

    double t1 = -omp_get_wtime();

    if (hphi__ != nullptr) {
        /* apply local part of Hamiltonian */
        H0().local_op().apply_h(kp().spfft_transform(), kp().gkvec_partition(), spins__, phi__, *hphi__, N__, n__);
    }

    t1 += omp_get_wtime();

    if (H0().ctx().cfg().control().print_performance()) {
        kp().message(1, __function_name__, "hloc performance: %12.6f bands/sec", n__ / t1);
    }

    if (H0().ctx().cfg().control().print_checksum() && hphi__) {
        for (int ispn: spins__) {
            auto cs1 = phi__.checksum(get_device_t(phi__.preferred_memory_t()), ispn, N__, n__);
            auto cs2 = hphi__->checksum(get_device_t(hphi__->preferred_memory_t()), ispn, N__, n__);
            if (kp().comm().rank() == 0) {
                std::stringstream s;
                s << "phi_" << ispn;
                utils::print_checksum(s.str(), cs1);
                s.str("");
                s << "hphi_" << ispn;
                utils::print_checksum(s.str(), cs2);
            }
        }
    }

    /* set initial sphi */
    if (sphi__ != nullptr) {
        for (int ispn: spins__) {
            sphi__->copy_from(phi__, n__, ispn, N__, ispn, N__);
        }
    }

    /* return if there are no beta-projectors */
    if (H0().ctx().unit_cell().mt_lo_basis_size()) {
        apply_non_local_d_q<F>(spins__, N__, n__, kp().beta_projectors(), phi__, &H0().D(), hphi__, &H0().Q(), sphi__);
    }

    /* apply the hubbard potential if relevant */
     if (H0().ctx().hubbard_correction() && !H0().ctx().gamma_point() && hphi__) {

        /* apply the hubbard potential and deallocate the hubbard wave functions on GPU (if needed) */
        //H0().potential().U().apply_hubbard_potential(kp().wave_functions_S_hub(), spins__, N__, n__, phi__, *hphi__);
        apply_U_operator(H0().ctx(), spins__, N__, n__, kp().wave_functions_S_hub(), phi__, this->U(), *hphi__);
    }

    // if ((ctx_.control().print_checksum_) && (hphi__ != nullptr) && (sphi__ != nullptr)) {
    //    for (int ispn = 0; ispn < nsc; ispn++) {
    //        auto cs1 = hphi__->checksum(get_device_t(hphi__->preferred_memory_t()), ispn, N__, n__);
    //        auto cs2 = sphi__->checksum(get_device_t(sphi__->preferred_memory_t()), ispn, N__, n__);
    //        if (kp__->comm().rank() == 0) {
    //            std::stringstream s;
    //            s << "hphi_" << ispn;
    //            utils::print_checksum(s.str(), cs1);
    //            s.str("");
    //            s << "sphi_" << ispn;
    //            utils::print_checksum(s.str(), cs2);
    //        }
    //    }
    //}
}

template <typename T>
void Hamiltonian_k<T>::apply_fv_h_o(bool apw_only__, bool phi_is_lo__, int N__, int n__,
                                    Wave_functions<T>& phi__, Wave_functions<T>* hphi__, Wave_functions<T>* ophi__)
{
    PROFILE("sirius::Hamiltonian_k::apply_fv_h_o");

    /* trivial case */
    if (hphi__ == nullptr && ophi__ == nullptr) {
        return;
    }

    auto& ctx = H0_.ctx();

    /* quick hack: apply O using CPU; GPU is buggy */
    auto pu = (hphi__) ? ctx.processing_unit() : device_t::CPU;

    auto la  = (pu == device_t::CPU) ? linalg_t::blas : linalg_t::gpublas;
    auto mem = (pu == device_t::CPU) ? memory_t::host : memory_t::device;

    // if (ctx.control().print_checksum_) {
    //     phi__.print_checksum(pu, "phi", N__, n__);
    // }

    if (!apw_only__) {
        if (hphi__ != nullptr) {
            /* zero the local-orbital part */
            hphi__->mt_coeffs(0).zero(memory_t::host, N__, n__);
        }
        if (ophi__ != nullptr) {
            /* zero the local-orbital part */
            ophi__->mt_coeffs(0).zero(memory_t::host, N__, n__);
        }
    }

    if (!phi_is_lo__) {
        /* interstitial part */
        H0_.local_op().apply_h_o(kp().spfft_transform(), kp().gkvec_partition(), N__, n__, phi__, hphi__, ophi__);
        // if (ctx.control().print_checksum_) {
        //     if (hphi__) {
        //         hphi__->print_checksum(pu, "hloc_phi", N__, n__);
        //     }
        //     if (ophi__) {
        //         ophi__->print_checksum(pu, "oloc_phi", N__, n__);
        //     }
        // }
    } else {
        /* zero the APW part */
        switch (pu) {
            case device_t::CPU: {
                if (hphi__ != nullptr) {
                    hphi__->pw_coeffs(0).zero(memory_t::host, N__, n__);
                }
                if (ophi__ != nullptr) {
                    ophi__->pw_coeffs(0).zero(memory_t::host, N__, n__);
                }
                break;
            }
            case device_t::GPU: {
                if (hphi__ != nullptr) {
                    hphi__->pw_coeffs(0).zero(memory_t::device, N__, n__);
                }
                if (ophi__ != nullptr) {
                    ophi__->pw_coeffs(0).zero(memory_t::device, N__, n__);
                }
                break;
            }
        }
    }

    if (pu == device_t::GPU && !apw_only__) {
        phi__.mt_coeffs(0).copy_to(memory_t::host, N__, n__);
    }

    /* short name for local number of G+k vectors */
    int ngv = kp().num_gkvec_loc();

    /* split atoms in blocks */
    int num_atoms_in_block = 2 * omp_get_max_threads();

    /* number of blocks of atoms */
    int nblk = utils::num_blocks(ctx.unit_cell().num_atoms(), num_atoms_in_block);

    /* maximum number of AW radial functions in a block of atoms */
    int max_mt_aw = num_atoms_in_block * ctx.unit_cell().max_mt_aw_basis_size();

    /* maximum number of LO radial functions in a block of atoms */
    int max_mt_lo = num_atoms_in_block * ctx.unit_cell().max_mt_lo_basis_size();

    PROFILE_START("sirius::Hamiltonian_k::apply_fv_h_o|alloc");

    /* matching coefficients for a block of atoms */
    matrix<std::complex<T>> alm_block;
    matrix<std::complex<T>> halm_block;

    switch (pu) {
        case device_t::CPU: {
            alm_block  = matrix<std::complex<T>>(ngv, max_mt_aw, ctx.mem_pool(memory_t::host));
            halm_block = matrix<std::complex<T>>(ngv, std::max(max_mt_aw, max_mt_lo), ctx.mem_pool(memory_t::host));
            break;
        }
        case device_t::GPU: {
            alm_block = matrix<std::complex<T>>(ngv, max_mt_aw, ctx.mem_pool(memory_t::host_pinned));
            alm_block.allocate(ctx.mem_pool(memory_t::device));
            halm_block =
                matrix<std::complex<T>>(ngv, std::max(max_mt_aw, max_mt_lo), ctx.mem_pool(memory_t::host_pinned));
            halm_block.allocate(ctx.mem_pool(memory_t::device));
            break;
        }
    }
    size_t sz = max_mt_aw * n__;
    /* buffers for alm_phi and halm_phi */
    mdarray<std::complex<T>, 1> alm_phi_buf;
    if (ophi__ != nullptr) {
        switch (pu) {
            case device_t::CPU: {
                alm_phi_buf = mdarray<std::complex<T>, 1>(sz, ctx.mem_pool(memory_t::host));
                break;
            }
            case device_t::GPU: {
                alm_phi_buf = mdarray<std::complex<T>, 1>(sz, ctx.mem_pool(memory_t::host_pinned));
                alm_phi_buf.allocate(ctx.mem_pool(memory_t::device));
                break;
            }
        }
    }
    mdarray<std::complex<T>, 1> halm_phi_buf;
    if (hphi__ != nullptr) {
        switch (pu) {
            case device_t::CPU: {
                halm_phi_buf = mdarray<std::complex<T>, 1>(sz, ctx.mem_pool(memory_t::host));
                break;
            }
            case device_t::GPU: {
                size_t sz    = max_mt_aw * n__;
                halm_phi_buf = mdarray<std::complex<T>, 1>(sz, ctx.mem_pool(memory_t::host_pinned));
                halm_phi_buf.allocate(ctx.mem_pool(memory_t::device));
                break;
            }
        }
    }
    PROFILE_STOP("sirius::Hamiltonian_k::apply_fv_h_o|alloc");

    /* generate matching coefficients Alm(G+k) for a block of atoms */
    auto generate_alm = [&](int atom_begin, int atom_end, std::vector<int>& offsets_aw) {
        PROFILE("sirius::Hamiltonian_k::apply_fv_h_o|alm");
#pragma omp parallel
        {
            int tid = omp_get_thread_num();
            for (int ia = atom_begin; ia < atom_end; ia++) {
                if (ia % omp_get_num_threads() == tid) {
                    int ialoc  = ia - atom_begin;
                    auto& atom = ctx.unit_cell().atom(ia);
                    auto& type = atom.type();

                    /* wrapper for matching coefficients for a given atom */
                    mdarray<std::complex<T>, 2> alm_tmp;
                    mdarray<std::complex<T>, 2> halm_tmp;
                    switch (pu) {
                        case device_t::CPU: {
                            alm_tmp = mdarray<std::complex<T>, 2>(alm_block.at(memory_t::host, 0, offsets_aw[ialoc]),
                                                                  ngv, type.mt_aw_basis_size());
                            if (hphi__ != nullptr) {
                                halm_tmp = mdarray<std::complex<T>, 2>(
                                    halm_block.at(memory_t::host, 0, offsets_aw[ialoc]), ngv, type.mt_aw_basis_size());
                            }
                            break;
                        }
                        case device_t::GPU: {
                            alm_tmp = mdarray<std::complex<T>, 2>(alm_block.at(memory_t::host, 0, offsets_aw[ialoc]),
                                                                  alm_block.at(memory_t::device, 0, offsets_aw[ialoc]),
                                                                  ngv, type.mt_aw_basis_size());
                            if (hphi__ != nullptr) {
                                halm_tmp =
                                    mdarray<std::complex<T>, 2>(halm_block.at(memory_t::host, 0, offsets_aw[ialoc]),
                                                                halm_block.at(memory_t::device, 0, offsets_aw[ialoc]),
                                                                ngv, type.mt_aw_basis_size());
                            }
                            break;
                        }
                    }

                    /* generate LAPW matching coefficients on the CPU */
                    kp().alm_coeffs_loc().template generate<true>(atom, alm_tmp);
                    if (pu == device_t::GPU) {
                        alm_tmp.copy_to(memory_t::device, stream_id(tid));
                    }
                    if (hphi__ != nullptr) {
                        H0_.template apply_hmt_to_apw<spin_block_t::nm>(atom, ngv, alm_tmp, halm_tmp);
                        if (pu == device_t::GPU) {
                            halm_tmp.copy_to(memory_t::device, stream_id(tid));
                        }
                    }
                }
            }
            if (pu == device_t::GPU) {
                acc::sync_stream(stream_id(tid));
            }
        }
    };

    auto compute_alm_phi = [&](matrix<std::complex<T>>& alm_phi, matrix<std::complex<T>>& halm_phi, int num_mt_aw) {
        PROFILE("sirius::Hamiltonian_k::apply_fv_h_o|alm_phi");

        /* first zgemm: A(G, lm)^{T} * C(G, i) and  hA(G, lm)^{T} * C(G, i) */
        switch (pu) {
            case device_t::CPU: {
                if (ophi__ != nullptr) {
                    /* create resulting array with proper dimensions from the already allocated chunk of memory */
                    alm_phi = matrix<std::complex<T>>(alm_phi_buf.at(memory_t::host), num_mt_aw, n__);
                    /* alm_phi(lm, i) = A(G, lm)^{T} * C(G, i), remember that Alm was conjugated */
                    linalg(linalg_t::blas)
                        .gemm('C', 'N', num_mt_aw, n__, ngv, &linalg_const<std::complex<T>>::one(),
                              alm_block.at(memory_t::host), alm_block.ld(),
                              phi__.pw_coeffs(0).prime().at(memory_t::host, 0, N__), phi__.pw_coeffs(0).prime().ld(),
                              &linalg_const<std::complex<T>>::zero(), alm_phi.at(memory_t::host), alm_phi.ld());
                }
                if (hphi__ != nullptr) {
                    /* create resulting array with proper dimensions from the already allocated chunk of memory */
                    halm_phi = matrix<std::complex<T>>(halm_phi_buf.at(memory_t::host), num_mt_aw, n__);
                    /* halm_phi(lm, i) = H_{mt}A(G, lm)^{T} * C(G, i) */
                    linalg(linalg_t::blas)
                        .gemm('C', 'N', num_mt_aw, n__, ngv, &linalg_const<std::complex<T>>::one(),
                              halm_block.at(memory_t::host), halm_block.ld(),
                              phi__.pw_coeffs(0).prime().at(memory_t::host, 0, N__), phi__.pw_coeffs(0).prime().ld(),
                              &linalg_const<std::complex<T>>::zero(), halm_phi.at(memory_t::host), halm_phi.ld());
                }
                break;
            }
            case device_t::GPU: {
                if (ophi__ != nullptr) {
                    /* create resulting array with proper dimensions from the already allocated chunk of memory */
                    alm_phi = matrix<std::complex<T>>(alm_phi_buf.at(memory_t::host), alm_phi_buf.at(memory_t::device),
                                                      num_mt_aw, n__);
                    /* alm_phi(lm, i) = A(G, lm)^{T} * C(G, i) */
                    linalg(linalg_t::gpublas)
                        .gemm('C', 'N', num_mt_aw, n__, ngv, &linalg_const<std::complex<T>>::one(),
                              alm_block.at(memory_t::device), alm_block.ld(),
                              phi__.pw_coeffs(0).prime().at(memory_t::device, 0, N__), phi__.pw_coeffs(0).prime().ld(),
                              &linalg_const<std::complex<T>>::zero(), alm_phi.at(memory_t::device), alm_phi.ld());
                    alm_phi.copy_to(memory_t::host);
                }
                if (hphi__ != nullptr) {
                    /* create resulting array with proper dimensions from the already allocated chunk of memory */
                    halm_phi = matrix<std::complex<T>>(halm_phi_buf.at(memory_t::host),
                                                       halm_phi_buf.at(memory_t::device), num_mt_aw, n__);
                    /* halm_phi(lm, i) = H_{mt}A(G, lm)^{T} * C(G, i) */
                    linalg(linalg_t::gpublas)
                        .gemm('C', 'N', num_mt_aw, n__, ngv, &linalg_const<std::complex<T>>::one(),
                              halm_block.at(memory_t::device), halm_block.ld(),
                              phi__.pw_coeffs(0).prime().at(memory_t::device, 0, N__), phi__.pw_coeffs(0).prime().ld(),
                              &linalg_const<std::complex<T>>::zero(), halm_phi.at(memory_t::device), halm_phi.ld());

                    halm_phi.copy_to(memory_t::host);
                }
                break;
            }
        }

        if (hphi__ != nullptr) {
            kp().comm().allreduce(halm_phi.at(memory_t::host), num_mt_aw * n__);
            if (pu == device_t::GPU) {
                halm_phi.copy_to(memory_t::device);
            }
        }

        if (ophi__ != nullptr) {
            kp().comm().allreduce(alm_phi.at(memory_t::host), num_mt_aw * n__);
            if (pu == device_t::GPU) {
                alm_phi.copy_to(memory_t::device);
            }
        }
    };

    auto compute_apw_apw = [&](matrix<std::complex<T>>& alm_phi, matrix<std::complex<T>>& halm_phi, int num_mt_aw) {
        PROFILE("sirius::Hamiltonian_k::apply_fv_h_o|apw-apw");
        auto la = linalg_t::none;
        auto mt = memory_t::none;
        switch (pu) {
            case device_t::CPU: {
                la = linalg_t::blas;
                mt = memory_t::host;
                break;
            }
            case device_t::GPU: {
                la = linalg_t::gpublas;
                mt = memory_t::device;
                break;
            }
        }
        /* second zgemm: Alm^{*} (Alm * C) */
        if (ophi__ != nullptr) {
            /* APW-APW contribution to overlap */
            linalg(la).gemm('N', 'N', ngv, n__, num_mt_aw, &linalg_const<std::complex<T>>::one(), alm_block.at(mt),
                            alm_block.ld(), alm_phi.at(mt), alm_phi.ld(), &linalg_const<std::complex<T>>::one(),
                            ophi__->pw_coeffs(0).prime().at(mt, 0, N__), ophi__->pw_coeffs(0).prime().ld());
        }
        if (hphi__ != nullptr) {
            /* APW-APW contribution to Hamiltonian */
            linalg(la).gemm('N', 'N', ngv, n__, num_mt_aw, &linalg_const<std::complex<T>>::one(), alm_block.at(mt),
                            alm_block.ld(), halm_phi.at(mt), halm_phi.ld(), &linalg_const<std::complex<T>>::one(),
                            hphi__->pw_coeffs(0).prime().at(mt, 0, N__), hphi__->pw_coeffs(0).prime().ld());
        }
    };

    auto collect_lo = [&](int atom_begin, int atom_end, std::vector<int>& offsets_lo,
                          matrix<std::complex<T>>& phi_lo_block) {
        PROFILE("sirius::Hamiltonian_k::apply_fv_h_o|phi_lo");
        /* broadcast local orbital coefficients */
        for (int ia = atom_begin; ia < atom_end; ia++) {
            int ialoc        = ia - atom_begin;
            auto& atom       = ctx.unit_cell().atom(ia);
            auto& type       = atom.type();
            auto ia_location = phi__.spl_num_atoms().location(ia);

            /* lo coefficients for a given atom and all bands */
            matrix<std::complex<T>> phi_lo_ia(type.mt_lo_basis_size(), n__);

            if (ia_location.rank == kp().comm().rank()) {
#pragma omp parallel for schedule(static)
                for (int i = 0; i < n__; i++) {
                    std::memcpy(&phi_lo_ia(0, i),
                                phi__.mt_coeffs(0).prime().at(memory_t::host,
                                                              phi__.offset_mt_coeffs(ia_location.local_index), N__ + i),
                                type.mt_lo_basis_size() * sizeof(std::complex<T>));
                }
            }
            /* broadcast from a rank */
            kp().comm().bcast(phi_lo_ia.at(memory_t::host), static_cast<int>(phi_lo_ia.size()), ia_location.rank);
/* wrtite into a proper position in a block */
#pragma omp parallel for schedule(static)
            for (int i = 0; i < n__; i++) {
                std::memcpy(&phi_lo_block(offsets_lo[ialoc], i), &phi_lo_ia(0, i),
                            type.mt_lo_basis_size() * sizeof(std::complex<T>));
            }
        } // ia

        if (pu == device_t::GPU) {
            phi_lo_block.copy_to(memory_t::device);
        }
    };

    auto compute_apw_lo = [&](int atom_begin, int atom_end, int num_mt_lo, std::vector<int>& offsets_aw,
                              std::vector<int> offsets_lo, matrix<std::complex<T>>& phi_lo_block) {
        PROFILE("sirius::Hamiltonian_k::apply_fv_h_o|apw-lo");
        /* apw-lo block for hphi */
        if (hphi__ != nullptr) {
            for (int ia = atom_begin; ia < atom_end; ia++) {
                int ialoc  = ia - atom_begin;
                auto& atom = ctx.unit_cell().atom(ia);
                auto& type = atom.type();
                int naw    = type.mt_aw_basis_size();
                int nlo    = type.mt_lo_basis_size();

                matrix<std::complex<T>> hmt(naw, nlo);
#pragma omp parallel for schedule(static)
                for (int ilo = 0; ilo < nlo; ilo++) {
                    int xi_lo = naw + ilo;
                    /* local orbital indices */
                    int lm_lo    = type.indexb(xi_lo).lm;
                    int idxrf_lo = type.indexb(xi_lo).idxrf;
                    for (int xi = 0; xi < naw; xi++) {
                        int lm_aw    = type.indexb(xi).lm;
                        int idxrf_aw = type.indexb(xi).idxrf;
                        auto& gc     = H0_.gaunt_coefs().gaunt_vector(lm_aw, lm_lo);
                        hmt(xi, ilo) = atom.template radial_integrals_sum_L3<spin_block_t::nm>(idxrf_aw, idxrf_lo, gc);
                    }
                }
                if (pu == device_t::GPU) {
                    hmt.allocate(memory_t::device).copy_to(memory_t::device);
                }
                linalg(la).gemm('N', 'N', ngv, nlo, naw, &linalg_const<std::complex<T>>::one(),
                                alm_block.at(mem, 0, offsets_aw[ialoc]), alm_block.ld(), hmt.at(mem), hmt.ld(),
                                &linalg_const<std::complex<T>>::zero(), halm_block.at(mem, 0, offsets_lo[ialoc]),
                                halm_block.ld());
            } // ia
            linalg(la).gemm('N', 'N', ngv, n__, num_mt_lo, &linalg_const<std::complex<T>>::one(), halm_block.at(mem),
                            halm_block.ld(), phi_lo_block.at(mem), phi_lo_block.ld(),
                            &linalg_const<std::complex<T>>::one(), hphi__->pw_coeffs(0).prime().at(mem, 0, N__),
                            hphi__->pw_coeffs(0).prime().ld());
        }

        /* apw-lo block for ophi */
        if (ophi__ != nullptr) {
            halm_block.zero();
            for (int ia = atom_begin; ia < atom_end; ia++) {
                int ialoc  = ia - atom_begin;
                auto& atom = ctx.unit_cell().atom(ia);
                auto& type = atom.type();
                int naw    = type.mt_aw_basis_size();
                int nlo    = type.mt_lo_basis_size();

#pragma omp parallel for schedule(static)
                for (int ilo = 0; ilo < nlo; ilo++) {
                    int xi_lo = naw + ilo;
                    /* local orbital indices */
                    int l_lo     = type.indexb(xi_lo).l;
                    int lm_lo    = type.indexb(xi_lo).lm;
                    int order_lo = type.indexb(xi_lo).order;
                    /* use halm as temporary buffer to compute alm*o */
                    for (int order_aw = 0; order_aw < (int)type.aw_descriptor(l_lo).size(); order_aw++) {
                        for (int igloc = 0; igloc < ngv; igloc++) {
                            halm_block(igloc, offsets_lo[ialoc] + ilo) +=
                                alm_block(igloc, offsets_aw[ialoc] + type.indexb_by_lm_order(lm_lo, order_aw)) *
                                atom.symmetry_class().o_radial_integral(l_lo, order_aw, order_lo);
                        } // TODO: block copy to GPU
                    }
                }
            } // ia
            if (pu == device_t::GPU) {
                halm_block.copy_to(memory_t::device, 0, ngv * num_mt_lo);
            }
            linalg(la).gemm('N', 'N', ngv, n__, num_mt_lo, &linalg_const<std::complex<T>>::one(), halm_block.at(mem),
                            halm_block.ld(), phi_lo_block.at(mem), phi_lo_block.ld(),
                            &linalg_const<std::complex<T>>::one(), ophi__->pw_coeffs(0).prime().at(mem, 0, N__),
                            ophi__->pw_coeffs(0).prime().ld());
        }
    };

    PROFILE_START("sirius::Hamiltonian_k::apply_fv_h_o|mt");
    /* loop over blocks of atoms */
    for (int iblk = 0; iblk < nblk; iblk++) {
        int atom_begin = iblk * num_atoms_in_block;
        int atom_end   = std::min(ctx.unit_cell().num_atoms(), (iblk + 1) * num_atoms_in_block);
        /* actual number of AW radial functions in a block of atoms */
        int num_mt_aw{0};
        /* actual number of local orbitals in a block of atoms */
        int num_mt_lo{0};
        std::vector<int> offsets_aw(num_atoms_in_block);
        std::vector<int> offsets_lo(num_atoms_in_block);
        for (int ia = atom_begin; ia < atom_end; ia++) {
            int ialoc         = ia - atom_begin;
            auto& atom        = ctx.unit_cell().atom(ia);
            auto& type        = atom.type();
            offsets_aw[ialoc] = num_mt_aw;
            offsets_lo[ialoc] = num_mt_lo;
            num_mt_aw += type.mt_aw_basis_size();
            num_mt_lo += type.mt_lo_basis_size();
        }

        /* created alm and halm for a block of atoms */
        generate_alm(atom_begin, atom_end, offsets_aw);

        matrix<std::complex<T>> alm_phi;
        matrix<std::complex<T>> halm_phi;

        compute_alm_phi(alm_phi, halm_phi, num_mt_aw);

        if (!phi_is_lo__) {
            compute_apw_apw(alm_phi, halm_phi, num_mt_aw);
        }

        if (!apw_only__ && num_mt_lo) {
            /* local orbital coefficients for a block of atoms and all states */
            matrix<std::complex<T>> phi_lo_block(num_mt_lo, n__);
            if (pu == device_t::GPU) {
                phi_lo_block.allocate(memory_t::device);
            }
            collect_lo(atom_begin, atom_end, offsets_lo, phi_lo_block);

            compute_apw_lo(atom_begin, atom_end, num_mt_lo, offsets_aw, offsets_lo, phi_lo_block);

            PROFILE_START("sirius::Hamiltonian::apply_fv_h_o|lo-apw");
            /* lo-APW contribution */
            for (int ia = atom_begin; ia < atom_end; ia++) {
                int ialoc  = ia - atom_begin;
                auto& atom = ctx.unit_cell().atom(ia);
                auto& type = atom.type();

                auto ia_location = phi__.spl_num_atoms().location(ia);

                if (ia_location.rank == kp().comm().rank()) {
                    int offset_mt_coeffs = phi__.offset_mt_coeffs(ia_location.local_index);

#pragma omp parallel for schedule(static)
                    for (int ilo = 0; ilo < type.mt_lo_basis_size(); ilo++) {
                        int xi_lo = type.mt_aw_basis_size() + ilo;
                        /* local orbital indices */
                        int l_lo     = type.indexb(xi_lo).l;
                        int lm_lo    = type.indexb(xi_lo).lm;
                        int order_lo = type.indexb(xi_lo).order;
                        int idxrf_lo = type.indexb(xi_lo).idxrf;

                        /* lo-lo contribution */
                        for (int jlo = 0; jlo < type.mt_lo_basis_size(); jlo++) {
                            int xi_lo1 = type.mt_aw_basis_size() + jlo;
                            int lm1    = type.indexb(xi_lo1).lm;
                            int order1 = type.indexb(xi_lo1).order;
                            int idxrf1 = type.indexb(xi_lo1).idxrf;
                            if (lm_lo == lm1 && ophi__ != nullptr) {
                                for (int i = 0; i < n__; i++) {
                                    ophi__->mt_coeffs(0).prime(offset_mt_coeffs + ilo, N__ + i) +=
                                        phi_lo_block(offsets_lo[ialoc] + jlo, i) *
                                        atom.symmetry_class().o_radial_integral(l_lo, order_lo, order1);
                                }
                            }
                            if (hphi__ != nullptr) {
                                auto& gc = H0_.gaunt_coefs().gaunt_vector(lm_lo, lm1);
                                for (int i = 0; i < n__; i++) {
                                    hphi__->mt_coeffs(0).prime(offset_mt_coeffs + ilo, N__ + i) +=
                                        phi_lo_block(offsets_lo[ialoc] + jlo, i) *
                                        atom.template radial_integrals_sum_L3<spin_block_t::nm>(idxrf_lo, idxrf1, gc);
                                }
                            }
                        }

                        /* lo-APW contribution */
                        if (!phi_is_lo__) {
                            if (ophi__ != nullptr) {
                                for (int i = 0; i < n__; i++) {
                                    /* lo-APW contribution to ophi */
                                    for (int order_aw = 0; order_aw < (int)type.aw_descriptor(l_lo).size();
                                         order_aw++) {
                                        ophi__->mt_coeffs(0).prime(offset_mt_coeffs + ilo, N__ + i) +=
                                            atom.symmetry_class().o_radial_integral(l_lo, order_lo, order_aw) *
                                            alm_phi(offsets_aw[ialoc] + type.indexb_by_lm_order(lm_lo, order_aw), i);
                                    }
                                }
                            }

                            if (hphi__ != nullptr) {
                                for (int i = 0; i < n__; i++) {
                                    std::complex<T> z(0, 0);
                                    for (int xi = 0; xi < type.mt_aw_basis_size(); xi++) {
                                        int lm_aw    = type.indexb(xi).lm;
                                        int idxrf_aw = type.indexb(xi).idxrf;
                                        auto& gc     = H0_.gaunt_coefs().gaunt_vector(lm_lo, lm_aw);
                                        z += atom.template radial_integrals_sum_L3<spin_block_t::nm>(idxrf_lo, idxrf_aw, gc) *
                                             alm_phi(offsets_aw[ialoc] + xi, i);
                                    }
                                    /* lo-APW contribution to hphi */
                                    hphi__->mt_coeffs(0).prime(offset_mt_coeffs + ilo, N__ + i) += z;
                                }
                            }
                        }
                    }
                }
            }
            PROFILE_STOP("sirius::Hamiltonian::apply_fv_h_o|lo-apw");
        }
    }

    PROFILE_STOP("sirius::Hamiltonian_k::apply_fv_h_o|mt");
    if (pu == device_t::GPU && !apw_only__) {
        if (hphi__ != nullptr) {
            hphi__->mt_coeffs(0).copy_to(memory_t::device, N__, n__);
        }
        if (ophi__ != nullptr) {
            ophi__->mt_coeffs(0).copy_to(memory_t::device, N__, n__);
        }
    }
    // if (ctx.control().print_checksum_) {
    //     if (hphi__) {
    //         hphi__->print_checksum(pu, "hphi", N__, n__);
    //     }
    //     if (ophi__) {
    //         ophi__->print_checksum(pu, "ophi", N__, n__);
    //     }
    // }
}

template <typename T>
void Hamiltonian_k<T>::apply_b(Wave_functions<T>& psi__, std::vector<Wave_functions<T>>& bpsi__)
{
    PROFILE("sirius::Hamiltonian_k::apply_b");

    assert(bpsi__.size() == 2 || bpsi__.size() == 3);

    H0().local_op().apply_b(kp().spfft_transform(), 0, H0().ctx().num_fv_states(), psi__, bpsi__);
    H0().apply_bmt(psi__, bpsi__);

    /* copy Bz|\psi> to -Bz|\psi> */
    #pragma omp parallel for schedule(static)
    for (int i = 0; i < H0().ctx().num_fv_states(); i++) {
        for (int j = 0; j < psi__.pw_coeffs(0).num_rows_loc(); j++) {
            bpsi__[1].pw_coeffs(0).prime(j, i) = -bpsi__[0].pw_coeffs(0).prime(j, i);
        }
        for (int j = 0; j < psi__.mt_coeffs(0).num_rows_loc(); j++) {
            bpsi__[1].mt_coeffs(0).prime(j, i) = -bpsi__[0].mt_coeffs(0).prime(j, i);
        }
    }
}


template class Hamiltonian_k<double>;

template
void
Hamiltonian_k<double>::apply_h_s<double>(spin_range spins__, int N__, int n__, Wave_functions<double>& phi__,
                                         Wave_functions<double>* hphi__, Wave_functions<double>* sphi__);

template
void
Hamiltonian_k<double>::apply_h_s<double_complex>(spin_range spins__, int N__, int n__, Wave_functions<double>& phi__,
                                                 Wave_functions<double>* hphi__, Wave_functions<double>* sphi__);

template
std::pair<mdarray<double, 2>, mdarray<double, 2>>
Hamiltonian_k<double>::get_h_o_diag_pw<double, 1>() const;

template
std::pair<mdarray<double, 2>, mdarray<double, 2>>
Hamiltonian_k<double>::get_h_o_diag_pw<double, 2>() const;

template
std::pair<mdarray<double, 2>, mdarray<double, 2>>
Hamiltonian_k<double>::get_h_o_diag_pw<double, 3>() const;

template
std::pair<mdarray<double, 2>, mdarray<double, 2>>
Hamiltonian_k<double>::get_h_o_diag_pw<double_complex, 1>() const;

template
std::pair<mdarray<double, 2>, mdarray<double, 2>>
Hamiltonian_k<double>::get_h_o_diag_pw<double_complex, 2>() const;

template
std::pair<mdarray<double, 2>, mdarray<double, 2>>
Hamiltonian_k<double>::get_h_o_diag_pw<double_complex, 3>() const;

template
std::pair<mdarray<double, 2>, mdarray<double, 2>>
Hamiltonian_k<double>::get_h_o_diag_lapw<1>() const;

template
std::pair<mdarray<double, 2>, mdarray<double, 2>>
Hamiltonian_k<double>::get_h_o_diag_lapw<2>() const;

template
std::pair<mdarray<double, 2>, mdarray<double, 2>>
Hamiltonian_k<double>::get_h_o_diag_lapw<3>() const;

#ifdef USE_FP32
/* TODO : not yet have enough support to initialize it
template class Hamiltonian_k<float>;

template
void
Hamiltonian_k<float>::apply_h_s<float>(spin_range spins__, int N__, int n__, Wave_functions<float>& phi__,
                                        Wave_functions<float>* hphi__, Wave_functions<float>* sphi__);

template
void
Hamiltonian_k<float>::apply_h_s<std::complex<float>>(spin_range spins__, int N__, int n__, Wave_functions<float>& phi__,
                                                     Wave_functions<float>* hphi__, Wave_functions<float>* sphi__);
template
std::pair<mdarray<float, 2>, mdarray<float, 2>>
Hamiltonian_k<float>::get_h_o_diag_pw<float, 1>() const;

template
std::pair<mdarray<float, 2>, mdarray<float, 2>>
Hamiltonian_k<float>::get_h_o_diag_pw<float, 2>() const;

template
std::pair<mdarray<float, 2>, mdarray<float, 2>>
Hamiltonian_k<float>::get_h_o_diag_pw<float, 3>() const;

template
std::pair<mdarray<float, 2>, mdarray<float, 2>>
Hamiltonian_k<float>::get_h_o_diag_pw<std::complex<float>, 1>() const;

template
std::pair<mdarray<float, 2>, mdarray<float, 2>>
Hamiltonian_k<float>::get_h_o_diag_pw<std::complex<float>, 2>() const;

template
std::pair<mdarray<float, 2>, mdarray<float, 2>>
Hamiltonian_k<float>::get_h_o_diag_pw<std::complex<float>, 3>() const;

template
std::pair<mdarray<float, 2>, mdarray<float, 2>>
Hamiltonian_k<float>::get_h_o_diag_lapw<1>() const;

template
std::pair<mdarray<float, 2>, mdarray<float, 2>>
Hamiltonian_k<float>::get_h_o_diag_lapw<2>() const;

template
std::pair<mdarray<float, 2>, mdarray<float, 2>>
Hamiltonian_k<float>::get_h_o_diag_lapw<3>() const;
*/
#endif
} // namespace<|MERGE_RESOLUTION|>--- conflicted
+++ resolved
@@ -46,8 +46,8 @@
         if (H0_.ctx().cfg().iterative_solver().type() != "exact") {
             kp_.beta_projectors().prepare();
         }
-        u_op_ = std::shared_ptr<U_operator<double>>(
-                new U_operator<double>(H0__.ctx(), H0__.potential().U().potential_matrix(), kp__.vk()));
+        u_op_ = std::shared_ptr<U_operator<T>>(
+                new U_operator<T>(H0__.ctx(), H0__.potential().U().potential_matrix(), kp__.vk()));
     }
 }
 
@@ -61,17 +61,12 @@
     }
 }
 
-<<<<<<< HEAD
+template <typename T>
+Hamiltonian_k<T>::Hamiltonian_k(Hamiltonian_k&& src__) = default;
+
 template <typename T> template <typename F, int what>
 std::pair<sddk::mdarray<T, 2>, sddk::mdarray<T, 2>>
 Hamiltonian_k<T>::get_h_o_diag_pw() const
-=======
-Hamiltonian_k::Hamiltonian_k(Hamiltonian_k&& src__) = default;
-
-template <typename T, int what>
-std::pair<sddk::mdarray<double, 2>, sddk::mdarray<double, 2>>
-Hamiltonian_k::get_h_o_diag_pw() const
->>>>>>> 5fc9ec0f
 {
     PROFILE("sirius::Hamiltonian_k::get_h_o_diag");
 
