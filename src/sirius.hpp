--- conflicted
+++ resolved
@@ -135,11 +135,7 @@
     plasma_init(omp_get_max_threads());
 #endif
 #if defined(SIRIUS_ELPA)
-<<<<<<< HEAD
-    Eigensolver_elpa::initialize();
-=======
     la::Eigensolver_elpa::initialize();
->>>>>>> a30ef91d
 #endif
     /* for the fortran interface to blas/lapack */
     assert(sizeof(int) == 4);
@@ -205,11 +201,7 @@
         mpi::Communicator::finalize();
     }
 #if defined(SIRIUS_ELPA)
-<<<<<<< HEAD
-    Eigensolver_elpa::finalize();
-=======
     la::Eigensolver_elpa::finalize();
->>>>>>> a30ef91d
 #endif
 
     is_initialized() = false;
