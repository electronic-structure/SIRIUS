--- conflicted
+++ resolved
@@ -34,12 +34,6 @@
 #include "gpu/cusolver.hpp"
 #endif
 #include "linalg/linalg_spla.hpp"
-<<<<<<< HEAD
-#if defined(SIRIUS_ELPA)
-//#include <elpa/elpa.h>
-#endif
-=======
->>>>>>> 092ce1d5
 #include "utils/cmd_args.hpp"
 #include "utils/json.hpp"
 #include "utils/profiler.hpp"
@@ -142,12 +136,6 @@
 #endif
 #if defined(SIRIUS_ELPA)
     Eigensolver_elpa::initialize();
-<<<<<<< HEAD
-    //if (elpa_init(20170403) != ELPA_OK) {
-    //    TERMINATE("ELPA API version not supported");
-    //}
-=======
->>>>>>> 092ce1d5
 #endif
     /* for the fortran interface to blas/lapack */
     assert(sizeof(int) == 4);
@@ -214,11 +202,6 @@
     }
 #if defined(SIRIUS_ELPA)
     Eigensolver_elpa::finalize();
-<<<<<<< HEAD
-    //int ierr;
-    //elpa_uninit(&ierr);
-=======
->>>>>>> 092ce1d5
 #endif
 
     is_initialized() = false;
