// Copyright (c) 2013-2017 Anton Kozhevnikov, Thomas Schulthess
// All rights reserved.
//
// Redistribution and use in source and binary forms, with or without modification, are permitted provided that
// the following conditions are met:
//
// 1. Redistributions of source code must retain the above copyright notice, this list of conditions and the
//    following disclaimer.
// 2. Redistributions in binary form must reproduce the above copyright notice, this list of conditions
//    and the following disclaimer in the documentation and/or other materials provided with the distribution.
//
// THIS SOFTWARE IS PROVIDED BY THE COPYRIGHT HOLDERS AND CONTRIBUTORS "AS IS" AND ANY EXPRESS OR IMPLIED
// WARRANTIES, INCLUDING, BUT NOT LIMITED TO, THE IMPLIED WARRANTIES OF MERCHANTABILITY AND FITNESS FOR A
// PARTICULAR PURPOSE ARE DISCLAIMED. IN NO EVENT SHALL THE COPYRIGHT HOLDER OR CONTRIBUTORS BE LIABLE FOR
// ANY DIRECT, INDIRECT, INCIDENTAL, SPECIAL, EXEMPLARY, OR CONSEQUENTIAL DAMAGES (INCLUDING, BUT NOT LIMITED TO,
// PROCUREMENT OF SUBSTITUTE GOODS OR SERVICES; LOSS OF USE, DATA, OR PROFITS; OR BUSINESS INTERRUPTION) HOWEVER
// CAUSED AND ON ANY THEORY OF LIABILITY, WHETHER IN CONTRACT, STRICT LIABILITY, OR TORT (INCLUDING NEGLIGENCE OR
// OTHERWISE) ARISING IN ANY WAY OUT OF THE USE OF THIS SOFTWARE, EVEN IF ADVISED OF THE POSSIBILITY OF SUCH DAMAGE.

/** \file dmatrix.cpp
 *
 *  \brief Definitions.
 *
 */
#include "dmatrix.hpp"

namespace la {

template <typename T>
dmatrix<T>::dmatrix(int num_rows__, int num_cols__, BLACS_grid const& blacs_grid__, int bs_row__, int bs_col__,
                    sddk::memory_t mem_type__)
    : sddk::matrix<T>(sddk::splindex_block_cyclic<>(num_rows__, n_blocks(blacs_grid__.num_ranks_row()),
                block_id(blacs_grid__.rank_row()), bs_row__).local_size(),
            sddk::splindex_block_cyclic<>(num_cols__, n_blocks(blacs_grid__.num_ranks_col()),
                block_id(blacs_grid__.rank_col()), bs_col__).local_size(), mem_type__)
    , num_rows_(num_rows__)
    , num_cols_(num_cols__)
    , bs_row_(bs_row__)
    , bs_col_(bs_col__)
    , blacs_grid_(&blacs_grid__)
    , spl_row_(num_rows_, n_blocks(blacs_grid__.num_ranks_row()), block_id(blacs_grid__.rank_row()), bs_row_)
    , spl_col_(num_cols_, n_blocks(blacs_grid__.num_ranks_col()), block_id(blacs_grid__.rank_col()), bs_col_)
    , spla_dist_(spla::MatrixDistribution::create_blacs_block_cyclic_from_mapping(
          blacs_grid__.comm().native(), blacs_grid__.rank_map().data(), blacs_grid__.num_ranks_row(),
          blacs_grid__.num_ranks_col(), bs_row__,bs_col__))
{
    init();
}

template <typename T>
dmatrix<T>::dmatrix(T* ptr__, int num_rows__, int num_cols__, BLACS_grid const& blacs_grid__, int bs_row__,
                    int bs_col__)
    : sddk::matrix<T>(ptr__,
                sddk::splindex_block_cyclic<>(num_rows__, n_blocks(blacs_grid__.num_ranks_row()),
                    block_id(blacs_grid__.rank_row()), bs_row__).local_size(),
                sddk::splindex_block_cyclic<>(num_cols__, n_blocks(blacs_grid__.num_ranks_col()),
                    block_id(blacs_grid__.rank_col()), bs_col__).local_size())
    , num_rows_(num_rows__)
    , num_cols_(num_cols__)
    , bs_row_(bs_row__)
    , bs_col_(bs_col__)
    , blacs_grid_(&blacs_grid__)
    , spl_row_(num_rows_, n_blocks(blacs_grid__.num_ranks_row()), block_id(blacs_grid__.rank_row()), bs_row_)
    , spl_col_(num_cols_, n_blocks(blacs_grid__.num_ranks_col()), block_id(blacs_grid__.rank_col()), bs_col_)
    , spla_dist_(spla::MatrixDistribution::create_blacs_block_cyclic_from_mapping(
          blacs_grid__.comm().native(), blacs_grid__.rank_map().data(), blacs_grid__.num_ranks_row(),
          blacs_grid__.num_ranks_col(), bs_row__, bs_col__))
{
    init();
}

template <typename T>
dmatrix<T>::dmatrix(int num_rows__, int num_cols__, sddk::memory_t mem_type__)
    : sddk::matrix<T>(num_rows__, num_cols__, mem_type__)
    , num_rows_(num_rows__)
    , num_cols_(num_cols__)
    , bs_row_(1)
    , bs_col_(1)
    , spl_row_(num_rows_, n_blocks(1), block_id(0), bs_row_)
    , spl_col_(num_cols_, n_blocks(1), block_id(0), bs_col_)
{
}

template <typename T>
dmatrix<T>::dmatrix(int num_rows__, int num_cols__, sddk::memory_pool& mp__, std::string const& label__)
    : sddk::matrix<T>(num_rows__, num_cols__, mp__, label__)
    , num_rows_(num_rows__)
    , num_cols_(num_cols__)
    , bs_row_(1)
    , bs_col_(1)
    , spl_row_(num_rows_, n_blocks(1), block_id(0), bs_row_)
    , spl_col_(num_cols_, n_blocks(1), block_id(0), bs_col_)
{
}


template <typename T>
dmatrix<T>::dmatrix(T* ptr__, int num_rows__, int num_cols__)
    : sddk::matrix<T>(ptr__, num_rows__, num_cols__)
    , num_rows_(num_rows__)
    , num_cols_(num_cols__)
    , bs_row_(1)
    , bs_col_(1)
    , spl_row_(num_rows_, n_blocks(1), block_id(0), bs_row_)
    , spl_col_(num_cols_, n_blocks(1), block_id(0), bs_col_)
{
    init();
}

template <typename T>
dmatrix<T>::dmatrix(int num_rows__, int num_cols__, BLACS_grid const& blacs_grid__, int bs_row__, int bs_col__,
                    sddk::memory_pool& mp__)
    : sddk::matrix<T>(sddk::splindex_block_cyclic<>(num_rows__, n_blocks(blacs_grid__.num_ranks_row()),
                block_id(blacs_grid__.rank_row()), bs_row__).local_size(),
                sddk::splindex_block_cyclic<>(num_cols__, n_blocks(blacs_grid__.num_ranks_col()),
                    block_id(blacs_grid__.rank_col()), bs_col__).local_size(), mp__)
    , num_rows_(num_rows__)
    , num_cols_(num_cols__)
    , bs_row_(bs_row__)
    , bs_col_(bs_col__)
    , blacs_grid_(&blacs_grid__)
    , spl_row_(num_rows_, n_blocks(blacs_grid__.num_ranks_row()), block_id(blacs_grid__.rank_row()), bs_row_)
    , spl_col_(num_cols_, n_blocks(blacs_grid__.num_ranks_col()), block_id(blacs_grid__.rank_col()), bs_col_)
    , spla_dist_(spla::MatrixDistribution::create_blacs_block_cyclic_from_mapping(
          blacs_grid__.comm().native(), blacs_grid__.rank_map().data(), blacs_grid__.num_ranks_row(),
          blacs_grid__.num_ranks_col(), bs_row__, bs_col__))
{
    init();
}

template <typename T>
void dmatrix<T>::set(int ir0__, int jc0__, int mr__, int nc__, T* ptr__, int ld__)
{
    sddk::splindex_block_cyclic<> spl_r0(ir0__, n_blocks(blacs_grid().num_ranks_row()),
            block_id(blacs_grid().rank_row()), bs_row_);
    sddk::splindex_block_cyclic<> spl_r1(ir0__ + mr__, n_blocks(blacs_grid().num_ranks_row()),
            block_id(blacs_grid().rank_row()), bs_row_);

    sddk::splindex_block_cyclic<> spl_c0(jc0__, n_blocks(blacs_grid().num_ranks_col()),
            block_id(blacs_grid().rank_col()), bs_col_);
    sddk::splindex_block_cyclic<> spl_c1(jc0__ + nc__, n_blocks(blacs_grid().num_ranks_col()),
            block_id(blacs_grid().rank_col()), bs_col_);

    int m0 = spl_r0.local_size();
    int m1 = spl_r1.local_size();
    int n0 = spl_c0.local_size();
    int n1 = spl_c1.local_size();
    std::vector<int> map_row(m1 - m0);
    std::vector<int> map_col(n1 - n0);

    for (int i = 0; i < m1 - m0; i++) {
        map_row[i] = spl_r1.global_index(m0 + i) - ir0__;
    }
    for (int j = 0; j < n1 - n0; j++) {
        map_col[j] = spl_c1.global_index(n0 + j) - jc0__;
    }

    //#pragma omp parallel for
    for (int j = 0; j < n1 - n0; j++) {
        for (int i = 0; i < m1 - m0; i++) {
            (*this)(m0 + i, n0 + j) = ptr__[map_row[i] + ld__ * map_col[j]];
        }
    }
}

template <typename T>
void dmatrix<T>::set(const int irow_glob, const int icol_glob, T val)
{
<<<<<<< HEAD
    if (blacs_grid_) {
        auto r = spl_row_.location(irow_glob);
        if (blacs_grid_->rank_row() == r.rank) {
            auto c = spl_col_.location(icol_glob);
            if (blacs_grid_->rank_col() == c.rank) {
                (*this)(r.local_index, c.local_index) = val;
            }
=======
    auto r = spl_row_.location(irow_glob);
    if (blacs_grid_->rank_row() == r.ib) {
        auto c = spl_col_.location(icol_glob);
        if (blacs_grid_->rank_col() == c.ib) {
            (*this)(r.index_local, c.index_local) = val;
>>>>>>> 30132cc6
        }
    } else {
        (*this)(irow_glob, icol_glob) = val;
    }
}

template <typename T>
void dmatrix<T>::add(const int irow_glob, const int icol_glob, T val)
{
    auto r = spl_row_.location(irow_glob);
    if (blacs_grid_->rank_row() == r.ib) {
        auto c = spl_col_.location(icol_glob);
        if (blacs_grid_->rank_col() == c.ib) {
            (*this)(r.index_local, c.index_local) += val;
        }
    }
}

template <typename T>
void dmatrix<T>::add(real_type<T> beta__, const int irow_glob, const int icol_glob, T val)
{
    auto r = spl_row_.location(irow_glob);
    if (blacs_grid_->rank_row() == r.ib) {
        auto c = spl_col_.location(icol_glob);
        if (blacs_grid_->rank_col() == c.ib) {
            (*this)(r.index_local, c.index_local) = (*this)(r.index_local, c.index_local) * beta__ + val;
        }
    }
}

template <typename T>
void dmatrix<T>::make_real_diag(int n__)
{
    for (int i = 0; i < n__; i++) {
        auto r = spl_row_.location(i);
        if (blacs_grid_->rank_row() == r.ib) {
            auto c = spl_col_.location(i);
            if (blacs_grid_->rank_col() == c.ib) {
                T v                                   = (*this)(r.index_local, c.index_local);
                (*this)(r.index_local, c.index_local) = std::real(v);
            }
        }
    }
}

template <typename T>
sddk::mdarray<T, 1> dmatrix<T>::get_diag(int n__)
{
    sddk::mdarray<T, 1> d(n__);
    d.zero();

    for (int i = 0; i < n__; i++) {
        auto r = spl_row_.location(i);
        if (blacs_grid_->rank_row() == r.ib) {
            auto c = spl_col_.location(i);
            if (blacs_grid_->rank_col() == c.ib) {
                d[i] = (*this)(r.index_local, c.index_local);
            }
        }
    }
    blacs_grid_->comm().allreduce(d.template at(sddk::memory_t::host), n__);
    return d;
}

template <typename T>
void dmatrix<T>::save_to_hdf5(std::string name__, int m__, int n__)
{
    sddk::mdarray<T, 2> full_mtrx(m__, n__);
    full_mtrx.zero();

    for (int j = 0; j < this->num_cols_local(); j++) {
        for (int i = 0; i < this->num_rows_local(); i++) {
            if (this->irow(i) < m__ && this->icol(j) < n__) {
                full_mtrx(this->irow(i), this->icol(j)) = (*this)(i, j);
            }
        }
    }
    this->comm().allreduce(full_mtrx.template at(sddk::memory_t::host), static_cast<int>(full_mtrx.size()));

    if (this->blacs_grid().comm().rank() == 0) {
        sddk::HDF5_tree h5(name__, sddk::hdf5_access_t::truncate);
        h5.write("nrow", m__);
        h5.write("ncol", n__);
        h5.write("mtrx", full_mtrx);
    }
}

// instantiate for required types
template class dmatrix<double>;
template class dmatrix<std::complex<double>>;
#ifdef USE_FP32
template class dmatrix<float>;
template class dmatrix<std::complex<float>>;
#endif

} // namespace<|MERGE_RESOLUTION|>--- conflicted
+++ resolved
@@ -166,21 +166,13 @@
 template <typename T>
 void dmatrix<T>::set(const int irow_glob, const int icol_glob, T val)
 {
-<<<<<<< HEAD
     if (blacs_grid_) {
         auto r = spl_row_.location(irow_glob);
-        if (blacs_grid_->rank_row() == r.rank) {
+        if (blacs_grid_->rank_row() == r.ib) {
             auto c = spl_col_.location(icol_glob);
-            if (blacs_grid_->rank_col() == c.rank) {
-                (*this)(r.local_index, c.local_index) = val;
-            }
-=======
-    auto r = spl_row_.location(irow_glob);
-    if (blacs_grid_->rank_row() == r.ib) {
-        auto c = spl_col_.location(icol_glob);
-        if (blacs_grid_->rank_col() == c.ib) {
-            (*this)(r.index_local, c.index_local) = val;
->>>>>>> 30132cc6
+            if (blacs_grid_->rank_col() == c.ib) {
+                (*this)(r.index_local, c.index_local) = val;
+            }
         }
     } else {
         (*this)(irow_glob, icol_glob) = val;
