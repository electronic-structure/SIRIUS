#include "eigenproblem.hpp"

#if defined(SIRIUS_ELPA)
#include <elpa/elpa.h>
#endif

<<<<<<< HEAD
#if defined(SIRIUS_DLAF)
#include <dlaf_c/init.h>
#endif
=======
namespace sirius {
>>>>>>> 7671a0a2

namespace la {

#if defined(SIRIUS_ELPA)

Eigensolver_elpa::Eigensolver_elpa(int stage__)
    : Eigensolver(ev_solver_t::elpa, true, sddk::memory_t::host, sddk::memory_t::host)
    , stage_(stage__)
{
    if (!(stage_ == 1 || stage_ == 2)) {
        RTE_THROW("wrong type of ELPA solver");
    }
}

void Eigensolver_elpa::initialize()
{
    if (elpa_init(20170403) != ELPA_OK) {
        RTE_THROW("ELPA API version not supported");
    }
}

void Eigensolver_elpa::finalize()
{
    int ierr;
    elpa_uninit(&ierr);
}

/// Solve a generalized eigen-value problem for N lowest eigen-pairs.
int Eigensolver_elpa::solve(ftn_int matrix_size__, ftn_int nev__, la::dmatrix<double>& A__, la::dmatrix<double>& B__,
          double* eval__, la::dmatrix<double>& Z__)
{
    PROFILE("Eigensolver_elpa|solve_gen");

    int nt = omp_get_max_threads();

    if (A__.num_cols_local() != Z__.num_cols_local()) {
        RTE_THROW("number of columns in A and Z don't match");
    }

    PROFILE_START("Eigensolver_elpa|solve_gen|setup");

    int error;
    elpa_t handle;

    handle = elpa_allocate(&error);
    if (error != ELPA_OK) {
        return 1;
    }
    setup_handler(handle, A__, matrix_size__, nev__);

    PROFILE_STOP("Eigensolver_elpa|solve_gen|setup");

    auto& mph = get_memory_pool(sddk::memory_t::host);

    auto w = mph.get_unique_ptr<double>(matrix_size__);

    elpa_generalized_eigenvectors_d(handle, A__.at(sddk::memory_t::host), B__.at(sddk::memory_t::host),
        w.get(), Z__.at(sddk::memory_t::host), 0, &error);

    if (error != ELPA_OK) {
        elpa_deallocate(handle, &error);
        return 1;
    }

    elpa_deallocate(handle, &error);

    std::copy(w.get(), w.get() + nev__, eval__);

    if (nt != omp_get_max_threads()) {
        std::stringstream s;
        s << "number of OMP threads was changed by elpa" << std::endl
          << "  initial number of threads : " << nt << std::endl
          << "  new number of threads : " <<  omp_get_max_threads();
        RTE_THROW(s);
    }

    return 0;

    //to_std(matrix_size__, A__, B__, Z__);

    ///* solve a standard problem */
    //int result = this->solve(matrix_size__, nev__, A__, eval__, Z__);
    //if (result) {
    //    return result;
    //}

    //bt(matrix_size__, nev__, A__, B__, Z__);
    //return 0;
}

/// Solve a generalized eigen-value problem for N lowest eigen-pairs.
int Eigensolver_elpa::solve(ftn_int matrix_size__, ftn_int nev__, la::dmatrix<std::complex<double>>& A__, la::dmatrix<std::complex<double>>& B__,
          double* eval__, la::dmatrix<std::complex<double>>& Z__)
{
    PROFILE("Eigensolver_elpa|solve_gen");

    int nt = omp_get_max_threads();

    if (A__.num_cols_local() != Z__.num_cols_local()) {
        RTE_THROW("number of columns in A and Z don't match");
    }

    PROFILE_START("Eigensolver_elpa|solve_gen|setup");

    int error;
    elpa_t handle;

    handle = elpa_allocate(&error);
    if (error != ELPA_OK) {
        return 1;
    }
    setup_handler(handle, A__, matrix_size__, nev__);

    PROFILE_STOP("Eigensolver_elpa|solve_gen|setup");

    auto& mph = get_memory_pool(sddk::memory_t::host);

    auto w = mph.get_unique_ptr<double>(matrix_size__);

    elpa_generalized_eigenvectors_dc(handle, A__.at(sddk::memory_t::host), B__.at(sddk::memory_t::host),
        w.get(), Z__.at(sddk::memory_t::host), 0, &error);

    if (error != ELPA_OK) {
        elpa_deallocate(handle, &error);
        return 1;
    }

    elpa_deallocate(handle, &error);

    std::copy(w.get(), w.get() + nev__, eval__);

    if (nt != omp_get_max_threads()) {
        std::stringstream s;
        s << "number of OMP threads was changed by elpa" << std::endl
          << "  initial number of threads : " << nt << std::endl
          << "  new number of threads : " <<  omp_get_max_threads();
        RTE_THROW(s);
    }

    return 0;
    //to_std(matrix_size__, A__, B__, Z__);

    ///* solve a standard problem */
    //int result = this->solve(matrix_size__, nev__, A__, eval__, Z__);
    //if (result) {
    //    return result;
    //}

    //bt(matrix_size__, nev__, A__, B__, Z__);
    //return 0;
}

/// Solve a generalized eigen-value problem for all eigen-pairs.
int Eigensolver_elpa::solve(ftn_int matrix_size__, la::dmatrix<double>& A__, la::dmatrix<double>& B__, double* eval__, la::dmatrix<double>& Z__)
{
    return solve(matrix_size__, matrix_size__, A__, B__, eval__, Z__);
}

/// Solve a generalized eigen-value problem for all eigen-pairs.
int Eigensolver_elpa::solve(ftn_int matrix_size__, la::dmatrix<std::complex<double>>& A__, la::dmatrix<std::complex<double>>& B__, double* eval__,
          la::dmatrix<std::complex<double>>& Z__)
{
    return solve(matrix_size__, matrix_size__, A__, B__, eval__, Z__);
}

/// Solve a standard eigen-value problem for N lowest eigen-pairs.
int Eigensolver_elpa::solve(ftn_int matrix_size__, ftn_int nev__, la::dmatrix<double>& A__, double* eval__, la::dmatrix<double>& Z__)
{
    PROFILE("Eigensolver_elpa|solve_std");

    int nt = omp_get_max_threads();

    if (A__.num_cols_local() != Z__.num_cols_local()) {
        RTE_THROW("number of columns in A and Z don't match");
    }

    PROFILE_START("Eigensolver_elpa|solve_std|setup");

    int error;
    elpa_t handle;

    handle = elpa_allocate(&error);
    if (error != ELPA_OK) {
        return 1;
    }
    setup_handler(handle, A__, matrix_size__, nev__);

    PROFILE_STOP("Eigensolver_elpa|solve_std|setup");

    auto& mph = get_memory_pool(sddk::memory_t::host);
    auto w = mph.get_unique_ptr<double>(matrix_size__);

    elpa_eigenvectors_a_h_a_d(handle, A__.at(sddk::memory_t::host), w.get(), Z__.at(sddk::memory_t::host), &error);

    elpa_deallocate(handle, &error);

    std::copy(w.get(), w.get() + nev__, eval__);
    if (nt != omp_get_max_threads()) {
        std::stringstream s;
        s << "number of OMP threads was changed by elpa" << std::endl
          << "  initial number of threads : " << nt << std::endl
          << "  new number of threads : " <<  omp_get_max_threads();
        RTE_THROW(s);
    }
    return 0;
}

/// Solve a standard eigen-value problem for N lowest eigen-pairs.
int Eigensolver_elpa::solve(ftn_int matrix_size__, ftn_int nev__, la::dmatrix<std::complex<double>>& A__, double* eval__,
          la::dmatrix<std::complex<double>>& Z__)
{
    PROFILE("Eigensolver_elpa|solve_std");

    int nt = omp_get_max_threads();

    if (A__.num_cols_local() != Z__.num_cols_local()) {
        RTE_THROW("number of columns in A and Z don't match");
    }

    PROFILE_START("Eigensolver_elpa|solve_std|setup");

    int error;
    elpa_t handle;

    handle = elpa_allocate(&error);
    if (error != ELPA_OK) {
        return 1;
    }
    setup_handler(handle, A__, matrix_size__, nev__);

    PROFILE_STOP("Eigensolver_elpa|solve_std|setup");

    auto& mph = get_memory_pool(sddk::memory_t::host);
    auto w = mph.get_unique_ptr<double>(matrix_size__);

    auto A_ptr = A__.size_local() ? A__.at(sddk::memory_t::host) : nullptr;
    auto Z_ptr = Z__.size_local() ? Z__.at(sddk::memory_t::host) : nullptr;
    elpa_eigenvectors_a_h_a_dc(handle, A_ptr, w.get(), Z_ptr, &error);

    elpa_deallocate(handle, &error);

    std::copy(w.get(), w.get() + nev__, eval__);

    if (nt != omp_get_max_threads()) {
        std::stringstream s;
        s << "number of OMP threads was changed by elpa" << std::endl
          << "  initial number of threads : " << nt << std::endl
          << "  new number of threads : " <<  omp_get_max_threads();
        RTE_THROW(s);
    }

    return 0;
}

/// Solve a standard eigen-value problem for all eigen-pairs.
int Eigensolver_elpa::solve(ftn_int matrix_size__, la::dmatrix<double>& A__, double* eval__, la::dmatrix<double>& Z__)
{
    return solve(matrix_size__, matrix_size__, A__, eval__, Z__);
}

/// Solve a standard eigen-value problem for all eigen-pairs.
int Eigensolver_elpa::solve(ftn_int matrix_size__, la::dmatrix<std::complex<double>>& A__, double* eval__, la::dmatrix<std::complex<double>>& Z__)
{
    return solve(matrix_size__, matrix_size__, A__, eval__, Z__);
}

#endif

<<<<<<< HEAD
#if defined(SIRIUS_DLAF)

void Eigensolver_dlaf::initialize()
{
    const char* pika_argv[] = {"sirius", "--pika:print-bind"};
    const char* dlaf_argv[] = {"sirius"};
    dlaf_initialize(2, pika_argv, 1, dlaf_argv);
}

void Eigensolver_dlaf::finalize()
{
    dlaf_finalize();
}

#endif

=======
}

>>>>>>> 7671a0a2
}<|MERGE_RESOLUTION|>--- conflicted
+++ resolved
@@ -4,13 +4,11 @@
 #include <elpa/elpa.h>
 #endif
 
-<<<<<<< HEAD
 #if defined(SIRIUS_DLAF)
 #include <dlaf_c/init.h>
 #endif
-=======
+
 namespace sirius {
->>>>>>> 7671a0a2
 
 namespace la {
 
@@ -279,7 +277,6 @@
 
 #endif
 
-<<<<<<< HEAD
 #if defined(SIRIUS_DLAF)
 
 void Eigensolver_dlaf::initialize()
@@ -296,8 +293,6 @@
 
 #endif
 
-=======
-}
-
->>>>>>> 7671a0a2
+}
+
 }