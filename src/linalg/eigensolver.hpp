// Copyright (c) 2013-2019 Anton Kozhevnikov, Thomas Schulthess
// All rights reserved.
//
// Redistribution and use in source and binary forms, with or without modification, are permitted provided that
// the following conditions are met:
//
// 1. Redistributions of source code must retain the above copyright notice, this list of conditions and the
//    following disclaimer.
// 2. Redistributions in binary form must reproduce the above copyright notice, this list of conditions
//    and the following disclaimer in the documentation and/or other materials provided with the distribution.
//
// THIS SOFTWARE IS PROVIDED BY THE COPYRIGHT HOLDERS AND CONTRIBUTORS "AS IS" AND ANY EXPRESS OR IMPLIED
// WARRANTIES, INCLUDING, BUT NOT LIMITED TO, THE IMPLIED WARRANTIES OF MERCHANTABILITY AND FITNESS FOR A
// PARTICULAR PURPOSE ARE DISCLAIMED. IN NO EVENT SHALL THE COPYRIGHT HOLDER OR CONTRIBUTORS BE LIABLE FOR
// ANY DIRECT, INDIRECT, INCIDENTAL, SPECIAL, EXEMPLARY, OR CONSEQUENTIAL DAMAGES (INCLUDING, BUT NOT LIMITED TO,
// PROCUREMENT OF SUBSTITUTE GOODS OR SERVICES; LOSS OF USE, DATA, OR PROFITS; OR BUSINESS INTERRUPTION) HOWEVER
// CAUSED AND ON ANY THEORY OF LIABILITY, WHETHER IN CONTRACT, STRICT LIABILITY, OR TORT (INCLUDING NEGLIGENCE OR
// OTHERWISE) ARISING IN ANY WAY OUT OF THE USE OF THIS SOFTWARE, EVEN IF ADVISED OF THE POSSIBILITY OF SUCH DAMAGE.

/** \file eigensolver.hpp
 *
 *  \brief Contains definition of eigensolver factory.
 */

#ifndef __EIGENSOLVER_HPP__
#define __EIGENSOLVER_HPP__

#include "SDDK/memory.hpp"
#include "linalg/dmatrix.hpp"

namespace sirius {

namespace la {

/// Type of eigen-value solver.
enum class ev_solver_t
{
    /// LAPACK
    lapack,

    /// ScaLAPACK
    scalapack,

    /// ELPA solver
    elpa,
    
    /// DLA-Future solver
    dlaf,

    /// MAGMA with CPU pointers
    magma,

    /// MAGMA with GPU pointers
    magma_gpu,

    /// CUDA eigen-solver
    cusolver
};

/// Get type of an eigen solver by name (provided as a string).
inline ev_solver_t get_ev_solver_t(std::string name__)
{
    std::transform(name__.begin(), name__.end(), name__.begin(), ::tolower);

    static const std::map<std::string, ev_solver_t> map_to_type = {
        {"lapack", ev_solver_t::lapack}, {"scalapack", ev_solver_t::scalapack}, {"elpa1", ev_solver_t::elpa},
<<<<<<< HEAD
        {"elpa2", ev_solver_t::elpa}, {"dlaf", ev_solver_t::dlaf}, {"magma", ev_solver_t::magma}, {"magma_gpu", ev_solver_t::magma_gpu},
        {"plasma", ev_solver_t::plasma}, {"cusolver", ev_solver_t::cusolver}};
=======
        {"elpa2", ev_solver_t::elpa},   {"magma", ev_solver_t::magma},         {"magma_gpu", ev_solver_t::magma_gpu},
        {"cusolver", ev_solver_t::cusolver}};
>>>>>>> 7671a0a2

    if (map_to_type.count(name__) == 0) {
        std::stringstream s;
        s << "wrong label of eigen-solver : " << name__;
        RTE_THROW(s);
    }

    return map_to_type.at(name__);
}

/// Interface to different eigen-solvers.
class Eigensolver
{
  protected:
    /// Type of the eigen-value solver.
    ev_solver_t ev_solver_type_;
    /// Common error message.
    const std::string error_msg_not_implemented = "solver is not implemented";
    /// True if solver is MPI parallel.
    bool is_parallel_{false};
    /// Type of host memory needed for the solver.
    /** Some solvers, for example MAGMA, require host pilnned memory. */
    sddk::memory_t host_memory_t_{sddk::memory_t::none};
    /// Type of input data memory.
    /** CPU solvers start from host memory, MAGMA can start from host or device memory, cuSolver starts from
     *  device memory. */
    sddk::memory_t data_memory_t_{sddk::memory_t::none};

  public:
    /// Constructor.
    Eigensolver(ev_solver_t type__, bool is_parallel__, sddk::memory_t host_memory_t__,
                sddk::memory_t data_memory_t__)
        : ev_solver_type_(type__)
        , is_parallel_(is_parallel__)
        , host_memory_t_(host_memory_t__)
        , data_memory_t_(data_memory_t__)
    {
    }

    /// Destructor.
    virtual ~Eigensolver()
    {
    }

    /// Solve a standard eigen-value problem for all eigen-pairs.
    virtual int solve(ftn_int matrix_size__, dmatrix<double>& A__, double* eval__, dmatrix<double>& Z__)
    {
        RTE_THROW(error_msg_not_implemented);
        return -1;
    }

    /// Solve a standard eigen-value problem for all eigen-pairs.
    virtual int solve(ftn_int matrix_size__, dmatrix<std::complex<double>>& A__, double* eval__,
                      dmatrix<std::complex<double>>& Z__)
    {
        RTE_THROW(error_msg_not_implemented);
        return -1;
    }

    /// Solve a standard eigen-value problem for all eigen-pairs.
    virtual int solve(ftn_int matrix_size__, dmatrix<float>& A__, float* eval__, dmatrix<float>& Z__)
    {
        RTE_THROW(error_msg_not_implemented);
        return -1;
    }

    /// Solve a standard eigen-value problem for all eigen-pairs.
    virtual int solve(ftn_int matrix_size__, dmatrix<std::complex<float>>& A__, float* eval__,
                      dmatrix<std::complex<float>>& Z__)
    {
        RTE_THROW(error_msg_not_implemented);
        return -1;
    }

    /// Solve a standard eigen-value problem of a sub-matrix for N lowest eigen-pairs
    virtual int solve(ftn_int matrix_size__, ftn_int nev__, dmatrix<double>& A__, double* eval__, dmatrix<double>& Z__)
    {
        RTE_THROW(error_msg_not_implemented);
        return -1;
    }

    /// Solve a standard eigen-value problem of a sub-matrix for N lowest eigen-pairs.
    virtual int solve(ftn_int matrix_size__, ftn_int nev__, dmatrix<std::complex<double>>& A__, double* eval__, dmatrix<std::complex<double>>& Z__)
    {
        RTE_THROW(error_msg_not_implemented);
        return -1;
    }

    /// Solve a standard eigen-value problem of a sub-matrix for N lowest eigen-pairs
    virtual int solve(ftn_int matrix_size__, ftn_int nev__, dmatrix<float>& A__, float* eval__, dmatrix<float>& Z__)
    {
        RTE_THROW(error_msg_not_implemented);
        return -1;
    }

    /// Solve a standard eigen-value problem of a sub-matrix for N lowest eigen-pairs.
    virtual int solve(ftn_int matrix_size__, ftn_int nev__, dmatrix<std::complex<float>>& A__, float* eval__, dmatrix<std::complex<float>>& Z__)
    {
        RTE_THROW(error_msg_not_implemented);
        return -1;
    }

    /// Solve a generalized eigen-value problem for all eigen-pairs.
    virtual int solve(ftn_int matrix_size__, dmatrix<double>& A__, dmatrix<double>& B__, double* eval__,
                      dmatrix<double>& Z__)
    {
        RTE_THROW(error_msg_not_implemented);
        return -1;
    }

    /// Solve a generalized eigen-value problem for all eigen-pairs.
    virtual int solve(ftn_int matrix_size__, dmatrix<std::complex<double>>& A__, dmatrix<std::complex<double>>& B__,
                      double* eval__, dmatrix<std::complex<double>>& Z__)
    {
        RTE_THROW(error_msg_not_implemented);
        return -1;
    }

    /// Solve a generalized eigen-value problem for all eigen-pairs.
    virtual int solve(ftn_int matrix_size__, dmatrix<float>& A__, dmatrix<float>& B__, float* eval__,
                      dmatrix<float>& Z__)
    {
        RTE_THROW(error_msg_not_implemented);
        return -1;
    }

    /// Solve a generalized eigen-value problem for all eigen-pairs.
    virtual int solve(ftn_int matrix_size__, dmatrix<std::complex<float>>& A__, dmatrix<std::complex<float>>& B__,
                      float* eval__, dmatrix<std::complex<float>>& Z__)
    {
        RTE_THROW(error_msg_not_implemented);
        return -1;
    }

    /// Solve a generalized eigen-value problem for N lowest eigen-pairs.
    virtual int solve(ftn_int matrix_size__, ftn_int nev__, dmatrix<double>& A__, dmatrix<double>& B__,
                      double* eval__, dmatrix<double>& Z__)
    {
        RTE_THROW(error_msg_not_implemented);
        return -1;
    }

    /// Solve a generalized eigen-value problem for N lowest eigen-pairs.
    virtual int solve(ftn_int matrix_size__, ftn_int nev__, dmatrix<std::complex<double>>& A__,
                      dmatrix<std::complex<double>>& B__, double* eval__, dmatrix<std::complex<double>>& Z__)
    {
        RTE_THROW(error_msg_not_implemented);
        return -1;
    }

    /// Solve a generalized eigen-value problem for N lowest eigen-pairs.
    virtual int solve(ftn_int matrix_size__, ftn_int nev__, dmatrix<float>& A__, dmatrix<float>& B__,
                      float* eval__, dmatrix<float>& Z__)
    {
        RTE_THROW(error_msg_not_implemented);
        return -1;
    }

    /// Solve a generalized eigen-value problem for N lowest eigen-pairs.
    virtual int solve(ftn_int matrix_size__, ftn_int nev__, dmatrix<std::complex<float>>& A__,
                      dmatrix<std::complex<float>>& B__, float* eval__, dmatrix<std::complex<float>>& Z__)
    {
        RTE_THROW(error_msg_not_implemented);
        return -1;
    }

    /// Parallel or sequential solver.
    bool is_parallel() const
    {
        return is_parallel_;
    }

    /// Type of host memory, required by the solver.
    inline sddk::memory_t host_memory_t() const
    {
        return host_memory_t_;
    }

    /// Type of input memory for the solver.
    inline sddk::memory_t data_memory_t() const
    {
        return data_memory_t_;
    }

    /// Type of eigen-solver.
    inline ev_solver_t type() const
    {
        return ev_solver_type_;
    }
};

std::unique_ptr<Eigensolver>
Eigensolver_factory(std::string name__);

} // namespace

}

#endif<|MERGE_RESOLUTION|>--- conflicted
+++ resolved
@@ -64,13 +64,8 @@
 
     static const std::map<std::string, ev_solver_t> map_to_type = {
         {"lapack", ev_solver_t::lapack}, {"scalapack", ev_solver_t::scalapack}, {"elpa1", ev_solver_t::elpa},
-<<<<<<< HEAD
         {"elpa2", ev_solver_t::elpa}, {"dlaf", ev_solver_t::dlaf}, {"magma", ev_solver_t::magma}, {"magma_gpu", ev_solver_t::magma_gpu},
-        {"plasma", ev_solver_t::plasma}, {"cusolver", ev_solver_t::cusolver}};
-=======
-        {"elpa2", ev_solver_t::elpa},   {"magma", ev_solver_t::magma},         {"magma_gpu", ev_solver_t::magma_gpu},
         {"cusolver", ev_solver_t::cusolver}};
->>>>>>> 7671a0a2
 
     if (map_to_type.count(name__) == 0) {
         std::stringstream s;
