--- conflicted
+++ resolved
@@ -28,11 +28,8 @@
 #include "SDDK/memory.hpp"
 #include "linalg/dmatrix.hpp"
 
-<<<<<<< HEAD
-=======
 namespace la {
 
->>>>>>> a30ef91d
 /// Type of eigen-value solver.
 enum class ev_solver_t
 {
@@ -119,13 +116,8 @@
     }
 
     /// Solve a standard eigen-value problem for all eigen-pairs.
-<<<<<<< HEAD
-    virtual int solve(ftn_int matrix_size__, sddk::dmatrix<std::complex<double>>& A__, double* eval__,
-                      sddk::dmatrix<std::complex<double>>& Z__)
-=======
     virtual int solve(ftn_int matrix_size__, dmatrix<std::complex<double>>& A__, double* eval__,
                       dmatrix<std::complex<double>>& Z__)
->>>>>>> a30ef91d
     {
         TERMINATE(error_msg_not_implemented);
         return -1;
@@ -139,13 +131,8 @@
     }
 
     /// Solve a standard eigen-value problem for all eigen-pairs.
-<<<<<<< HEAD
-    virtual int solve(ftn_int matrix_size__, sddk::dmatrix<std::complex<float>>& A__, float* eval__,
-                      sddk::dmatrix<std::complex<float>>& Z__)
-=======
     virtual int solve(ftn_int matrix_size__, dmatrix<std::complex<float>>& A__, float* eval__,
                       dmatrix<std::complex<float>>& Z__)
->>>>>>> a30ef91d
     {
         TERMINATE(error_msg_not_implemented);
         return -1;
@@ -159,11 +146,7 @@
     }
 
     /// Solve a standard eigen-value problem of a sub-matrix for N lowest eigen-pairs.
-<<<<<<< HEAD
-    virtual int solve(ftn_int matrix_size__, ftn_int nev__, sddk::dmatrix<std::complex<double>>& A__, double* eval__, sddk::dmatrix<std::complex<double>>& Z__)
-=======
     virtual int solve(ftn_int matrix_size__, ftn_int nev__, dmatrix<std::complex<double>>& A__, double* eval__, dmatrix<std::complex<double>>& Z__)
->>>>>>> a30ef91d
     {
         TERMINATE(error_msg_not_implemented);
         return -1;
@@ -177,11 +160,7 @@
     }
 
     /// Solve a standard eigen-value problem of a sub-matrix for N lowest eigen-pairs.
-<<<<<<< HEAD
-    virtual int solve(ftn_int matrix_size__, ftn_int nev__, sddk::dmatrix<std::complex<float>>& A__, float* eval__, sddk::dmatrix<std::complex<float>>& Z__)
-=======
     virtual int solve(ftn_int matrix_size__, ftn_int nev__, dmatrix<std::complex<float>>& A__, float* eval__, dmatrix<std::complex<float>>& Z__)
->>>>>>> a30ef91d
     {
         TERMINATE(error_msg_not_implemented);
         return -1;
@@ -196,13 +175,8 @@
     }
 
     /// Solve a generalized eigen-value problem for all eigen-pairs.
-<<<<<<< HEAD
-    virtual int solve(ftn_int matrix_size__, sddk::dmatrix<std::complex<double>>& A__, sddk::dmatrix<std::complex<double>>& B__,
-                      double* eval__, sddk::dmatrix<std::complex<double>>& Z__)
-=======
     virtual int solve(ftn_int matrix_size__, dmatrix<std::complex<double>>& A__, dmatrix<std::complex<double>>& B__,
                       double* eval__, dmatrix<std::complex<double>>& Z__)
->>>>>>> a30ef91d
     {
         TERMINATE(error_msg_not_implemented);
         return -1;
@@ -217,13 +191,8 @@
     }
 
     /// Solve a generalized eigen-value problem for all eigen-pairs.
-<<<<<<< HEAD
-    virtual int solve(ftn_int matrix_size__, sddk::dmatrix<std::complex<float>>& A__, sddk::dmatrix<std::complex<float>>& B__,
-                      float* eval__, sddk::dmatrix<std::complex<float>>& Z__)
-=======
     virtual int solve(ftn_int matrix_size__, dmatrix<std::complex<float>>& A__, dmatrix<std::complex<float>>& B__,
                       float* eval__, dmatrix<std::complex<float>>& Z__)
->>>>>>> a30ef91d
     {
         TERMINATE(error_msg_not_implemented);
         return -1;
@@ -238,13 +207,8 @@
     }
 
     /// Solve a generalized eigen-value problem for N lowest eigen-pairs.
-<<<<<<< HEAD
-    virtual int solve(ftn_int matrix_size__, ftn_int nev__, sddk::dmatrix<std::complex<double>>& A__,
-                      sddk::dmatrix<std::complex<double>>& B__, double* eval__, sddk::dmatrix<std::complex<double>>& Z__)
-=======
     virtual int solve(ftn_int matrix_size__, ftn_int nev__, dmatrix<std::complex<double>>& A__,
                       dmatrix<std::complex<double>>& B__, double* eval__, dmatrix<std::complex<double>>& Z__)
->>>>>>> a30ef91d
     {
         TERMINATE(error_msg_not_implemented);
         return -1;
@@ -259,13 +223,8 @@
     }
 
     /// Solve a generalized eigen-value problem for N lowest eigen-pairs.
-<<<<<<< HEAD
-    virtual int solve(ftn_int matrix_size__, ftn_int nev__, sddk::dmatrix<std::complex<float>>& A__,
-                      sddk::dmatrix<std::complex<float>>& B__, float* eval__, sddk::dmatrix<std::complex<float>>& Z__)
-=======
     virtual int solve(ftn_int matrix_size__, ftn_int nev__, dmatrix<std::complex<float>>& A__,
                       dmatrix<std::complex<float>>& B__, float* eval__, dmatrix<std::complex<float>>& Z__)
->>>>>>> a30ef91d
     {
         TERMINATE(error_msg_not_implemented);
         return -1;
