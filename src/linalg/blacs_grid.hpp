// Copyright (c) 2013-2018 Anton Kozhevnikov, Thomas Schulthess
// All rights reserved.
//
// Redistribution and use in source and binary forms, with or without modification, are permitted provided that
// the following conditions are met:
//
// 1. Redistributions of source code must retain the above copyright notice, this list of conditions and the
//    following disclaimer.
// 2. Redistributions in binary form must reproduce the above copyright notice, this list of conditions
//    and the following disclaimer in the documentation and/or other materials provided with the distribution.
//
// THIS SOFTWARE IS PROVIDED BY THE COPYRIGHT HOLDERS AND CONTRIBUTORS "AS IS" AND ANY EXPRESS OR IMPLIED
// WARRANTIES, INCLUDING, BUT NOT LIMITED TO, THE IMPLIED WARRANTIES OF MERCHANTABILITY AND FITNESS FOR A
// PARTICULAR PURPOSE ARE DISCLAIMED. IN NO EVENT SHALL THE COPYRIGHT HOLDER OR CONTRIBUTORS BE LIABLE FOR
// ANY DIRECT, INDIRECT, INCIDENTAL, SPECIAL, EXEMPLARY, OR CONSEQUENTIAL DAMAGES (INCLUDING, BUT NOT LIMITED TO,
// PROCUREMENT OF SUBSTITUTE GOODS OR SERVICES; LOSS OF USE, DATA, OR PROFITS; OR BUSINESS INTERRUPTION) HOWEVER
// CAUSED AND ON ANY THEORY OF LIABILITY, WHETHER IN CONTRACT, STRICT LIABILITY, OR TORT (INCLUDING NEGLIGENCE OR
// OTHERWISE) ARISING IN ANY WAY OUT OF THE USE OF THIS SOFTWARE, EVEN IF ADVISED OF THE POSSIBILITY OF SUCH DAMAGE.

/** \file blacs_grid.hpp
 *
 *  \brief Contains declaration and implementation of sddk::BLACS_grid class.
 */

#ifndef __BLACS_GRID_HPP__
#define __BLACS_GRID_HPP__

#include <memory>
#include "core/mpi/mpi_grid.hpp"
#include "core/rte/rte.hpp"
#include "linalg_base.hpp"

<<<<<<< HEAD
#ifdef SIRIUS_DLAF
#include "dlaf_c/grid.h"
#endif
=======
namespace sirius {
>>>>>>> 7671a0a2

namespace la {

/// BLACS grid wrapper.
class BLACS_grid
{
  private:
    mpi::Communicator const& comm_;

    std::unique_ptr<mpi::Grid> mpi_grid_;


#ifdef SIRIUS_SCALAPACK
    int blacs_handler_{-1};
#endif

    int blacs_context_{-1};

    std::vector<int> rank_map_;

    /* forbid copy constructor */
    BLACS_grid(BLACS_grid const& src) = delete;
    /* forbid assignment operator */
    BLACS_grid& operator=(BLACS_grid const& src) = delete;

  public:
    BLACS_grid(mpi::Communicator const& comm__, int num_ranks_row__, int num_ranks_col__)
        : comm_(comm__)
    {
        mpi_grid_ = std::make_unique<mpi::Grid>(std::vector<int>({num_ranks_row__, num_ranks_col__}), comm_);
        rank_map_.resize(num_ranks_row__ * num_ranks_col__);

#ifdef SIRIUS_SCALAPACK
        /* create handler first */
        blacs_handler_ = linalg_base::create_blacs_handler(mpi_grid_->communicator().native());

        for (int j = 0; j < num_ranks_col__; j++) {
            for (int i = 0; i < num_ranks_row__; i++) {
                rank_map_[i + j * num_ranks_row__] = mpi_grid_->communicator().cart_rank({i, j});
            }
        }

        /* create context */
        blacs_context_ = blacs_handler_;
        linalg_base::gridmap(&blacs_context_, &rank_map_[0], num_ranks_row__, num_ranks_row__, num_ranks_col__);

        /* check the grid */
        int nrow1, ncol1, irow1, icol1;
        linalg_base::gridinfo(blacs_context_, &nrow1, &ncol1, &irow1, &icol1);

        if (rank_row() != irow1 || rank_col() != icol1 || num_ranks_row() != nrow1 || num_ranks_col() != ncol1) {
            std::stringstream s;
            s << "wrong grid" << std::endl
              << "            row | col | nrow | ncol " << std::endl
              << " mpi_grid " << rank_row() << " " << rank_col() << " " << num_ranks_row() << " " << num_ranks_col()
              << std::endl
              << " blacs    " << irow1 << " " << icol1 << " " << nrow1 << " " << ncol1;
            RTE_THROW(s);
        }

#ifdef SIRIUS_DLAF
        dlaf_create_grid_from_blacs(blacs_context_);
#endif

#else
        for (int i = 0; i < static_cast<int>(rank_map_.size()); i++) {
          rank_map_[i] = i;
        }
#ifdef SIRIUS_DLAF
        blacs_context_ = dlaf_create_grid(comm_.native(), num_ranks_row__, num_ranks_col__, 'R');
#endif
#endif

    }

    ~BLACS_grid()
    {
        int mpi_finalized;
        MPI_Finalized(&mpi_finalized);
        if (mpi_finalized == 0) {
#ifdef SIRIUS_SCALAPACK
            linalg_base::gridexit(blacs_context_);
            linalg_base::free_blacs_handler(blacs_handler_);
#endif
        }
#ifdef SIRIUS_DLAF
        dlaf_free_grid(blacs_context_);
#endif
    }

    inline int context() const
    {
        return blacs_context_;
    }

    inline auto const& comm() const
    {
        return comm_;
    }

    inline auto const& comm_row() const
    {
        return mpi_grid_->communicator(1 << 0);
    }

    inline auto const& comm_col() const
    {
        return mpi_grid_->communicator(1 << 1);
    }

    inline int num_ranks_row() const
    {
        return comm_row().size();
    }

    inline int rank_row() const
    {
        return comm_row().rank();
    }

    inline int num_ranks_col() const
    {
        return comm_col().size();
    }

    inline int rank_col() const
    {
        return comm_col().rank();
    }

    inline int cart_rank(int irow__, int icol__) const
    {
        return mpi_grid_->communicator().cart_rank({irow__, icol__});
    }

    auto const& mpi_grid() const
    {
        return *mpi_grid_;
    }

    auto const& rank_map() const
    {
        return rank_map_;
    }
};

} // namespace

} // namespace sirius

#endif // __BLACS_GRID_HPP__<|MERGE_RESOLUTION|>--- conflicted
+++ resolved
@@ -30,13 +30,11 @@
 #include "core/rte/rte.hpp"
 #include "linalg_base.hpp"
 
-<<<<<<< HEAD
 #ifdef SIRIUS_DLAF
 #include "dlaf_c/grid.h"
 #endif
-=======
+
 namespace sirius {
->>>>>>> 7671a0a2
 
 namespace la {
 
