--- conflicted
+++ resolved
@@ -46,11 +46,7 @@
 {
   public:
     Eigensolver_lapack()
-<<<<<<< HEAD
-        : Eigensolver(ev_solver_t::lapack, nullptr, false, sddk::memory_t::host, sddk::memory_t::host)
-=======
         : Eigensolver(ev_solver_t::lapack, false, sddk::memory_t::host, sddk::memory_t::host)
->>>>>>> 69c0e855
     {
     }
 
@@ -447,11 +443,7 @@
     //}
   public:
     Eigensolver_elpa(int stage__)
-<<<<<<< HEAD
-        : Eigensolver(ev_solver_t::elpa, nullptr, true, sddk::memory_t::host, sddk::memory_t::host)
-=======
         : Eigensolver(ev_solver_t::elpa, true, sddk::memory_t::host, sddk::memory_t::host)
->>>>>>> 69c0e855
         , stage_(stage__)
     {
         if (!(stage_ == 1 || stage_ == 2)) {
@@ -508,11 +500,8 @@
 
         auto& mph = get_memory_pool(sddk::memory_t::host);
 
-<<<<<<< HEAD
-=======
         auto w = mph.get_unique_ptr<double>(matrix_size__);
 
->>>>>>> 69c0e855
         elpa_generalized_eigenvectors_d(handle, A__.at(sddk::memory_t::host), B__.at(sddk::memory_t::host),
             w.get(), Z__.at(sddk::memory_t::host), 0, &error);
 
@@ -694,11 +683,7 @@
         auto& mph = get_memory_pool(sddk::memory_t::host);
         auto w = mph.get_unique_ptr<double>(matrix_size__);
 
-<<<<<<< HEAD
-        elpa_eigenvectors_all_host_arrays_d(handle, A__.at(sddk::memory_t::host), w.get(), Z__.at(sddk::memory_t::host), &error);
-=======
         elpa_eigenvectors_a_h_a_d(handle, A__.at(sddk::memory_t::host), w.get(), Z__.at(sddk::memory_t::host), &error);
->>>>>>> 69c0e855
 
         elpa_deallocate(handle, &error);
 
@@ -766,11 +751,7 @@
         using CT = double _Complex;
         auto A_ptr = A__.size_local() ? (CT*)A__.at(sddk::memory_t::host) : nullptr;
         auto Z_ptr = Z__.size_local() ? (CT*)Z__.at(sddk::memory_t::host) : nullptr;
-<<<<<<< HEAD
-        elpa_eigenvectors_all_host_arrays_dc(handle, A_ptr, w.get(), Z_ptr, &error);
-=======
         elpa_eigenvectors_a_h_a_dc(handle, A_ptr, w.get(), Z_ptr, &error);
->>>>>>> 69c0e855
 
         elpa_deallocate(handle, &error);
 
@@ -804,11 +785,7 @@
 {
   public:
     Eigensolver_elpa(int stage__)
-<<<<<<< HEAD
-        : Eigensolver(ev_solver_t::elpa, nullptr, true, sddk::memory_t::host, sddk::memory_t::host)
-=======
         : Eigensolver(ev_solver_t::elpa, true, sddk::memory_t::host, sddk::memory_t::host)
->>>>>>> 69c0e855
     {
     }
 };
@@ -823,11 +800,7 @@
 
   public:
     Eigensolver_scalapack()
-<<<<<<< HEAD
-        : Eigensolver(ev_solver_t::scalapack, nullptr, true, sddk::memory_t::host, sddk::memory_t::host)
-=======
         : Eigensolver(ev_solver_t::scalapack, true, sddk::memory_t::host, sddk::memory_t::host)
->>>>>>> 69c0e855
     {
     }
 
@@ -1492,11 +1465,7 @@
 {
   public:
     Eigensolver_scalapack()
-<<<<<<< HEAD
-        : Eigensolver(ev_solver_t::scalapack, nullptr, true, sddk::memory_t::host, sddk::memory_t::host)
-=======
         : Eigensolver(ev_solver_t::scalapack, true, sddk::memory_t::host, sddk::memory_t::host)
->>>>>>> 69c0e855
     {
     }
 };
@@ -1508,11 +1477,7 @@
   public:
 
     Eigensolver_magma()
-<<<<<<< HEAD
-        : Eigensolver(ev_solver_t::magma, nullptr, false, sddk::memory_t::host_pinned, sddk::memory_t::host)
-=======
         : Eigensolver(ev_solver_t::magma, false, sddk::memory_t::host_pinned, sddk::memory_t::host)
->>>>>>> 69c0e855
     {
     }
 
@@ -1720,11 +1685,7 @@
   public:
 
     Eigensolver_magma_gpu()
-<<<<<<< HEAD
-        : Eigensolver(ev_solver_t::magma, nullptr, false, sddk::memory_t::host_pinned, sddk::memory_t::device)
-=======
         : Eigensolver(ev_solver_t::magma, false, sddk::memory_t::host_pinned, sddk::memory_t::device)
->>>>>>> 69c0e855
     {
     }
 
@@ -1924,11 +1885,7 @@
 {
   public:
     Eigensolver_magma()
-<<<<<<< HEAD
-        : Eigensolver(ev_solver_t::magma, nullptr, false, sddk::memory_t::host_pinned, sddk::memory_t::host)
-=======
         : Eigensolver(ev_solver_t::magma, false, sddk::memory_t::host_pinned, sddk::memory_t::host)
->>>>>>> 69c0e855
     {
     }
 };
@@ -1937,11 +1894,7 @@
 {
   public:
     Eigensolver_magma_gpu()
-<<<<<<< HEAD
-        : Eigensolver(ev_solver_t::magma, nullptr, false, sddk::memory_t::host_pinned, sddk::memory_t::device)
-=======
         : Eigensolver(ev_solver_t::magma, false, sddk::memory_t::host_pinned, sddk::memory_t::device)
->>>>>>> 69c0e855
     {
     }
 };
@@ -1951,13 +1904,8 @@
 class Eigensolver_cuda: public Eigensolver
 {
   public:
-<<<<<<< HEAD
-    Eigensolver_cuda(sddk::memory_pool* mpd__)
-        : Eigensolver(ev_solver_t::cusolver, mpd__, false, sddk::memory_t::host_pinned, sddk::memory_t::device)
-=======
     Eigensolver_cuda()
         : Eigensolver(ev_solver_t::cusolver, false, sddk::memory_t::host_pinned, sddk::memory_t::device)
->>>>>>> 69c0e855
     {
     }
 
@@ -1968,12 +1916,8 @@
         cublasFillMode_t uplo = CUBLAS_FILL_MODE_LOWER;
         cusolverEigRange_t range = CUSOLVER_EIG_RANGE_I;
 
-<<<<<<< HEAD
-        auto w = mp_d_->get_unique_ptr<real_type<T>>(matrix_size__);
-=======
         auto& mpd = get_memory_pool(sddk::memory_t::device);
         auto w = mpd.get_unique_ptr<real_type<T>>(matrix_size__);
->>>>>>> 69c0e855
         acc::copyin(A__.at(sddk::memory_t::device), A__.ld(), A__.at(sddk::memory_t::host), A__.ld(), matrix_size__, matrix_size__);
 
         int lwork;
@@ -2064,12 +2008,8 @@
         cublasFillMode_t uplo = CUBLAS_FILL_MODE_LOWER;
         cusolverEigRange_t range = CUSOLVER_EIG_RANGE_I;
 
-<<<<<<< HEAD
-        auto w = mp_d_->get_unique_ptr<real_type<T>>(matrix_size__);
-=======
         auto& mpd = get_memory_pool(sddk::memory_t::device);
         auto w = mpd.get_unique_ptr<real_type<T>>(matrix_size__);
->>>>>>> 69c0e855
         acc::copyin(A__.at(sddk::memory_t::device), A__.ld(), A__.at(sddk::memory_t::host), A__.ld(), matrix_size__, matrix_size__);
         acc::copyin(B__.at(sddk::memory_t::device), B__.ld(), B__.at(sddk::memory_t::host), B__.ld(), matrix_size__, matrix_size__);
 
@@ -2192,13 +2132,8 @@
 class Eigensolver_cuda: public Eigensolver
 {
   public:
-<<<<<<< HEAD
-    Eigensolver_cuda(sddk::memory_pool* mpd__)
-        : Eigensolver(ev_solver_t::cusolver, mpd__, false, sddk::memory_t::host_pinned, sddk::memory_t::device)
-=======
     Eigensolver_cuda()
         : Eigensolver(ev_solver_t::cusolver, false, sddk::memory_t::host_pinned, sddk::memory_t::device)
->>>>>>> 69c0e855
     {
     }
 };
