// Copyright (c) 2013-2019 Anton Kozhevnikov, Thomas Schulthess
// All rights reserved.
//
// Redistribution and use in source and binary forms, with or without modification, are permitted provided that
// the following conditions are met:
//
// 1. Redistributions of source code must retain the above copyright notice, this list of conditions and the
//    following disclaimer.
// 2. Redistributions in binary form must reproduce the above copyright notice, this list of conditions
//    and the following disclaimer in the documentation and/or other materials provided with the distribution.
//
// THIS SOFTWARE IS PROVIDED BY THE COPYRIGHT HOLDERS AND CONTRIBUTORS "AS IS" AND ANY EXPRESS OR IMPLIED
// WARRANTIES, INCLUDING, BUT NOT LIMITED TO, THE IMPLIED WARRANTIES OF MERCHANTABILITY AND FITNESS FOR A
// PARTICULAR PURPOSE ARE DISCLAIMED. IN NO EVENT SHALL THE COPYRIGHT HOLDER OR CONTRIBUTORS BE LIABLE FOR
// ANY DIRECT, INDIRECT, INCIDENTAL, SPECIAL, EXEMPLARY, OR CONSEQUENTIAL DAMAGES (INCLUDING, BUT NOT LIMITED TO,
// PROCUREMENT OF SUBSTITUTE GOODS OR SERVICES; LOSS OF USE, DATA, OR PROFITS; OR BUSINESS INTERRUPTION) HOWEVER
// CAUSED AND ON ANY THEORY OF LIABILITY, WHETHER IN CONTRACT, STRICT LIABILITY, OR TORT (INCLUDING NEGLIGENCE OR
// OTHERWISE) ARISING IN ANY WAY OUT OF THE USE OF THIS SOFTWARE, EVEN IF ADVISED OF THE POSSIBILITY OF SUCH DAMAGE.

/** \file eigenproblem.hpp
 *
 *  \brief Contains definition and implementation of various eigenvalue solver interfaces.
 */

#ifndef __EIGENPROBLEM_HPP__
#define __EIGENPROBLEM_HPP__

#include "utils/profiler.hpp"
#include "linalg.hpp"
#include "SDDK/omp.hpp"
#include "eigensolver.hpp"

#if defined(SIRIUS_GPU) && defined(SIRIUS_MAGMA)
#include "gpu/magma.hpp"
#endif

#if defined(SIRIUS_GPU) && defined(SIRIUS_CUDA)
#include "gpu/cusolver.hpp"
#endif

namespace la {

class Eigensolver_lapack : public Eigensolver
{
  public:
    Eigensolver_lapack()
        : Eigensolver(ev_solver_t::lapack, false, sddk::memory_t::host, sddk::memory_t::host)
    {
    }

    /// wrapper for solving a standard eigen-value problem for all eigen-pairs.
    int solve(ftn_int matrix_size__, dmatrix<double>& A__, double* eval__, dmatrix<double>& Z__){
        PROFILE("Eigensolver_lapack|dsyevd");
        return solve_(matrix_size__, A__, eval__, Z__);
    }

<<<<<<< HEAD
    int solve(ftn_int matrix_size__, sddk::dmatrix<std::complex<double>>& A__, double* eval__, sddk::dmatrix<std::complex<double>>& Z__){
=======
    int solve(ftn_int matrix_size__, dmatrix<std::complex<double>>& A__, double* eval__, dmatrix<std::complex<double>>& Z__){
>>>>>>> a30ef91d
        PROFILE("Eigensolver_lapack|zheevd");
        return solve_(matrix_size__, A__, eval__, Z__);
    }

    int solve(ftn_int matrix_size__, dmatrix<float>& A__, float* eval__, dmatrix<float>& Z__){
        PROFILE("Eigensolver_lapack|ssyevd");
        return solve_(matrix_size__, A__, eval__, Z__);
    }

<<<<<<< HEAD
    int solve(ftn_int matrix_size__, sddk::dmatrix<std::complex<float>>& A__, float* eval__, sddk::dmatrix<std::complex<float>>& Z__){
=======
    int solve(ftn_int matrix_size__, dmatrix<std::complex<float>>& A__, float* eval__, dmatrix<std::complex<float>>& Z__){
>>>>>>> a30ef91d
        PROFILE("Eigensolver_lapack|cheevd");
        return solve_(matrix_size__, A__, eval__, Z__);
    }

    /// Solve a standard eigen-value problem for all eigen-pairs.
    template <typename T>
    int solve_(ftn_int matrix_size__, dmatrix<T>& A__, real_type<T>* eval__, dmatrix<T>& Z__)
    {
        ftn_int info;
        ftn_int lda = A__.ld();

        ftn_int lwork;
        ftn_int liwork = 3 + 5 * matrix_size__;
        ftn_int lrwork = 1 + 5 * matrix_size__ + 2 * matrix_size__ * matrix_size__; // only required in complex

        if (std::is_scalar<T>::value) {
            lwork = 1 + 6 * matrix_size__ + 2 * matrix_size__ * matrix_size__;
        } else {
            lwork = 2 * matrix_size__ + matrix_size__ * matrix_size__;
        }

        auto& mph = get_memory_pool(sddk::memory_t::host);

        auto work  = mph.get_unique_ptr<T>(lwork);
        auto iwork = mph.get_unique_ptr<ftn_int>(liwork);
        auto rwork = mph.get_unique_ptr<real_type<T>>(lrwork); // only required in complex

        if (std::is_same<T, double>::value) {
            FORTRAN(dsyevd)
            ("V", "U", &matrix_size__, reinterpret_cast<double*>(A__.at(sddk::memory_t::host)), &lda,
             reinterpret_cast<double*>(eval__), reinterpret_cast<double*>(work.get()), &lwork, iwork.get(), &liwork,
             &info, (ftn_int)1, (ftn_int)1);
        } else if (std::is_same<T, std::complex<double>>::value) {
            FORTRAN(zheevd)
            ("V", "U", &matrix_size__, reinterpret_cast<std::complex<double>*>(A__.at(sddk::memory_t::host)), &lda,
             reinterpret_cast<double*>(eval__), reinterpret_cast<std::complex<double>*>(work.get()), &lwork,
             reinterpret_cast<double*>(rwork.get()), &lrwork, iwork.get(), &liwork, &info, (ftn_int)1, (ftn_int)1);
        } else if (std::is_same<T, float>::value) {
            FORTRAN(ssyevd)
            ("V", "U", &matrix_size__, reinterpret_cast<float*>(A__.at(sddk::memory_t::host)), &lda,
             reinterpret_cast<float*>(eval__), reinterpret_cast<float*>(work.get()), &lwork, iwork.get(), &liwork,
             &info, (ftn_int)1, (ftn_int)1);
        } else if (std::is_same<T, std::complex<float>>::value) {
            FORTRAN(cheevd)
            ("V", "U", &matrix_size__, reinterpret_cast<std::complex<float>*>(A__.at(sddk::memory_t::host)), &lda,
             reinterpret_cast<float*>(eval__), reinterpret_cast<std::complex<float>*>(work.get()), &lwork,
             reinterpret_cast<float*>(rwork.get()), &lrwork, iwork.get(), &liwork, &info, (ftn_int)1, (ftn_int)1);
        }

        if (!info) {
            for (int i = 0; i < matrix_size__; i++) {
                std::copy(A__.at(sddk::memory_t::host, 0, i), A__.at(sddk::memory_t::host, 0, i) + matrix_size__,
                          Z__.at(sddk::memory_t::host, 0, i));
            }
        }
        return info;
    }

    /// wrapper for solving a standard eigen-value problem for N lowest eigen-pairs.
    int solve(ftn_int matrix_size__, ftn_int nev__, dmatrix<double>& A__, double* eval__, dmatrix<double>& Z__){
        PROFILE("Eigensolver_lapack|dsyevr");
        return solve_(matrix_size__, nev__, A__, eval__, Z__);
    }

<<<<<<< HEAD
    int solve(ftn_int matrix_size__, ftn_int nev__, sddk::dmatrix<std::complex<double>>& A__, double* eval__, sddk::dmatrix<std::complex<double>>& Z__){
=======
    int solve(ftn_int matrix_size__, ftn_int nev__, dmatrix<std::complex<double>>& A__, double* eval__, dmatrix<std::complex<double>>& Z__){
>>>>>>> a30ef91d
        PROFILE("Eigensolver_lapack|zheevx");
        return solve_(matrix_size__, nev__, A__, eval__, Z__);
    }

    int solve(ftn_int matrix_size__, ftn_int nev__, dmatrix<float>& A__, float* eval__, dmatrix<float>& Z__){
        PROFILE("Eigensolver_lapack|ssyevr");
        return solve_(matrix_size__, nev__, A__, eval__, Z__);
    }

<<<<<<< HEAD
    int solve(ftn_int matrix_size__, ftn_int nev__, sddk::dmatrix<std::complex<float>>& A__, float* eval__, sddk::dmatrix<std::complex<float>>& Z__){
=======
    int solve(ftn_int matrix_size__, ftn_int nev__, dmatrix<std::complex<float>>& A__, float* eval__, dmatrix<std::complex<float>>& Z__){
>>>>>>> a30ef91d
        PROFILE("Eigensolver_lapack|cheevx");
        return solve_(matrix_size__, nev__, A__, eval__, Z__);
    }

    /// Solve a standard eigen-value problem for N lowest eigen-pairs.
    template <typename T>
    int solve_(ftn_int matrix_size__, ftn_int nev__, dmatrix<T>& A__, real_type<T>* eval__, dmatrix<T>& Z__)
    {
        real_type<T> vl, vu;

        ftn_int il{1};
        ftn_int m{-1};
        ftn_int info;

        auto& mph = get_memory_pool(sddk::memory_t::host);

        auto w      = mph.get_unique_ptr<real_type<T>>(matrix_size__);
        auto isuppz = mph.get_unique_ptr<ftn_int>(2 * matrix_size__); // for real matrix
        auto ifail  = mph.get_unique_ptr<ftn_int>(matrix_size__);     // for complex matrix

        ftn_int lda = A__.ld();
        ftn_int ldz = Z__.ld();

        real_type<T> abs_tol = 2 * linalg_base::dlamch('S');

        ftn_int liwork;
        ftn_int lwork;
        int nb;
        ftn_int lrwork = 7 * matrix_size__; // only require in complex

        liwork = 10 * matrix_size__;
        if (std::is_same<T, double>::value) {
            nb     = std::max(linalg_base::ilaenv(1, "DSYTRD", "U", matrix_size__, -1, -1, -1),
                          linalg_base::ilaenv(1, "DORMTR", "U", matrix_size__, -1, -1, -1));
            liwork = 10 * matrix_size__;
            lwork  = std::max((nb + 6) * matrix_size__, 26 * matrix_size__);
        } else if (std::is_same<T, std::complex<double>>::value) {
            nb     = linalg_base::ilaenv(1, "ZHETRD", "U", matrix_size__, -1, -1, -1);
            liwork = 5 * matrix_size__;
            lwork  = (nb + 1) * matrix_size__;
        } else if (std::is_same<T, float>::value) {
            nb     = std::max(linalg_base::ilaenv(1, "SSYTRD", "U", matrix_size__, -1, -1, -1),
                          linalg_base::ilaenv(1, "SORMTR", "U", matrix_size__, -1, -1, -1));
            liwork = 10 * matrix_size__;
            lwork  = std::max((nb + 6) * matrix_size__, 26 * matrix_size__);
        } else if (std::is_same<T, std::complex<float>>::value) {
            nb     = linalg_base::ilaenv(1, "CHETRD", "U", matrix_size__, -1, -1, -1);
            liwork = 5 * matrix_size__;
            lwork  = (nb + 1) * matrix_size__;
        }

        auto work  = mph.get_unique_ptr<T>(lwork);
        auto iwork = mph.get_unique_ptr<ftn_int>(liwork);
        auto rwork = mph.get_unique_ptr<real_type<T>>(lrwork); // only required in complex

        if (std::is_same<T, double>::value) {
            FORTRAN(dsyevr)
            ("V", "I", "U", &matrix_size__, reinterpret_cast<double*>(A__.at(sddk::memory_t::host)), &lda,
             reinterpret_cast<double*>(&vl), reinterpret_cast<double*>(&vu), &il, &nev__,
             reinterpret_cast<double*>(&abs_tol), &m, reinterpret_cast<double*>(w.get()),
             reinterpret_cast<double*>(Z__.at(sddk::memory_t::host)), &ldz, isuppz.get(),
             reinterpret_cast<double*>(work.get()), &lwork, iwork.get(), &liwork, &info, (ftn_int)1, (ftn_int)1,
             (ftn_int)1);
            lwork = std::max((nb + 6) * matrix_size__, 26 * matrix_size__);
        } else if (std::is_same<T, std::complex<double>>::value) {
            FORTRAN(zheevx)
            ("V", "I", "U", &matrix_size__, reinterpret_cast<std::complex<double>*>(A__.at(sddk::memory_t::host)), &lda,
             reinterpret_cast<double*>(&vl), reinterpret_cast<double*>(&vu), &il, &nev__,
             reinterpret_cast<double*>(&abs_tol), &m, reinterpret_cast<double*>(w.get()),
             reinterpret_cast<std::complex<double>*>(Z__.at(sddk::memory_t::host)), &ldz,
             reinterpret_cast<std::complex<double>*>(work.get()), &lwork, reinterpret_cast<double*>(rwork.get()),
             iwork.get(), ifail.get(), &info, (ftn_int)1, (ftn_int)1, (ftn_int)1);
        } else if (std::is_same<T, float>::value) {
            FORTRAN(ssyevr)
            ("V", "I", "U", &matrix_size__, reinterpret_cast<float*>(A__.at(sddk::memory_t::host)), &lda,
             reinterpret_cast<float*>(&vl), reinterpret_cast<float*>(&vu), &il, &nev__,
             reinterpret_cast<float*>(&abs_tol), &m, reinterpret_cast<float*>(w.get()),
             reinterpret_cast<float*>(Z__.at(sddk::memory_t::host)), &ldz, isuppz.get(), reinterpret_cast<float*>(work.get()),
             &lwork, iwork.get(), &liwork, &info, (ftn_int)1, (ftn_int)1, (ftn_int)1);
        } else if (std::is_same<T, std::complex<float>>::value) {
            FORTRAN(cheevx)
            ("V", "I", "U", &matrix_size__, reinterpret_cast<std::complex<float>*>(A__.at(sddk::memory_t::host)), &lda,
             reinterpret_cast<float*>(&vl), reinterpret_cast<float*>(&vu), &il, &nev__,
             reinterpret_cast<float*>(&abs_tol), &m, reinterpret_cast<float*>(w.get()),
             reinterpret_cast<std::complex<float>*>(Z__.at(sddk::memory_t::host)), &ldz,
             reinterpret_cast<std::complex<float>*>(work.get()), &lwork, reinterpret_cast<float*>(rwork.get()),
             iwork.get(), ifail.get(), &info, (ftn_int)1, (ftn_int)1, (ftn_int)1);
        }

        if (m != nev__) {
            std::stringstream s;
            s << "not all eigen-values are found" << std::endl
              << "target number of eigen-values: " << nev__ << std::endl
              << "number of eigen-values found: " << m << std::endl
              << "matrix_size : " << matrix_size__ << std::endl
              << "lda : " << lda << std::endl
              << "lda : " << lda << std::endl
              << "nb : " << nb << std::endl
              << "liwork : " << liwork << std::endl
              << "lwork : " << lwork << std::endl;
            WARNING(s);
            return 1;
        }

        if (!info) {
            std::copy(w.get(), w.get() + nev__, eval__);
        }

        return info;
    }

    /// wrapper for solving a generalized eigen-value problem for N lowest eigen-pairs.
    int solve(ftn_int matrix_size__, ftn_int nev__, dmatrix<double>& A__, dmatrix<double>& B__, double* eval__,
          dmatrix<double>& Z__){
        PROFILE("Eigensolver_lapack|dsygvx");
        return solve_(matrix_size__, nev__, A__, B__, eval__, Z__);
    }

<<<<<<< HEAD
    int solve(ftn_int matrix_size__, ftn_int nev__, sddk::dmatrix<std::complex<double>>& A__, sddk::dmatrix<std::complex<double>>& B__, double* eval__,
              sddk::dmatrix<std::complex<double>>& Z__){
=======
    int solve(ftn_int matrix_size__, ftn_int nev__, dmatrix<std::complex<double>>& A__, dmatrix<std::complex<double>>& B__, double* eval__,
              dmatrix<std::complex<double>>& Z__){
>>>>>>> a30ef91d
        PROFILE("Eigensolver_lapack|zhegvx");
        return solve_(matrix_size__, nev__, A__, B__, eval__, Z__);
    }

    int solve(ftn_int matrix_size__, ftn_int nev__, dmatrix<float>& A__, dmatrix<float>& B__, float* eval__,
              dmatrix<float>& Z__){
        PROFILE("Eigensolver_lapack|ssygvx");
        return solve_(matrix_size__, nev__, A__, B__, eval__, Z__);
    }

<<<<<<< HEAD
    int solve(ftn_int matrix_size__, ftn_int nev__, sddk::dmatrix<std::complex<float>>& A__, sddk::dmatrix<std::complex<float>>& B__, float* eval__,
              sddk::dmatrix<std::complex<float>>& Z__){
=======
    int solve(ftn_int matrix_size__, ftn_int nev__, dmatrix<std::complex<float>>& A__, dmatrix<std::complex<float>>& B__, float* eval__,
              dmatrix<std::complex<float>>& Z__){
>>>>>>> a30ef91d
        PROFILE("Eigensolver_lapack|chegvx");
        return solve_(matrix_size__, nev__, A__, B__, eval__, Z__);
    }

    /// Solve a generalized eigen-value problem for N lowest eigen-pairs.
    template <typename T>
    int solve_(ftn_int matrix_size__, ftn_int nev__, dmatrix<T>& A__, dmatrix<T>& B__,
              real_type<T>* eval__, dmatrix<T>& Z__)
    {
        ftn_int info;

        ftn_int lda = A__.ld();
        ftn_int ldb = B__.ld();
        ftn_int ldz = Z__.ld();

        real_type<T> abs_tol = 2 * linalg_base::dlamch('S');
        real_type<T> vl{0};
        real_type<T> vu{0};

        ftn_int ione{1};
        ftn_int m{0};

        auto& mph = get_memory_pool(sddk::memory_t::host);

        auto w     = mph.get_unique_ptr<real_type<T>>(matrix_size__);
        auto ifail = mph.get_unique_ptr<ftn_int>(matrix_size__);

        int nb, lwork, liwork;
        int lrwork = 0; // only required in complex
        if (std::is_same<T, double>::value) {
            nb     = linalg_base::ilaenv(1, "DSYTRD", "U", matrix_size__, 0, 0, 0);
            lwork  = (nb + 3) * matrix_size__ + 1024;
            liwork = 5 * matrix_size__;
        } else if (std::is_same<T, std::complex<double>>::value) {
            nb     = linalg_base::ilaenv(1, "ZHETRD", "U", matrix_size__, 0, 0, 0);
            lwork  = (nb + 1) * matrix_size__;
            lrwork = 7 * matrix_size__;
            liwork = 5 * matrix_size__;
        } else if (std::is_same<T, float>::value) {
            nb     = linalg_base::ilaenv(1, "SSYTRD", "U", matrix_size__, 0, 0, 0);
            lwork  = (nb + 3) * matrix_size__ + 1024;
            liwork = 5 * matrix_size__;
        } else if (std::is_same<T, std::complex<float>>::value) {
            nb     = linalg_base::ilaenv(1, "CHETRD", "U", matrix_size__, 0, 0, 0);
            lwork  = (nb + 1) * matrix_size__;
            lrwork = 7 * matrix_size__;
            liwork = 5 * matrix_size__;
        }

        auto work  = mph.get_unique_ptr<T>(lwork);
        auto iwork = mph.get_unique_ptr<ftn_int>(liwork);
        auto rwork = mph.get_unique_ptr<real_type<T>>(lrwork); // only required in complex

        if (std::is_same<T, double>::value) {
            FORTRAN(dsygvx)
            (&ione, "V", "I", "U", &matrix_size__, reinterpret_cast<double*>(A__.at(sddk::memory_t::host)), &lda,
             reinterpret_cast<double*>(B__.at(sddk::memory_t::host)), &ldb, reinterpret_cast<double*>(&vl),
             reinterpret_cast<double*>(&vu), &ione, &nev__, reinterpret_cast<double*>(&abs_tol), &m,
             reinterpret_cast<double*>(w.get()), reinterpret_cast<double*>(Z__.at(sddk::memory_t::host)), &ldz,
             reinterpret_cast<double*>(work.get()), &lwork, iwork.get(), ifail.get(), &info, (ftn_int)1, (ftn_int)1,
             (ftn_int)1);
        } else if (std::is_same<T, std::complex<double>>::value) {
            FORTRAN(zhegvx)
            (&ione, "V", "I", "U", &matrix_size__, reinterpret_cast<std::complex<double>*>(A__.at(sddk::memory_t::host)),
             &lda, reinterpret_cast<std::complex<double>*>(B__.at(sddk::memory_t::host)), &ldb,
             reinterpret_cast<double*>(&vl), reinterpret_cast<double*>(&vu), &ione, &nev__,
             reinterpret_cast<double*>(&abs_tol), &m, reinterpret_cast<double*>(w.get()),
             reinterpret_cast<std::complex<double>*>(Z__.at(sddk::memory_t::host)), &ldz,
             reinterpret_cast<std::complex<double>*>(work.get()), &lwork, reinterpret_cast<double*>(rwork.get()),
             iwork.get(), ifail.get(), &info, (ftn_int)1, (ftn_int)1, (ftn_int)1);
        } else if (std::is_same<T, float>::value) {
            FORTRAN(ssygvx)
            (&ione, "V", "I", "U", &matrix_size__, reinterpret_cast<float*>(A__.at(sddk::memory_t::host)), &lda,
             reinterpret_cast<float*>(B__.at(sddk::memory_t::host)), &ldb, reinterpret_cast<float*>(&vl),
             reinterpret_cast<float*>(&vu), &ione, &nev__, reinterpret_cast<float*>(&abs_tol), &m,
             reinterpret_cast<float*>(w.get()), reinterpret_cast<float*>(Z__.at(sddk::memory_t::host)), &ldz,
             reinterpret_cast<float*>(work.get()), &lwork, iwork.get(), ifail.get(), &info, (ftn_int)1, (ftn_int)1,
             (ftn_int)1);
        } else if (std::is_same<T, std::complex<float>>::value) {
            FORTRAN(chegvx)
            (&ione, "V", "I", "U", &matrix_size__, reinterpret_cast<std::complex<float>*>(A__.at(sddk::memory_t::host)), &lda,
             reinterpret_cast<std::complex<float>*>(B__.at(sddk::memory_t::host)), &ldb, reinterpret_cast<float*>(&vl),
             reinterpret_cast<float*>(&vu), &ione, &nev__, reinterpret_cast<float*>(&abs_tol), &m,
             reinterpret_cast<float*>(w.get()), reinterpret_cast<std::complex<float>*>(Z__.at(sddk::memory_t::host)), &ldz,
             reinterpret_cast<std::complex<float>*>(work.get()), &lwork, reinterpret_cast<float*>(rwork.get()),
             iwork.get(), ifail.get(), &info, (ftn_int)1, (ftn_int)1, (ftn_int)1);
        }

        if (m != nev__) {
            std::stringstream s;
            s << "not all eigen-values are found" << std::endl
              << "target number of eigen-values: " << nev__ << std::endl
              << "number of eigen-values found: " << m;
            WARNING(s);
            return 1;
        }

        if (!info) {
            std::copy(w.get(), w.get() + nev__, eval__);
        }

        return info;
    }

};

#ifdef SIRIUS_ELPA
class Eigensolver_elpa : public Eigensolver
{
  private:
    int stage_;

    //template <typename T>
    //void to_std(ftn_int matrix_size__, dmatrix<T>& A__, dmatrix<T>& B__, dmatrix<T>& Z__) const
    //{
    //    PROFILE("Eigensolver_elpa|to_std");

    //    if (A__.num_cols_local() != Z__.num_cols_local()) {
    //        std::stringstream s;
    //        s << "number of columns in A and Z doesn't match" << std::endl
    //          << "  number of cols in A (local and global): " << A__.num_cols_local() << " " << A__.num_cols()
    //          << std::endl
    //          << "  number of cols in B (local and global): " << B__.num_cols_local() << " " << B__.num_cols()
    //          << std::endl
    //          << "  number of cols in Z (local and global): " << Z__.num_cols_local() << " " << Z__.num_cols()
    //          << std::endl
    //          << "  number of rows in A (local and global): " << A__.num_rows_local() << " " << A__.num_rows()
    //          << std::endl
    //          << "  number of rows in B (local and global): " << B__.num_rows_local() << " " << B__.num_rows()
    //          << std::endl
    //          << "  number of rows in Z (local and global): " << Z__.num_rows_local() << " " << Z__.num_rows()
    //          << std::endl;
    //        TERMINATE(s);
    //    }
    //    if (A__.bs_row() != A__.bs_col()) {
    //        TERMINATE("wrong block size");
    //    }

    //    /* Cholesky factorization B = U^{H}*U */
    //    linalg(linalg_t::scalapack).potrf(matrix_size__, B__.at(sddk::memory_t::host), B__.ld(), B__.descriptor());
    //    /* inversion of the triangular matrix */
    //    linalg(linalg_t::scalapack).trtri(matrix_size__, B__.at(sddk::memory_t::host), B__.ld(), B__.descriptor());
    //    /* U^{-1} is upper triangular matrix */
    //    for (int i = 0; i < matrix_size__; i++) {
    //        for (int j = i + 1; j < matrix_size__; j++) {
    //            B__.set(j, i, 0);
    //        }
    //    }
    //    /* transform to standard eigen-problem */
    //    /* A * U{-1} -> Z */
    //    linalg(linalg_t::scalapack).gemm('N', 'N', matrix_size__, matrix_size__, matrix_size__,
    //        &linalg_const<T>::one(), A__, 0, 0, B__, 0, 0, &linalg_const<T>::zero(), Z__, 0, 0);
    //    /* U^{-H} * Z = U{-H} * A * U^{-1} -> A */
    //    linalg(linalg_t::scalapack).gemm('C', 'N', matrix_size__, matrix_size__, matrix_size__,
    //        &linalg_const<T>::one(), B__, 0, 0, Z__, 0, 0,  &linalg_const<T>::zero(), A__, 0, 0);
    //}

    //template <typename T>
    //void bt(ftn_int matrix_size__, ftn_int nev__, dmatrix<T>& A__, dmatrix<T>& B__, dmatrix<T>& Z__) const
    //{
    //    PROFILE("Eigensolver_elpa|bt");
    //    /* back-transform of eigen-vectors */
    //    linalg(linalg_t::scalapack).gemm('N', 'N', matrix_size__, nev__, matrix_size__, &linalg_const<T>::one(),
    //              B__, 0, 0, Z__, 0, 0, &linalg_const<T>::zero(), A__, 0, 0);
    //    A__ >> Z__;

    //}
  public:
    Eigensolver_elpa(int stage__);
    static void initialize();

    static void finalize();
    /// Solve a generalized eigen-value problem for N lowest eigen-pairs.
<<<<<<< HEAD
    int solve(ftn_int matrix_size__, ftn_int nev__, sddk::dmatrix<double>& A__, sddk::dmatrix<double>& B__,
              double* eval__, sddk::dmatrix<double>& Z__);

    /// Solve a generalized eigen-value problem for N lowest eigen-pairs.
    int solve(ftn_int matrix_size__, ftn_int nev__, sddk::dmatrix<std::complex<double>>& A__, sddk::dmatrix<std::complex<double>>& B__,
              double* eval__, sddk::dmatrix<std::complex<double>>& Z__);

    /// Solve a generalized eigen-value problem for all eigen-pairs.
    int solve(ftn_int matrix_size__, sddk::dmatrix<double>& A__, sddk::dmatrix<double>& B__, double* eval__, sddk::dmatrix<double>& Z__);

    /// Solve a generalized eigen-value problem for all eigen-pairs.
    int solve(ftn_int matrix_size__, sddk::dmatrix<std::complex<double>>& A__, sddk::dmatrix<std::complex<double>>& B__, double* eval__,
              sddk::dmatrix<std::complex<double>>& Z__);

    /// Solve a standard eigen-value problem for N lowest eigen-pairs.
    int solve(ftn_int matrix_size__, ftn_int nev__, sddk::dmatrix<double>& A__, double* eval__, sddk::dmatrix<double>& Z__);

    /// Solve a standard eigen-value problem for N lowest eigen-pairs.
    int solve(ftn_int matrix_size__, ftn_int nev__, sddk::dmatrix<std::complex<double>>& A__, double* eval__,
              sddk::dmatrix<std::complex<double>>& Z__);

    /// Solve a standard eigen-value problem for all eigen-pairs.
    int solve(ftn_int matrix_size__, sddk::dmatrix<double>& A__, double* eval__, sddk::dmatrix<double>& Z__);
    /// Solve a standard eigen-value problem for all eigen-pairs.
    int solve(ftn_int matrix_size__, sddk::dmatrix<std::complex<double>>& A__, double* eval__, sddk::dmatrix<std::complex<double>>& Z__);
=======
    int solve(ftn_int matrix_size__, ftn_int nev__, dmatrix<double>& A__, dmatrix<double>& B__,
              double* eval__, dmatrix<double>& Z__);

    /// Solve a generalized eigen-value problem for N lowest eigen-pairs.
    int solve(ftn_int matrix_size__, ftn_int nev__, dmatrix<std::complex<double>>& A__, dmatrix<std::complex<double>>& B__,
              double* eval__, dmatrix<std::complex<double>>& Z__);

    /// Solve a generalized eigen-value problem for all eigen-pairs.
    int solve(ftn_int matrix_size__, dmatrix<double>& A__, dmatrix<double>& B__, double* eval__, dmatrix<double>& Z__);

    /// Solve a generalized eigen-value problem for all eigen-pairs.
    int solve(ftn_int matrix_size__, dmatrix<std::complex<double>>& A__, dmatrix<std::complex<double>>& B__, double* eval__,
              dmatrix<std::complex<double>>& Z__);

    /// Solve a standard eigen-value problem for N lowest eigen-pairs.
    int solve(ftn_int matrix_size__, ftn_int nev__, dmatrix<double>& A__, double* eval__, dmatrix<double>& Z__);

    /// Solve a standard eigen-value problem for N lowest eigen-pairs.
    int solve(ftn_int matrix_size__, ftn_int nev__, dmatrix<std::complex<double>>& A__, double* eval__,
              dmatrix<std::complex<double>>& Z__);

    /// Solve a standard eigen-value problem for all eigen-pairs.
    int solve(ftn_int matrix_size__, dmatrix<double>& A__, double* eval__, dmatrix<double>& Z__);
    /// Solve a standard eigen-value problem for all eigen-pairs.
    int solve(ftn_int matrix_size__, dmatrix<std::complex<double>>& A__, double* eval__, dmatrix<std::complex<double>>& Z__);
>>>>>>> a30ef91d
};
#else
class Eigensolver_elpa : public Eigensolver
{
  public:
    Eigensolver_elpa(int stage__)
        : Eigensolver(ev_solver_t::elpa, true, sddk::memory_t::host, sddk::memory_t::host)
    {
    }
};
#endif

#ifdef SIRIUS_SCALAPACK
class Eigensolver_scalapack : public Eigensolver
{
  private:
    double const ortfac_{1e-6};
    double const abstol_{1e-12};

  public:
    Eigensolver_scalapack()
        : Eigensolver(ev_solver_t::scalapack, true, sddk::memory_t::host, sddk::memory_t::host)
    {
    }

    /// Solve a standard eigen-value problem for all eigen-pairs.
    template <typename T, typename = std::enable_if_t<!std::is_scalar<T>::value>>
    int solve_(ftn_int matrix_size__, dmatrix<T>& A__, real_type<T>* eval__, dmatrix<T>& Z__)
    {
        ftn_int desca[9];
        linalg_base::descinit(desca, matrix_size__, matrix_size__, A__.bs_row(), A__.bs_col(), 0, 0,
                              A__.blacs_grid().context(), A__.ld());

        ftn_int descz[9];
        linalg_base::descinit(descz, matrix_size__, matrix_size__, Z__.bs_row(), Z__.bs_col(), 0, 0,
                              Z__.blacs_grid().context(), Z__.ld());

        ftn_int info;
        ftn_int ione{1};

        ftn_int lwork{-1};
        ftn_int lrwork{-1};
        ftn_int liwork{-1};
        T work1;
        real_type<T> rwork1;
        ftn_int iwork1;

        /* work size query */
        if (std::is_same<T, std::complex<double>>::value) {
            FORTRAN(pzheevd)
            ("V", "U", &matrix_size__, reinterpret_cast<std::complex<double>*>(A__.at(sddk::memory_t::host)), &ione, &ione,
             desca, reinterpret_cast<double*>(eval__), reinterpret_cast<std::complex<double>*>(Z__.at(sddk::memory_t::host)),
             &ione, &ione, descz, reinterpret_cast<std::complex<double>*>(&work1), &lwork, reinterpret_cast<double*>(&rwork1),
             &lrwork, &iwork1, &liwork, &info, (ftn_int)1, (ftn_int)1);
        } else if (std::is_same<T, std::complex<float>>::value) {
            FORTRAN(pcheevd)
            ("V", "U", &matrix_size__, reinterpret_cast<std::complex<float>*>(A__.at(sddk::memory_t::host)), &ione, &ione,
             desca, reinterpret_cast<float*>(eval__), reinterpret_cast<std::complex<float>*>(Z__.at(sddk::memory_t::host)),
             &ione, &ione, descz, reinterpret_cast<std::complex<float>*>(&work1),  &lwork, reinterpret_cast<float*>(&rwork1),
             &lrwork, &iwork1, &liwork, &info, (ftn_int)1, (ftn_int)1);
        }

        lwork  = static_cast<ftn_int>(work1.real()) + 1;
        lrwork = static_cast<ftn_int>(rwork1) + 1;
        liwork = iwork1;

        auto& mph = get_memory_pool(sddk::memory_t::host);
        auto work  = mph.get_unique_ptr<T>(lwork);
        auto rwork = mph.get_unique_ptr<real_type<T>>(lrwork);
        auto iwork = mph.get_unique_ptr<ftn_int>(liwork);

        if (std::is_same<T, std::complex<double>>::value) {
            FORTRAN(pzheevd)
            ("V", "U", &matrix_size__, reinterpret_cast<std::complex<double>*>(A__.at(sddk::memory_t::host)), &ione, &ione,
             desca, reinterpret_cast<double*>(eval__), reinterpret_cast<std::complex<double>*>(Z__.at(sddk::memory_t::host)),
             &ione, &ione, descz, reinterpret_cast<std::complex<double>*>(work.get()), &lwork, reinterpret_cast<double*>(rwork.get()),
             &lrwork, iwork.get(), &liwork, &info, (ftn_int)1, (ftn_int)1);
        } else if (std::is_same<T, std::complex<float>>::value) {
            FORTRAN(pcheevd)
            ("V", "U", &matrix_size__, reinterpret_cast<std::complex<float>*>(A__.at(sddk::memory_t::host)), &ione, &ione,
             desca, reinterpret_cast<float*>(eval__), reinterpret_cast<std::complex<float>*>(Z__.at(sddk::memory_t::host)),
             &ione, &ione, descz, reinterpret_cast<std::complex<float>*>(work.get()), &lwork, reinterpret_cast<float*>(rwork.get()),
             &lrwork, iwork.get(), &liwork, &info, (ftn_int)1, (ftn_int)1);
        }
        return info;
    }

    /// wrapper for solving a standard eigen-value problem for all eigen-pairs.
    int solve(ftn_int matrix_size__, dmatrix<std::complex<double>>& A__, double* eval__, dmatrix<std::complex<double>>& Z__)
    {
        PROFILE("Eigensolver_scalapack|pzheevd");
        return solve_(matrix_size__, A__, eval__, Z__);
    }

    int solve(ftn_int matrix_size__, dmatrix<std::complex<float>>& A__, float* eval__, dmatrix<std::complex<float>>& Z__)
    {
        PROFILE("Eigensolver_scalapack|pcheevd");
        return solve_(matrix_size__, A__, eval__, Z__);
    }

    template <typename T, typename = std::enable_if_t<std::is_scalar<T>::value>>
    int solve_(ftn_int matrix_size__, dmatrix<T>& A__, T* eval__, dmatrix<T>& Z__)
    {
        ftn_int info;
        ftn_int ione{1};

        ftn_int lwork{-1};
        ftn_int liwork{-1};
        T work1[10];
        ftn_int iwork1[10];

        /* work size query */
        if (std::is_same<T, double>::value) {
            FORTRAN(pdsyevd)
            ("V", "U", &matrix_size__, reinterpret_cast<double*>(A__.at(sddk::memory_t::host)), &ione, &ione,
             const_cast<ftn_int*>(A__.descriptor()), eval__, reinterpret_cast<double*>(Z__.at(sddk::memory_t::host)), &ione,
             &ione, const_cast<ftn_int*>(Z__.descriptor()), work1, &lwork, iwork1, &liwork, &info, (ftn_int)1, (ftn_int)1);
        } else if (std::is_same<T, float>::value) {
            FORTRAN(pssyevd)
            ("V", "U", &matrix_size__, reinterpret_cast<float*>(A__.at(sddk::memory_t::host)), &ione, &ione,
             const_cast<ftn_int*>(A__.descriptor()), eval__, reinterpret_cast<float*>(Z__.at(sddk::memory_t::host)), &ione,
             &ione, const_cast<ftn_int*>(Z__.descriptor()), work1, &lwork, iwork1, &liwork, &info, (ftn_int)1, (ftn_int)1);
        }

        lwork  = static_cast<ftn_int>(work1[0]) + 1;
        liwork = iwork1[0];

        auto& mph = get_memory_pool(sddk::memory_t::host);
        auto work  = mph.get_unique_ptr<T>(lwork);
        auto iwork = mph.get_unique_ptr<ftn_int>(liwork);

        if (std::is_same<T, double>::value) {
            FORTRAN(pdsyevd)
            ("V", "U", &matrix_size__, reinterpret_cast<double*>(A__.at(sddk::memory_t::host)), &ione, &ione,
             const_cast<ftn_int*>(A__.descriptor()), eval__, reinterpret_cast<double*>(Z__.at(sddk::memory_t::host)), &ione,
             &ione, const_cast<ftn_int*>(Z__.descriptor()), reinterpret_cast<double*>(work.get()), &lwork, iwork.get(),
             &liwork, &info, (ftn_int)1, (ftn_int)1);
        } else if (std::is_same<T, float>::value) {
            FORTRAN(pssyevd)
            ("V", "U", &matrix_size__, reinterpret_cast<float*>(A__.at(sddk::memory_t::host)), &ione, &ione,
             const_cast<ftn_int*>(A__.descriptor()), eval__, reinterpret_cast<float*>(Z__.at(sddk::memory_t::host)), &ione,
             &ione, const_cast<ftn_int*>(Z__.descriptor()), reinterpret_cast<float*>(work.get()), &lwork, iwork.get(),
             &liwork, &info, (ftn_int)1, (ftn_int)1);
        }
        return info;
    }

    int solve_(ftn_int matrix_size__, dmatrix<double>& A__, double* eval__, dmatrix<double>& Z__)
    {
        PROFILE("Eigensolver_scalapack|pdsyevd");
        return solve_(matrix_size__, A__, eval__, Z__);
    }

    int solve_(ftn_int matrix_size__, dmatrix<float>& A__, float* eval__, dmatrix<float>& Z__)
    {
        PROFILE("Eigensolver_scalapack|pssyevd");
        return solve_(matrix_size__, A__, eval__, Z__);
    }

    /// Solve a standard eigen-value problem for N lowest eigen-pairs.
    template <typename T, typename = std::enable_if_t<std::is_scalar<T>::value>>
    int solve_(ftn_int matrix_size__, ftn_int nev__, dmatrix<T>& A__, T* eval__, dmatrix<T>& Z__)
    {
        ftn_int desca[9];
        linalg_base::descinit(desca, matrix_size__, matrix_size__, A__.bs_row(), A__.bs_col(), 0, 0,
                              A__.blacs_grid().context(), A__.ld());

        ftn_int descz[9];
        linalg_base::descinit(descz, matrix_size__, matrix_size__, Z__.bs_row(), Z__.bs_col(), 0, 0,
                              Z__.blacs_grid().context(), Z__.ld());

        ftn_int ione{1};

        ftn_int m{-1};
        ftn_int nz{-1};
        T d1;
        ftn_int info{-1};

        auto& mph = get_memory_pool(sddk::memory_t::host);

        auto ifail   = mph.get_unique_ptr<ftn_int>(matrix_size__);
        auto iclustr = mph.get_unique_ptr<ftn_int>(2 * A__.blacs_grid().comm().size());
        auto gap     = mph.get_unique_ptr<T>(A__.blacs_grid().comm().size());
        auto w       = mph.get_unique_ptr<T>(matrix_size__);

        /* work size query */
        T work3[3];
        ftn_int iwork1;
        ftn_int lwork{-1};
        ftn_int liwork{-1};

        if (std::is_same<T, double>::value) {
            FORTRAN(pdsyevx)
            ("V", "I", "U", &matrix_size__, reinterpret_cast<double*>(A__.at(sddk::memory_t::host)), &ione, &ione, desca,
             reinterpret_cast<double*>(&d1), reinterpret_cast<double*>(&d1), &ione, &nev__, &abstol_, &m, &nz,
             reinterpret_cast<double*>(w.get()), &ortfac_, reinterpret_cast<double*>(Z__.at(sddk::memory_t::host)), &ione, &ione,
             descz, reinterpret_cast<double*>(work3), &lwork, &iwork1, &liwork, ifail.get(), iclustr.get(),
             reinterpret_cast<double*>(gap.get()), &info, (ftn_int)1, (ftn_int)1, (ftn_int)1);
        } else if (std::is_same<T, float>::value) {
            FORTRAN(pssyevx)
            ("V", "I", "U", &matrix_size__, reinterpret_cast<float*>(A__.at(sddk::memory_t::host)), &ione, &ione, desca,
             reinterpret_cast<float*>(&d1), reinterpret_cast<float*>(&d1), &ione, &nev__, &abstol_, &m, &nz,
             reinterpret_cast<float*>(w.get()), &ortfac_, reinterpret_cast<float*>(Z__.at(sddk::memory_t::host)), &ione, &ione,
             descz, reinterpret_cast<float*>(work3), &lwork, &iwork1, &liwork, ifail.get(), iclustr.get(),
             reinterpret_cast<float*>(gap.get()), &info, (ftn_int)1, (ftn_int)1, (ftn_int)1);
        }

        lwork  = static_cast<ftn_int>(work3[0]) + 4 * (1 << 20);
        liwork = iwork1;

        auto work  = mph.get_unique_ptr<T>(lwork);
        auto iwork = mph.get_unique_ptr<ftn_int>(liwork);

        if (std::is_same<T, double>::value) {
            FORTRAN(pdsyevx)
            ("V", "I", "U", &matrix_size__, reinterpret_cast<double*>(A__.at(sddk::memory_t::host)), &ione, &ione, desca,
             reinterpret_cast<double*>(&d1), reinterpret_cast<double*>(&d1), &ione, &nev__, &abstol_, &m, &nz,
             reinterpret_cast<double*>(w.get()), &ortfac_, reinterpret_cast<double*>(Z__.at(sddk::memory_t::host)), &ione, &ione,
             descz, reinterpret_cast<double*>(work.get()),  &lwork, iwork.get(), &liwork, ifail.get(), iclustr.get(),
             reinterpret_cast<double*>(gap.get()), &info, (ftn_int)1, (ftn_int)1, (ftn_int)1);
        } else if (std::is_same<T, float>::value) {
            FORTRAN(pssyevx)
            ("V", "I", "U", &matrix_size__, reinterpret_cast<float*>(A__.at(sddk::memory_t::host)), &ione, &ione, desca,
             reinterpret_cast<float*>(&d1), reinterpret_cast<float*>(&d1), &ione, &nev__, &abstol_, &m, &nz,
             reinterpret_cast<float*>(w.get()), &ortfac_, reinterpret_cast<float*>(Z__.at(sddk::memory_t::host)), &ione, &ione,
             descz, reinterpret_cast<float*>(work.get()), &lwork, iwork.get(), &liwork, ifail.get(), iclustr.get(),
             reinterpret_cast<float*>(gap.get()), &info, (ftn_int)1, (ftn_int)1, (ftn_int)1);
        }

        if ((m != nev__) || (nz != nev__)) {
            WARNING("Not all eigen-vectors or eigen-values are found.");
            return 1;
        }

        if (info) {
            if ((info / 2) % 2) {
                std::stringstream s;
                s << "eigenvectors corresponding to one or more clusters of eigenvalues" << std::endl
                  << "could not be reorthogonalized because of insufficient workspace" << std::endl;

                int k = A__.blacs_grid().comm().size();
                for (int i = 0; i < A__.blacs_grid().comm().size() - 1; i++) {
                    if ((iclustr.get()[2 * i + 1] != 0) && (iclustr.get()[2 * (i + 1)] == 0)) {
                        k = i + 1;
                        break;
                    }
                }

                s << "number of eigenvalue clusters : " << k << std::endl;
                for (int i = 0; i < k; i++) {
                    s << iclustr.get()[2 * i] << " : " << iclustr.get()[2 * i + 1] << std::endl;
                }
                WARNING(s);
            }

            std::stringstream s;
            if (std::is_same<T, double>::value) {
                s << "pdsyevx returned " << info;
            } else if (std::is_same<T, float>::value) {
                s << "pssyevx returned " << info;
            }
            WARNING(s);
        } else {
            std::copy(w.get(), w.get() + nev__, eval__);
        }

        return info;
    }

    int solve(ftn_int matrix_size__, ftn_int nev__, dmatrix<double>& A__, double* eval__, dmatrix<double>& Z__)
    {
        PROFILE("Eigensolver_scalapack|pdsyevx");
        return solve_(matrix_size__, nev__, A__, eval__, Z__);
    }

    int solve(ftn_int matrix_size__, ftn_int nev__, dmatrix<float>& A__, float* eval__, dmatrix<float>& Z__)
    {
        PROFILE("Eigensolver_scalapack|pssyevx");
        return solve_(matrix_size__, nev__, A__, eval__, Z__);
    }

    /// Solve a standard eigen-value problem for N lowest eigen-pairs.
    template <typename T, typename = std::enable_if_t<!std::is_scalar<T>::value>>
    int solve_(ftn_int matrix_size__, ftn_int nev__, dmatrix<T>& A__, real_type<T>* eval__, dmatrix<T>& Z__)
    {
        ftn_int desca[9];
        linalg_base::descinit(desca, matrix_size__, matrix_size__, A__.bs_row(), A__.bs_col(), 0, 0,
                              A__.blacs_grid().context(), A__.ld());

        ftn_int descz[9];
        linalg_base::descinit(descz, matrix_size__, matrix_size__, Z__.bs_row(), Z__.bs_col(), 0, 0,
                              Z__.blacs_grid().context(), Z__.ld());

        ftn_int ione{1};

        ftn_int m{-1};
        ftn_int nz{-1};
        real_type<T> d1;
        ftn_int info{-1};

        auto& mph = get_memory_pool(sddk::memory_t::host);

        auto ifail   = mph.get_unique_ptr<ftn_int>(matrix_size__);
        auto iclustr = mph.get_unique_ptr<ftn_int>(2 * A__.blacs_grid().comm().size());
        auto gap     = mph.get_unique_ptr<real_type<T>>(A__.blacs_grid().comm().size());
        auto w       = mph.get_unique_ptr<real_type<T>>(matrix_size__);

        /* work size query */
        T work3[3];
        real_type<T> rwork3[3];
        ftn_int iwork1;
        ftn_int lwork  = -1;
        ftn_int lrwork = -1;
        ftn_int liwork = -1;

        if (std::is_same<T, std::complex<double>>::value) {
            FORTRAN(pzheevx)
            ("V", "I", "U", &matrix_size__, reinterpret_cast<std::complex<double>*>(A__.at(sddk::memory_t::host)), &ione, &ione,
             desca, reinterpret_cast<double*>(&d1), reinterpret_cast<double*>(&d1), &ione, &nev__, &abstol_, &m, &nz,
             reinterpret_cast<double*>(w.get()), &ortfac_, reinterpret_cast<std::complex<double>*>(Z__.at(sddk::memory_t::host)),
             &ione, &ione, descz, reinterpret_cast<std::complex<double>*>(work3), &lwork, reinterpret_cast<double*>(rwork3),
             &lrwork, &iwork1, &liwork, ifail.get(), iclustr.get(), reinterpret_cast<double*>(gap.get()), &info, (ftn_int)1,
             (ftn_int)1, (ftn_int)1);
        } else if (std::is_same<T, std::complex<float>>::value) {
            FORTRAN(pcheevx)
            ("V", "I", "U", &matrix_size__, reinterpret_cast<std::complex<float>*>(A__.at(sddk::memory_t::host)), &ione, &ione,
             desca, reinterpret_cast<float*>(&d1), reinterpret_cast<float*>(&d1), &ione, &nev__, &abstol_, &m, &nz,
             reinterpret_cast<float*>(w.get()), &ortfac_, reinterpret_cast<std::complex<float>*>(Z__.at(sddk::memory_t::host)),
             &ione, &ione, descz, reinterpret_cast<std::complex<float>*>(work3), &lwork, reinterpret_cast<float*>(rwork3),
             &lrwork, &iwork1, &liwork, ifail.get(), iclustr.get(), reinterpret_cast<float*>(gap.get()), &info, (ftn_int)1,
             (ftn_int)1, (ftn_int)1);
        }

        lwork  = static_cast<int32_t>(work3[0].real()) + (1 << 16);
        lrwork = static_cast<int32_t>(rwork3[0]) + (1 << 16);
        liwork = iwork1;

        auto work  = mph.get_unique_ptr<T>(lwork);
        auto rwork = mph.get_unique_ptr<real_type<T>>(lrwork);
        auto iwork = mph.get_unique_ptr<ftn_int>(liwork);

        if (std::is_same<T, std::complex<double>>::value) {
            FORTRAN(pzheevx)
            ("V", "I", "U", &matrix_size__, reinterpret_cast<std::complex<double>*>(A__.at(sddk::memory_t::host)), &ione, &ione,
             desca, reinterpret_cast<double*>(&d1), reinterpret_cast<double*>(&d1), &ione, &nev__, &abstol_, &m, &nz,
             reinterpret_cast<double*>(w.get()), &ortfac_, reinterpret_cast<std::complex<double>*>(Z__.at(sddk::memory_t::host)),
             &ione, &ione, descz, reinterpret_cast<std::complex<double>*>(work.get()), &lwork, reinterpret_cast<double*>(rwork.get()),
             &lrwork, iwork.get(), &liwork, ifail.get(), iclustr.get(), reinterpret_cast<double*>(gap.get()), &info,
             (ftn_int)1, (ftn_int)1, (ftn_int)1);
        } else if (std::is_same<T, std::complex<float>>::value) {
            FORTRAN(pcheevx)
            ("V", "I", "U", &matrix_size__, reinterpret_cast<std::complex<float>*>(A__.at(sddk::memory_t::host)), &ione, &ione,
             desca, reinterpret_cast<float*>(&d1), reinterpret_cast<float*>(&d1), &ione, &nev__, &abstol_, &m, &nz,
             reinterpret_cast<float*>(w.get()), &ortfac_, reinterpret_cast<std::complex<float>*>(Z__.at(sddk::memory_t::host)),
             &ione, &ione, descz, reinterpret_cast<std::complex<float>*>(work.get()), &lwork, reinterpret_cast<float*>(rwork.get()),
             &lrwork, iwork.get(), &liwork, ifail.get(), iclustr.get(), reinterpret_cast<float*>(gap.get()), &info,
             (ftn_int)1, (ftn_int)1, (ftn_int)1);
        }

        if ((m != nev__) || (nz != nev__)) {
            WARNING("Not all eigen-vectors or eigen-values are found.");
            return 1;
        }

        if (info) {
            if ((info / 2) % 2) {
                std::stringstream s;
                s << "eigenvectors corresponding to one or more clusters of eigenvalues" << std::endl
                  << "could not be reorthogonalized because of insufficient workspace" << std::endl;

                int k = A__.blacs_grid().comm().size();
                for (int i = 0; i < A__.blacs_grid().comm().size() - 1; i++) {
                    if ((iclustr.get()[2 * i + 1] != 0) && (iclustr.get()[2 * (i + 1)] == 0)) {
                        k = i + 1;
                        break;
                    }
                }

                s << "number of eigenvalue clusters : " << k << std::endl;
                for (int i = 0; i < k; i++) {
                    s << iclustr.get()[2 * i] << " : " << iclustr.get()[2 * i + 1] << std::endl;
                }
                WARNING(s);
            }

            std::stringstream s;
            if (std::is_same<T, std::complex<double>>::value) {
                s << "pzheevx returned " << info;
            } else if (std::is_same<T, std::complex<float>>::value) {
                s << "pcheevx returned " << info;
            }
            WARNING(s);
        } else {
            std::copy(w.get(), w.get() + nev__, eval__);
        }

        return info;
    }

    int solve(ftn_int matrix_size__, ftn_int nev__, dmatrix<std::complex<double>>& A__, double* eval__, dmatrix<std::complex<double>>& Z__)
    {
        PROFILE("Eigensolver_scalapack|pzheevx");
        return solve_(matrix_size__, nev__, A__, eval__, Z__);
    }

    int solve(ftn_int matrix_size__, ftn_int nev__, dmatrix<std::complex<float>>& A__, float* eval__, dmatrix<std::complex<float>>& Z__)
    {
        PROFILE("Eigensolver_scalapack|pcheevx");
        return solve_(matrix_size__, nev__, A__, eval__, Z__);
    }

    /// Solve a generalized eigen-value problem for N lowest eigen-pairs.
    template <typename T, typename = std::enable_if_t<std::is_scalar<T>::value>>
    int solve_(ftn_int matrix_size__, ftn_int nev__, dmatrix<T>& A__, dmatrix<T>& B__, T* eval__, dmatrix<T>& Z__)
    {
        ftn_int desca[9];
        linalg_base::descinit(desca, matrix_size__, matrix_size__, A__.bs_row(), A__.bs_col(), 0, 0,
                              A__.blacs_grid().context(), A__.ld());

        ftn_int descb[9];
        linalg_base::descinit(descb, matrix_size__, matrix_size__, B__.bs_row(), B__.bs_col(), 0, 0,
                              B__.blacs_grid().context(), B__.ld());

        ftn_int descz[9];
        linalg_base::descinit(descz, matrix_size__, matrix_size__, Z__.bs_row(), Z__.bs_col(), 0, 0,
                              Z__.blacs_grid().context(), Z__.ld());

        auto& mph = get_memory_pool(sddk::memory_t::host);
        auto ifail   = mph.get_unique_ptr<ftn_int>(matrix_size__);
        auto iclustr = mph.get_unique_ptr<ftn_int>(2 * A__.blacs_grid().comm().size());
        auto gap     = mph.get_unique_ptr<T>(A__.blacs_grid().comm().size());
        auto w       = mph.get_unique_ptr<T>(matrix_size__);

        ftn_int ione{1};

        ftn_int m{-1};
        ftn_int nz{-1};
        T d1;
        ftn_int info{-1};

        T work1[3];
        ftn_int lwork  = -1;
        ftn_int liwork = -1;
        /* work size query */
        if (std::is_same<T, double>::value) {
            FORTRAN(pdsygvx)
            (&ione, "V", "I", "U", &matrix_size__, reinterpret_cast<double*>(A__.at(sddk::memory_t::host)), &ione, &ione, desca,
             reinterpret_cast<double*>(B__.at(sddk::memory_t::host)), &ione, &ione, descb, reinterpret_cast<double*>(&d1),
             reinterpret_cast<double*>(&d1), &ione, &nev__, &abstol_, &m, &nz, reinterpret_cast<double*>(w.get()), &ortfac_,
             reinterpret_cast<double*>(Z__.at(sddk::memory_t::host)), &ione, &ione, descz, reinterpret_cast<double*>(work1), &lwork, &liwork, &lwork,
             ifail.get(), iclustr.get(), reinterpret_cast<double*>(gap.get()), &info, (ftn_int)1, (ftn_int)1, (ftn_int)1);
        } else if (std::is_same<T, float>::value) {
            FORTRAN(pssygvx)
            (&ione, "V", "I", "U", &matrix_size__, reinterpret_cast<float*>(A__.at(sddk::memory_t::host)), &ione, &ione, desca,
             reinterpret_cast<float*>(B__.at(sddk::memory_t::host)), &ione, &ione, descb, reinterpret_cast<float*>(&d1),
             reinterpret_cast<float*>(&d1), &ione, &nev__, &abstol_, &m, &nz, reinterpret_cast<float*>(w.get()), &ortfac_,
             reinterpret_cast<float*>(Z__.at(sddk::memory_t::host)), &ione, &ione, descz, reinterpret_cast<float*>(work1), &lwork, &liwork, &lwork,
             ifail.get(), iclustr.get(), reinterpret_cast<float*>(gap.get()), &info, (ftn_int)1, (ftn_int)1, (ftn_int)1);
        }

        lwork = static_cast<int32_t>(work1[0]) + 4 * (1 << 20);

        auto work  = mph.get_unique_ptr<T>(lwork);
        auto iwork = mph.get_unique_ptr<ftn_int>(liwork);

        if (std::is_same<T, double>::value) {
            FORTRAN(pdsygvx)
            (&ione, "V", "I", "U", &matrix_size__, reinterpret_cast<double*>(A__.at(sddk::memory_t::host)), &ione, &ione, desca,
             reinterpret_cast<double*>(B__.at(sddk::memory_t::host)), &ione, &ione, descb, reinterpret_cast<double*>(&d1),
             reinterpret_cast<double*>(&d1), &ione, &nev__, &abstol_, &m, &nz, reinterpret_cast<double*>(w.get()), &ortfac_,
             reinterpret_cast<double*>(Z__.at(sddk::memory_t::host)), &ione, &ione, descz, reinterpret_cast<double*>(work.get()),
             &lwork, iwork.get(), &liwork, ifail.get(), iclustr.get(), reinterpret_cast<double*>(gap.get()), &info,
             (ftn_int)1, (ftn_int)1, (ftn_int)1);
        } else if (std::is_same<T, float>::value) {
            FORTRAN(pssygvx)
            (&ione, "V", "I", "U", &matrix_size__, reinterpret_cast<float*>(A__.at(sddk::memory_t::host)), &ione, &ione, desca,
             reinterpret_cast<float*>(B__.at(sddk::memory_t::host)), &ione, &ione, descb, reinterpret_cast<float*>(&d1),
             reinterpret_cast<float*>(&d1), &ione, &nev__, &abstol_, &m, &nz, reinterpret_cast<float*>(w.get()), &ortfac_,
             reinterpret_cast<float*>(Z__.at(sddk::memory_t::host)), &ione, &ione, descz, reinterpret_cast<float*>(work.get()),
             &lwork, iwork.get(), &liwork, ifail.get(), iclustr.get(), reinterpret_cast<float*>(gap.get()), &info,
             (ftn_int)1, (ftn_int)1, (ftn_int)1);
        }

        if ((m != nev__) || (nz != nev__)) {
            WARNING("Not all eigen-vectors or eigen-values are found.");
            return 1;
        }

        if (info) {
            if ((info / 2) % 2) {
                std::stringstream s;
                s << "eigenvectors corresponding to one or more clusters of eigenvalues" << std::endl
                  << "could not be reorthogonalized because of insufficient workspace" << std::endl;

                int k = A__.blacs_grid().comm().size();
                for (int i = 0; i < A__.blacs_grid().comm().size() - 1; i++) {
                    if ((iclustr.get()[2 * i + 1] != 0) && (iclustr.get()[2 * (i + 1)] == 0)) {
                        k = i + 1;
                        break;
                    }
                }

                s << "number of eigenvalue clusters : " << k << std::endl;
                for (int i = 0; i < k; i++) {
                    s << iclustr.get()[2 * i] << " : " << iclustr.get()[2 * i + 1] << std::endl;
                }
                WARNING(s);
            }

            std::stringstream s;
            if (std::is_same<T, double>::value) {
                s << "pdsygvx returned " << info;
            } else if (std::is_same<T, float>::value) {
                s << "pssygvx returned " << info;
            }
            WARNING(s);
        } else {
            std::copy(w.get(), w.get() + nev__, eval__);
        }

        return info;
    }

    int solve(ftn_int matrix_size__, ftn_int nev__, dmatrix<double>& A__, dmatrix<double>& B__, double* eval__, dmatrix<double>& Z__)
    {
        PROFILE("Eigensolver_scalapack|pdsygvx");
        return solve_(matrix_size__, nev__, A__, B__, eval__, Z__);
    }

    int solve(ftn_int matrix_size__, ftn_int nev__, dmatrix<float>& A__, dmatrix<float>& B__, float* eval__, dmatrix<float>& Z__)
    {
        PROFILE("Eigensolver_scalapack|pssygvx");
        return solve_(matrix_size__, nev__, A__, B__, eval__, Z__);
    }

    /// Solve a generalized eigen-value problem for N lowest eigen-pairs.
    template <typename T, typename = std::enable_if_t<!std::is_scalar<T>::value>>
    int solve_(ftn_int matrix_size__, ftn_int nev__, dmatrix<T>& A__, dmatrix<T>& B__, real_type<T>* eval__, dmatrix<T>& Z__)
    {
        ftn_int desca[9];
        linalg_base::descinit(desca, matrix_size__, matrix_size__, A__.bs_row(), A__.bs_col(), 0, 0,
                              A__.blacs_grid().context(), A__.ld());

        ftn_int descb[9];
        linalg_base::descinit(descb, matrix_size__, matrix_size__, B__.bs_row(), B__.bs_col(), 0, 0,
                              B__.blacs_grid().context(), B__.ld());

        ftn_int descz[9];
        linalg_base::descinit(descz, matrix_size__, matrix_size__, Z__.bs_row(), Z__.bs_col(), 0, 0,
                              Z__.blacs_grid().context(), Z__.ld());

        auto& mph = get_memory_pool(sddk::memory_t::host);

        auto ifail   = mph.get_unique_ptr<ftn_int>(matrix_size__);
        auto iclustr = mph.get_unique_ptr<ftn_int>(2 * A__.blacs_grid().comm().size());
        auto gap     = mph.get_unique_ptr<real_type<T>>(A__.blacs_grid().comm().size());
        auto w       = mph.get_unique_ptr<real_type<T>>(matrix_size__);

        ftn_int ione{1};

        ftn_int m{-1};
        ftn_int nz{-1};
        real_type<T> d1;
        ftn_int info{-1};

        ftn_int lwork{-1};
        ftn_int lrwork{-1};
        ftn_int liwork{-1};

        T work1;
        real_type<T> rwork3[3];
        ftn_int iwork1;

        /* work size query */
        if (std::is_same<T, std::complex<double>>::value) {
            FORTRAN(pzhegvx)
            (&ione, "V", "I", "U", &matrix_size__,
             reinterpret_cast<std::complex<double>*>(A__.at(sddk::memory_t::host)), &ione, &ione, desca,
             reinterpret_cast<std::complex<double>*>(B__.at(sddk::memory_t::host)), &ione, &ione, descb,
             reinterpret_cast<double*>(&d1), reinterpret_cast<double*>(&d1), &ione, &nev__, &abstol_, &m, &nz,
             reinterpret_cast<double*>(w.get()), &ortfac_,
             reinterpret_cast<std::complex<double>*>(Z__.at(sddk::memory_t::host)), &ione, &ione, descz,
             reinterpret_cast<std::complex<double>*>(&work1), &lwork, reinterpret_cast<double*>(rwork3),
             &lrwork, &iwork1, &liwork, ifail.get(), iclustr.get(), reinterpret_cast<double*>(gap.get()),
             &info, (ftn_int)1, (ftn_int)1, (ftn_int)1);
        } else if (std::is_same<T, std::complex<float>>::value) {
            FORTRAN(pchegvx)
            (&ione, "V", "I", "U", &matrix_size__,
             reinterpret_cast<std::complex<float>*>(A__.at(sddk::memory_t::host)), &ione, &ione, desca,
             reinterpret_cast<std::complex<float>*>(B__.at(sddk::memory_t::host)), &ione, &ione, descb,
             reinterpret_cast<float*>(&d1), reinterpret_cast<float*>(&d1), &ione, &nev__, &abstol_, &m, &nz,
             reinterpret_cast<float*>(w.get()), &ortfac_,
             reinterpret_cast<std::complex<float>*>(Z__.at(sddk::memory_t::host)), &ione, &ione, descz,
             reinterpret_cast<std::complex<float>*>(&work1), &lwork, reinterpret_cast<float*>(rwork3), &lrwork, &iwork1,
             &liwork, ifail.get(), iclustr.get(), reinterpret_cast<float*>(gap.get()), &info, (ftn_int)1,
             (ftn_int)1, (ftn_int)1);
        }

        lwork  = 2 * static_cast<int32_t>(work1.real()) + 4096;
        lrwork = 2 * static_cast<int32_t>(rwork3[0]) + 4096;
        liwork = 2 * iwork1 + 4096;

        auto work  = mph.get_unique_ptr<T>(lwork);
        auto rwork = mph.get_unique_ptr<real_type<T>>(lrwork);
        auto iwork = mph.get_unique_ptr<ftn_int>(liwork);

        if (std::is_same<T, std::complex<double>>::value) {
            FORTRAN(pzhegvx)
            (&ione, "V", "I", "U", &matrix_size__, reinterpret_cast<std::complex<double>*>(A__.at(sddk::memory_t::host)), &ione,
             &ione, desca, reinterpret_cast<std::complex<double>*>(B__.at(sddk::memory_t::host)), &ione, &ione, descb,
             reinterpret_cast<double*>(&d1), reinterpret_cast<double*>(&d1), &ione, &nev__, &abstol_, &m, &nz,
             reinterpret_cast<double*>(w.get()), &ortfac_, reinterpret_cast<std::complex<double>*>(Z__.at(sddk::memory_t::host)),
             &ione, &ione, descz, reinterpret_cast<std::complex<double>*>(work.get()), &lwork,
             reinterpret_cast<double*>(rwork.get()), &lrwork, iwork.get(), &liwork, ifail.get(),
             iclustr.get(), reinterpret_cast<double*>(gap.get()), &info, (ftn_int)1, (ftn_int)1, (ftn_int)1);
        } else if (std::is_same<T, std::complex<float>>::value) {
            FORTRAN(pchegvx)
            (&ione, "V", "I", "U", &matrix_size__, reinterpret_cast<std::complex<float>*>(A__.at(sddk::memory_t::host)), &ione,
             &ione, desca, reinterpret_cast<std::complex<float>*>(B__.at(sddk::memory_t::host)), &ione, &ione, descb,
             reinterpret_cast<float*>(&d1), reinterpret_cast<float*>(&d1), &ione, &nev__, &abstol_, &m, &nz,
             reinterpret_cast<float*>(w.get()), &ortfac_, reinterpret_cast<std::complex<float>*>(Z__.at(sddk::memory_t::host)),
             &ione, &ione, descz, reinterpret_cast<std::complex<float>*>(work.get()), &lwork,
             reinterpret_cast<float*>(rwork.get()), &lrwork, iwork.get(), &liwork, ifail.get(),
             iclustr.get(), reinterpret_cast<float*>(gap.get()), &info, (ftn_int)1, (ftn_int)1, (ftn_int)1);
        }


        if ((m != nev__) || (nz != nev__)) {
            WARNING("Not all eigen-vectors or eigen-values are found.");
            return 1;
        }

        if (info) {
            if ((info / 2) % 2) {
                std::stringstream s;
                s << "eigenvectors corresponding to one or more clusters of eigenvalues" << std::endl
                  << "could not be reorthogonalized because of insufficient workspace" << std::endl;

                int k = A__.blacs_grid().comm().size();
                for (int i = 0; i < A__.blacs_grid().comm().size() - 1; i++) {
                    if ((iclustr.get()[2 * i + 1] != 0) && (iclustr.get()[2 * (i + 1)] == 0)) {
                        k = i + 1;
                        break;
                    }
                }

                s << "number of eigenvalue clusters : " << k << std::endl;
                for (int i = 0; i < k; i++) {
                    s << iclustr.get()[2 * i] << " : " << iclustr.get()[2 * i + 1] << std::endl;
                }
                WARNING(s);
            }

            std::stringstream s;
            if (std::is_same<T, std::complex<double>>::value) {
                s << "pzhegvx returned " << info;
            } else if (std::is_same<T, std::complex<float>>::value) {
                s << "pchegvx returned " << info;
            }
            WARNING(s);
        } else {
            std::copy(w.get(), w.get() + nev__, eval__);
        }

        return info;
    }

    int solve(ftn_int matrix_size__, ftn_int nev__, dmatrix<std::complex<double>>& A__, dmatrix<std::complex<double>>& B__,
               double* eval__, dmatrix<std::complex<double>>& Z__)
    {
        PROFILE("Eigensolver_scalapack|pzhegvx");
        return solve_(matrix_size__, nev__, A__, B__, eval__, Z__);
    }

    int solve(ftn_int matrix_size__, ftn_int nev__, dmatrix<std::complex<float>>& A__, dmatrix<std::complex<float>>& B__,
              float* eval__, dmatrix<std::complex<float>>& Z__)
    {
        PROFILE("Eigensolver_scalapack|pchegvx");
        return solve_(matrix_size__, nev__, A__, B__, eval__, Z__);
    }
};
#else
class Eigensolver_scalapack : public Eigensolver
{
  public:
    Eigensolver_scalapack()
        : Eigensolver(ev_solver_t::scalapack, true, sddk::memory_t::host, sddk::memory_t::host)
    {
    }
};
#endif

#ifdef SIRIUS_MAGMA
class Eigensolver_magma: public Eigensolver
{
  public:

    Eigensolver_magma()
        : Eigensolver(ev_solver_t::magma, false, sddk::memory_t::host_pinned, sddk::memory_t::host)
    {
    }

    /// Solve a generalized eigen-value problem for N lowest eigen-pairs.
    int solve(ftn_int matrix_size__, ftn_int nev__, dmatrix<double>& A__, dmatrix<double>& B__, double* eval__,
              dmatrix<double>& Z__)
    {
        PROFILE("Eigensolver_magma|dsygvdx");

        int nt = omp_get_max_threads();
        int lda = A__.ld();
        int ldb = B__.ld();

        auto& mph = get_memory_pool(sddk::memory_t::host);
        auto& mphp = get_memory_pool(sddk::memory_t::host_pinned);
        auto w = mph.get_unique_ptr<double>(matrix_size__);

        int m;
        int info;

        int lwork;
        int liwork;
        magma_dsyevdx_getworksize(matrix_size__, magma_get_parallel_numthreads(), 1, &lwork, &liwork);

        auto h_work = mphp.get_unique_ptr<double>(lwork);
        auto iwork = mph.get_unique_ptr<magma_int_t>(liwork);

        magma_dsygvdx_2stage(1, MagmaVec, MagmaRangeI, MagmaLower, matrix_size__, A__.at(sddk::memory_t::host), lda,
                             B__.at(sddk::memory_t::host), ldb, 0.0, 0.0, 1, nev__, &m, w.get(), h_work.get(), lwork,
                             iwork.get(), liwork, &info);


        if (nt != omp_get_max_threads()) {
            TERMINATE("magma has changed the number of threads");
        }

        if (m < nev__) {
            return 1;
        }

        if (!info) {
            std::copy(w.get(), w.get() + nev__, eval__);
            #pragma omp parallel for schedule(static)
            for (int i = 0; i < nev__; i++) {
                std::copy(A__.at(sddk::memory_t::host, 0, i), A__.at(sddk::memory_t::host, 0, i) + matrix_size__,
                          Z__.at(sddk::memory_t::host, 0, i));
            }
        }

        return info;
    }

    /// Solve a generalized eigen-value problem for N lowest eigen-pairs.
<<<<<<< HEAD
    int solve(ftn_int matrix_size__, ftn_int nev__, sddk::dmatrix<std::complex<double>>& A__, sddk::dmatrix<std::complex<double>>& B__,
              double* eval__, sddk::dmatrix<std::complex<double>>& Z__)
=======
    int solve(ftn_int matrix_size__, ftn_int nev__, dmatrix<std::complex<double>>& A__, dmatrix<std::complex<double>>& B__,
              double* eval__, dmatrix<std::complex<double>>& Z__)
>>>>>>> a30ef91d
    {
        PROFILE("Eigensolver_magma|zhegvdx");

        int nt = omp_get_max_threads();
        int lda = A__.ld();
        int ldb = B__.ld();

        auto& mph = get_memory_pool(sddk::memory_t::host);
        auto& mphp = get_memory_pool(sddk::memory_t::host_pinned);
        auto w = mph.get_unique_ptr<double>(matrix_size__);

        int m;
        int info;

        int lwork;
        int lrwork;
        int liwork;
        magma_zheevdx_getworksize(matrix_size__, magma_get_parallel_numthreads(), 1, &lwork, &lrwork, &liwork);

        auto h_work = mphp.get_unique_ptr<std::complex<double>>(lwork);
        auto rwork = mphp.get_unique_ptr<double>(lrwork);
        auto iwork = mph.get_unique_ptr<magma_int_t>(liwork);

        magma_zhegvdx_2stage(1, MagmaVec, MagmaRangeI, MagmaLower, matrix_size__,
                             reinterpret_cast<magmaDoubleComplex*>(A__.at(sddk::memory_t::host)), lda,
                             reinterpret_cast<magmaDoubleComplex*>(B__.at(sddk::memory_t::host)), ldb, 0.0, 0.0,
                             1, nev__, &m, w.get(), reinterpret_cast<magmaDoubleComplex*>(h_work.get()), lwork,
                             rwork.get(), lrwork, iwork.get(), liwork, &info);

        if (nt != omp_get_max_threads()) {
            TERMINATE("magma has changed the number of threads");
        }

        if (m < nev__) {
            return 1;
        }

        if (!info) {
            std::copy(w.get(), w.get() + nev__, eval__);
            #pragma omp parallel for schedule(static)
            for (int i = 0; i < nev__; i++) {
                std::copy(A__.at(sddk::memory_t::host, 0, i), A__.at(sddk::memory_t::host, 0, i) + matrix_size__,
                          Z__.at(sddk::memory_t::host, 0, i));
            }
        }

        return info;
    }

    /// Solve a standard eigen-value problem for N lowest eigen-pairs.
    int solve(ftn_int matrix_size__, ftn_int nev__, dmatrix<double>& A__, double* eval__, dmatrix<double>& Z__)
    {
        PROFILE("Eigensolver_magma|dsygvdx");

        // Bug in magma for small matrix sizes -> call lapack instead as workaround
        if (matrix_size__ <= 128) {
            return Eigensolver_lapack().solve(matrix_size__, nev__, A__, eval__, Z__);
        }

        auto& mph = get_memory_pool(sddk::memory_t::host);
        auto& mphp = get_memory_pool(sddk::memory_t::host_pinned);

        int nt  = omp_get_max_threads();
        int lda = A__.ld();
        auto w  = mph.get_unique_ptr<double>(matrix_size__);

        int lwork;
        int liwork;
        magma_dsyevdx_getworksize(matrix_size__, magma_get_parallel_numthreads(), 1, &lwork, &liwork);

        auto h_work = mphp.get_unique_ptr<double>(lwork);
        auto iwork = mph.get_unique_ptr<magma_int_t>(liwork);

        int info;
        int m;

        magma_dsyevdx(MagmaVec, MagmaRangeI, MagmaLower, matrix_size__, A__.at(sddk::memory_t::host), lda, 0.0, 0.0, 1,
                      nev__, &m, w.get(), h_work.get(), lwork, iwork.get(), liwork, &info);

        if (nt != omp_get_max_threads()) {
            TERMINATE("magma has changed the number of threads");
        }

        if (m < nev__) {
            return 1;
        }

        if (!info) {
            std::copy(w.get(), w.get() + nev__, eval__);
            #pragma omp parallel for schedule(static)
            for (int i = 0; i < nev__; i++) {
                std::copy(A__.at(sddk::memory_t::host, 0, i), A__.at(sddk::memory_t::host, 0, i) + matrix_size__,
                          Z__.at(sddk::memory_t::host, 0, i));
            }
        }

        return info;
    }

    /// Solve a standard eigen-value problem for N lowest eigen-pairs.
<<<<<<< HEAD
    int solve(ftn_int matrix_size__, ftn_int nev__, sddk::dmatrix<std::complex<double>>& A__, double* eval__, sddk::dmatrix<std::complex<double>>& Z__)
=======
    int solve(ftn_int matrix_size__, ftn_int nev__, dmatrix<std::complex<double>>& A__, double* eval__, dmatrix<std::complex<double>>& Z__)
>>>>>>> a30ef91d
    {
        PROFILE("Eigensolver_magma|zheevdx");

        int nt = omp_get_max_threads();
        int lda = A__.ld();
        auto& mph = get_memory_pool(sddk::memory_t::host);
        auto& mphp = get_memory_pool(sddk::memory_t::host_pinned);
        auto w = mph.get_unique_ptr<double>(matrix_size__);

        int info, m;

        int lwork;
        int lrwork;
        int liwork;
        magma_zheevdx_getworksize(matrix_size__, magma_get_parallel_numthreads(), 1, &lwork, &lrwork, &liwork);

        auto h_work = mphp.get_unique_ptr<std::complex<double>>(lwork);
        auto rwork = mphp.get_unique_ptr<double>(lrwork);
        auto iwork = mph.get_unique_ptr<magma_int_t>(liwork);

        magma_zheevdx_2stage(MagmaVec, MagmaRangeI, MagmaLower, matrix_size__,
                      reinterpret_cast<magmaDoubleComplex*>(A__.at(sddk::memory_t::host)), lda, 0.0, 0.0, 1,
                      nev__, &m, w.get(), reinterpret_cast<magmaDoubleComplex*>(h_work.get()), lwork, rwork.get(),
                      lrwork, iwork.get(), liwork, &info);

        if (nt != omp_get_max_threads()) {
            TERMINATE("magma has changed the number of threads");
        }

        if (m < nev__) {
            return 1;
        }

        if (!info) {
            std::copy(w.get(), w.get() + nev__, eval__);
            #pragma omp parallel for schedule(static)
            for (int i = 0; i < nev__; i++) {
                std::copy(A__.at(sddk::memory_t::host, 0, i), A__.at(sddk::memory_t::host, 0, i) + matrix_size__,
                          Z__.at(sddk::memory_t::host, 0, i));
            }
        }

        return info;
    }
};

class Eigensolver_magma_gpu: public Eigensolver
{
  public:

    Eigensolver_magma_gpu()
        : Eigensolver(ev_solver_t::magma, false, sddk::memory_t::host_pinned, sddk::memory_t::device)
    {
    }

    ///// Solve a generalized eigen-value problem for N lowest eigen-pairs.
    //int solve(ftn_int matrix_size__, ftn_int nev__, dmatrix<double>& A__, dmatrix<double>& B__, double* eval__,
    //          dmatrix<double>& Z__)
    //{
    //    int nt = omp_get_max_threads();
    //    int result{-1};
    //    int lda = A__.ld();
    //    int ldb = B__.ld();

    //    auto w = mp_h_.get_unique_ptr<double>(matrix_size__);

    //    int m;
    //    int info;

    //    int lwork;
    //    int liwork;
    //    magma_dsyevdx_getworksize(matrix_size__, magma_get_parallel_numthreads(), 1, &lwork, &liwork);

    //    auto h_work = mp_hp_.get_unique_ptr<double>(lwork);
    //    auto iwork = mp_h_.get_unique_ptr<magma_int_t>(liwork);

    //    magma_dsygvdx_2stage(1, MagmaVec, MagmaRangeI, MagmaLower, matrix_size__, A__.at(sddk::memory_t::host), lda,
    //                         B__.at(sddk::memory_t::host), ldb, 0.0, 0.0, 1, nev__, &m, w.get(), h_work.get(), lwork,
    //                         iwork.get(), liwork, &info);


    //    if (nt != omp_get_max_threads()) {
    //        TERMINATE("magma has changed the number of threads");
    //    }

    //    if (m < nev__) {
    //        return 1;
    //    }

    //    if (!info) {
    //        std::copy(w.get(), w.get() + nev__, eval__);
    //        #pragma omp parallel for schedule(static)
    //        for (int i = 0; i < nev__; i++) {
    //            std::copy(A__.at(sddk::memory_t::host, 0, i), A__.at(sddk::memory_t::host, 0, i) + matrix_size__,
    //                      Z__.at(sddk::memory_t::host, 0, i));
    //        }
    //    }

    //    return info;
    //}

    ///// Solve a generalized eigen-value problem for N lowest eigen-pairs.
<<<<<<< HEAD
    //int solve(ftn_int matrix_size__, ftn_int nev__, sddk::dmatrix<std::complex<double>>& A__, sddk::dmatrix<std::complex<double>>& B__,
    //          double* eval__, sddk::dmatrix<std::complex<double>>& Z__)
=======
    //int solve(ftn_int matrix_size__, ftn_int nev__, dmatrix<std::complex<double>>& A__, dmatrix<std::complex<double>>& B__,
    //          double* eval__, dmatrix<std::complex<double>>& Z__)
>>>>>>> a30ef91d
    //{
    //    int nt = omp_get_max_threads();
    //    int result{-1};
    //    int lda = A__.ld();
    //    int ldb = B__.ld();

    //    auto w = mp_h_.get_unique_ptr<double>(matrix_size__);

    //    int m;
    //    int info;

    //    int lwork;
    //    int lrwork;
    //    int liwork;
    //    magma_zheevdx_getworksize(matrix_size__, magma_get_parallel_numthreads(), 1, &lwork, &lrwork, &liwork);

    //    auto h_work = mp_hp_.get_unique_ptr<std::complex<double>>(lwork);
    //    auto rwork = mp_hp_.get_unique_ptr<double>(lrwork);
    //    auto iwork = mp_h_.get_unique_ptr<magma_int_t>(liwork);

    //    magma_zhegvdx_2stage(1, MagmaVec, MagmaRangeI, MagmaLower, matrix_size__,
    //                         reinterpret_cast<magmaDoubleComplex*>(A__.at(sddk::memory_t::host)), lda,
    //                         reinterpret_cast<magmaDoubleComplex*>(B__.at(sddk::memory_t::host)), ldb, 0.0, 0.0,
    //                         1, nev__, &m, w.get(), reinterpret_cast<magmaDoubleComplex*>(h_work.get()), lwork,
    //                         rwork.get(), lrwork, iwork.get(), liwork, &info);

    //    if (nt != omp_get_max_threads()) {
    //        TERMINATE("magma has changed the number of threads");
    //    }

    //    if (m < nev__) {
    //        return 1;
    //    }

    //    if (!info) {
    //        std::copy(w.get(), w.get() + nev__, eval__);
    //        #pragma omp parallel for schedule(static)
    //        for (int i = 0; i < nev__; i++) {
    //            std::copy(A__.at(sddk::memory_t::host, 0, i), A__.at(sddk::memory_t::host, 0, i) + matrix_size__,
    //                      Z__.at(sddk::memory_t::host, 0, i));
    //        }
    //    }

    //    return info;
    //}

    ///// Solve a standard eigen-value problem for N lowest eigen-pairs.
    //int solve(ftn_int matrix_size__, ftn_int nev__, dmatrix<double>& A__, double* eval__, dmatrix<double>& Z__)
    //{
    //    PROFILE("Eigensolver_magma|dsygvdx");

    //    int nt = omp_get_max_threads();
    //    int lda = A__.ld();
    //    auto w = mp_h_.get_unique_ptr<double>(matrix_size__);

    //    int lwork;
    //    int liwork;
    //    magma_dsyevdx_getworksize(matrix_size__, magma_get_parallel_numthreads(), 1, &lwork, &liwork);

    //    auto h_work = mp_hp_.get_unique_ptr<double>(lwork);
    //    auto iwork = mp_h_.get_unique_ptr<magma_int_t>(liwork);

    //    int info;
    //    int m;

    //    magma_dsyevdx(MagmaVec, MagmaRangeI, MagmaLower, matrix_size__, A__.at(sddk::memory_t::host), lda, 0.0, 0.0, 1,
    //                  nev__, &m, w.get(), h_work.get(), lwork, iwork.get(), liwork, &info);
    //
    //    if (nt != omp_get_max_threads()) {
    //        TERMINATE("magma has changed the number of threads");
    //    }

    //    if (m < nev__) {
    //        return 1;
    //    }

    //    if (!info) {
    //        std::copy(w.get(), w.get() + nev__, eval__);
    //        #pragma omp parallel for schedule(static)
    //        for (int i = 0; i < nev__; i++) {
    //            std::copy(A__.at(sddk::memory_t::host, 0, i), A__.at(sddk::memory_t::host, 0, i) + matrix_size__,
    //                      Z__.at(sddk::memory_t::host, 0, i));
    //        }
    //    }

    //    return info;
    //}

    /// Solve a standard eigen-value problem for N lowest eigen-pairs.
<<<<<<< HEAD
    int solve(ftn_int matrix_size__, ftn_int nev__, sddk::dmatrix<std::complex<double>>& A__, double* eval__, sddk::dmatrix<std::complex<double>>& Z__)
=======
    int solve(ftn_int matrix_size__, ftn_int nev__, dmatrix<std::complex<double>>& A__, double* eval__, dmatrix<std::complex<double>>& Z__)
>>>>>>> a30ef91d
    {
        PROFILE("Eigensolver_magma_gpu|zheevdx");

        int nt = omp_get_max_threads();
        int lda = A__.ld();
        auto& mph = get_memory_pool(sddk::memory_t::host);
        auto& mphp = get_memory_pool(sddk::memory_t::host_pinned);
        auto w = mph.get_unique_ptr<double>(matrix_size__);

        int info, m;

        int lwork;
        int lrwork;
        int liwork;
        magma_zheevdx_getworksize(matrix_size__, magma_get_parallel_numthreads(), 1, &lwork, &lrwork, &liwork);

        int llda = matrix_size__ + 32;
        auto z_work = mphp.get_unique_ptr<std::complex<double>>(llda * matrix_size__);

        auto h_work = mphp.get_unique_ptr<std::complex<double>>(lwork);
        auto rwork = mphp.get_unique_ptr<double>(lrwork);
        auto iwork = mph.get_unique_ptr<magma_int_t>(liwork);

        magma_zheevdx_gpu(MagmaVec, MagmaRangeI, MagmaLower, matrix_size__,
                      reinterpret_cast<magmaDoubleComplex*>(A__.at(sddk::memory_t::device)), lda, 0.0, 0.0, 1,
                      nev__, &m, w.get(),
                      reinterpret_cast<magmaDoubleComplex*>(z_work.get()), llda,
                      reinterpret_cast<magmaDoubleComplex*>(h_work.get()), lwork,
                      rwork.get(), lrwork, iwork.get(), liwork, &info);

        if (nt != omp_get_max_threads()) {
            TERMINATE("magma has changed the number of threads");
        }

        if (m < nev__) {
            return 1;
        }

        if (!info) {
            std::copy(w.get(), w.get() + nev__, eval__);
            //#pragma omp parallel for schedule(static)
            //for (int i = 0; i < nev__; i++) {
            //    std::copy(A__.at(sddk::memory_t::host, 0, i), A__.at(sddk::memory_t::host, 0, i) + matrix_size__,
            //              Z__.at(sddk::memory_t::host, 0, i));
            //}
            acc::copyout(Z__.at(sddk::memory_t::host), Z__.ld(), A__.at(sddk::memory_t::device), A__.ld(),
                         matrix_size__, nev__);
        }

        return info;
    }
};
#else
class Eigensolver_magma: public Eigensolver
{
  public:
    Eigensolver_magma()
        : Eigensolver(ev_solver_t::magma, false, sddk::memory_t::host_pinned, sddk::memory_t::host)
    {
    }
};

class Eigensolver_magma_gpu: public Eigensolver
{
  public:
    Eigensolver_magma_gpu()
        : Eigensolver(ev_solver_t::magma, false, sddk::memory_t::host_pinned, sddk::memory_t::device)
    {
    }
};
#endif

#if defined(SIRIUS_CUDA)
class Eigensolver_cuda: public Eigensolver
{
  public:
    Eigensolver_cuda()
        : Eigensolver(ev_solver_t::cusolver, false, sddk::memory_t::host_pinned, sddk::memory_t::device)
    {
    }

    template <typename T>
    int solve_(ftn_int matrix_size__, int nev__, dmatrix<T>& A__, real_type<T>* eval__, dmatrix<T>& Z__)
    {
        cusolverEigMode_t jobz = CUSOLVER_EIG_MODE_VECTOR;
        cublasFillMode_t uplo = CUBLAS_FILL_MODE_LOWER;
        cusolverEigRange_t range = CUSOLVER_EIG_RANGE_I;

        auto& mpd = get_memory_pool(sddk::memory_t::device);
        auto w = mpd.get_unique_ptr<real_type<T>>(matrix_size__);
        acc::copyin(A__.at(sddk::memory_t::device), A__.ld(), A__.at(sddk::memory_t::host), A__.ld(), matrix_size__, matrix_size__);

        int lwork;
        int h_meig;
        auto vl = -std::numeric_limits<real_type<T>>::infinity();
        auto vu = std::numeric_limits<real_type<T>>::infinity();

        if (std::is_same<T, double>::value) {
            CALL_CUSOLVER(cusolverDnDsyevdx_bufferSize, (cusolver::cusolver_handle(), jobz, range, uplo, matrix_size__,
                                                         reinterpret_cast<double*>(A__.at(sddk::memory_t::device)), A__.ld(),
                                                         vl, vu, 1, nev__, &h_meig, reinterpret_cast<double*>(w.get()), &lwork));
        } else if (std::is_same<T, float>::value) {
            CALL_CUSOLVER(cusolverDnSsyevdx_bufferSize, (cusolver::cusolver_handle(), jobz, range, uplo, matrix_size__,
                                                         reinterpret_cast<float*>(A__.at(sddk::memory_t::device)), A__.ld(), vl,
                                                         vu, 1, nev__, &h_meig, reinterpret_cast<float*>(w.get()), &lwork));
        } else if (std::is_same<T, std::complex<double>>::value) {
            CALL_CUSOLVER(cusolverDnZheevdx_bufferSize, (cusolver::cusolver_handle(), jobz, range, uplo, matrix_size__,
                                                         reinterpret_cast<cuDoubleComplex*>(A__.at(sddk::memory_t::device)),
                                                         A__.ld(), vl, vu, 1, nev__, &h_meig, reinterpret_cast<double*>(w.get()), &lwork));
        } else if (std::is_same<T, std::complex<float>>::value) {
            CALL_CUSOLVER(cusolverDnCheevdx_bufferSize, (cusolver::cusolver_handle(), jobz, range, uplo, matrix_size__,
                                                         reinterpret_cast<cuFloatComplex*>(A__.at(sddk::memory_t::device)),
                                                         A__.ld(), vl, vu, 1, nev__, &h_meig, reinterpret_cast<float*>(w.get()), &lwork));
        }

        auto work = mpd.get_unique_ptr<T>(lwork);

        int info;
        auto dinfo = mpd.get_unique_ptr<int>(1);
        if (std::is_same<T, double>::value) {
            CALL_CUSOLVER(cusolverDnDsyevdx, (cusolver::cusolver_handle(), jobz, range, uplo, matrix_size__,
                                              reinterpret_cast<double*>(A__.at(sddk::memory_t::device)), A__.ld(), vl, vu, 1, nev__, &h_meig,
                                              reinterpret_cast<double*>(w.get()), reinterpret_cast<double*>(work.get()), lwork, dinfo.get()));
        } else if (std::is_same<T, float>::value) {
            CALL_CUSOLVER(cusolverDnSsyevdx, (cusolver::cusolver_handle(), jobz, range, uplo, matrix_size__,
                                              reinterpret_cast<float*>(A__.at(sddk::memory_t::device)), A__.ld(), vl, vu, 1, nev__, &h_meig,
                                              reinterpret_cast<float*>(w.get()), reinterpret_cast<float*>(work.get()), lwork, dinfo.get()));
        } else if (std::is_same<T, std::complex<double>>::value) {
            CALL_CUSOLVER(cusolverDnZheevdx, (cusolver::cusolver_handle(), jobz, range, uplo, matrix_size__,
                                              reinterpret_cast<cuDoubleComplex*>(A__.at(sddk::memory_t::device)), A__.ld(),
                                              vl, vu, 1, nev__, &h_meig, reinterpret_cast<double*>(w.get()),
                                              reinterpret_cast<cuDoubleComplex*>(work.get()), lwork, dinfo.get()));
        } else if (std::is_same<T, std::complex<float>>::value) {
            CALL_CUSOLVER(cusolverDnCheevdx, (cusolver::cusolver_handle(), jobz, range, uplo, matrix_size__,
                                              reinterpret_cast<cuFloatComplex*>(A__.at(sddk::memory_t::device)), A__.ld(),
                                              vl, vu, 1, nev__, &h_meig, reinterpret_cast<float*>(w.get()),
                                              reinterpret_cast<cuFloatComplex*>(work.get()), lwork, dinfo.get()));
        }

        acc::copyout(&info, dinfo.get(), 1);
        if (!info) {
            acc::copyout(eval__, w.get(), nev__);
            acc::copyout(Z__.at(sddk::memory_t::host), Z__.ld(), A__.at(sddk::memory_t::device), A__.ld(), matrix_size__, nev__);
        }
        return info;
    }

    /// wrapper for dynamic binding
    int solve(ftn_int matrix_size__, int nev__, dmatrix<float>& A__, float* eval__, dmatrix<float>& Z__)
    {
        PROFILE("Eigensolver_cuda|dsyevdx");
        return solve_(matrix_size__, nev__, A__, eval__, Z__);
    }

    int solve(ftn_int matrix_size__, int nev__, dmatrix<double>& A__, double* eval__, dmatrix<double>& Z__)
    {
        PROFILE("Eigensolver_cuda|ssyevdx");
        return solve_(matrix_size__, nev__, A__, eval__, Z__);
    }

    int solve(ftn_int matrix_size__, int nev__, dmatrix<std::complex<float>>& A__, float* eval__, dmatrix<std::complex<float>>& Z__)
    {
        PROFILE("Eigensolver_cuda|cheevdx");
        return solve_(matrix_size__, nev__, A__, eval__, Z__);
    }

    int solve(ftn_int matrix_size__, int nev__, dmatrix<std::complex<double>>& A__, double* eval__, dmatrix<std::complex<double>>& Z__)
    {
        PROFILE("Eigensolver_cuda|zheevdx");
        return solve_(matrix_size__, nev__, A__, eval__, Z__);
    }

    template <typename T>
    int solve_(ftn_int matrix_size__, int nev__, dmatrix<T>& A__, dmatrix<T>& B__, real_type<T>* eval__, dmatrix<T>& Z__)
    {
        cusolverEigType_t itype = CUSOLVER_EIG_TYPE_1; // A*x = (lambda)*B*x
        cusolverEigMode_t jobz = CUSOLVER_EIG_MODE_VECTOR;
        cublasFillMode_t uplo = CUBLAS_FILL_MODE_LOWER;
        cusolverEigRange_t range = CUSOLVER_EIG_RANGE_I;

        auto& mpd = get_memory_pool(sddk::memory_t::device);
        auto w = mpd.get_unique_ptr<real_type<T>>(matrix_size__);
        acc::copyin(A__.at(sddk::memory_t::device), A__.ld(), A__.at(sddk::memory_t::host), A__.ld(), matrix_size__, matrix_size__);
        acc::copyin(B__.at(sddk::memory_t::device), B__.ld(), B__.at(sddk::memory_t::host), B__.ld(), matrix_size__, matrix_size__);

        int lwork;
        int h_meig;
        auto vl = -std::numeric_limits<real_type<T>>::infinity();
        auto vu = std::numeric_limits<real_type<T>>::infinity();

        if (std::is_same<T, double>::value) {
            CALL_CUSOLVER(cusolverDnDsygvdx_bufferSize, (cusolver::cusolver_handle(), itype, jobz, range, uplo, matrix_size__,
                                                         reinterpret_cast<double*>(A__.at(sddk::memory_t::device)), A__.ld(),
                                                         reinterpret_cast<double*>(B__.at(sddk::memory_t::device)), B__.ld(),
                                                         vl, vu, 1, nev__, &h_meig, reinterpret_cast<double*>(w.get()), &lwork));
        } else if (std::is_same<T, float>::value) {
            CALL_CUSOLVER(cusolverDnSsygvdx_bufferSize, (cusolver::cusolver_handle(), itype, jobz, range, uplo, matrix_size__,
                                                         reinterpret_cast<float*>(A__.at(sddk::memory_t::device)), A__.ld(),
                                                         reinterpret_cast<float*>(B__.at(sddk::memory_t::device)), B__.ld(),
                                                         vl, vu, 1, nev__, &h_meig, reinterpret_cast<float*>(w.get()), &lwork));
        } else if (std::is_same<T, std::complex<double>>::value) {
            CALL_CUSOLVER(cusolverDnZhegvdx_bufferSize, (cusolver::cusolver_handle(), itype, jobz, range, uplo, matrix_size__,
                                                         reinterpret_cast<cuDoubleComplex*>(A__.at(sddk::memory_t::device)), A__.ld(),
                                                         reinterpret_cast<cuDoubleComplex*>(B__.at(sddk::memory_t::device)), B__.ld(),
                                                         vl, vu, 1, nev__, &h_meig, reinterpret_cast<double*>(w.get()), &lwork));
        } else if (std::is_same<T, std::complex<float>>::value) {
            CALL_CUSOLVER(cusolverDnChegvdx_bufferSize, (cusolver::cusolver_handle(), itype, jobz, range, uplo, matrix_size__,
                                                         reinterpret_cast<cuFloatComplex*>(A__.at(sddk::memory_t::device)), A__.ld(),
                                                         reinterpret_cast<cuFloatComplex*>(B__.at(sddk::memory_t::device)), B__.ld(),
                                                         vl, vu, 1, nev__, &h_meig, reinterpret_cast<float*>(w.get()), &lwork));
        }

        auto work = mpd.get_unique_ptr<T>(lwork);

        int info;
        auto dinfo = mpd.get_unique_ptr<int>(1);
        if (std::is_same<T, double>::value) {
            CALL_CUSOLVER(cusolverDnDsygvdx, (cusolver::cusolver_handle(), itype, jobz, range, uplo, matrix_size__,
                                              reinterpret_cast<double*>(A__.at(sddk::memory_t::device)), A__.ld(),
                                              reinterpret_cast<double*>(B__.at(sddk::memory_t::device)), B__.ld(),
                                              vl, vu, 1, nev__, &h_meig, reinterpret_cast<double*>(w.get()),
                                              reinterpret_cast<double*>(work.get()), lwork, dinfo.get()));
        } else if (std::is_same<T, float>::value) {
            CALL_CUSOLVER(cusolverDnSsygvdx, (cusolver::cusolver_handle(), itype, jobz, range, uplo, matrix_size__,
                                              reinterpret_cast<float*>(A__.at(sddk::memory_t::device)), A__.ld(),
                                              reinterpret_cast<float*>(B__.at(sddk::memory_t::device)), B__.ld(),
                                              vl, vu, 1, nev__, &h_meig, reinterpret_cast<float*>(w.get()),
                                              reinterpret_cast<float*>(work.get()), lwork, dinfo.get()));
        } else if (std::is_same<T, std::complex<double>>::value) {
            CALL_CUSOLVER(cusolverDnZhegvdx, (cusolver::cusolver_handle(), itype, jobz, range, uplo, matrix_size__,
                                              reinterpret_cast<cuDoubleComplex*>(A__.at(sddk::memory_t::device)), A__.ld(),
                                              reinterpret_cast<cuDoubleComplex*>(B__.at(sddk::memory_t::device)), B__.ld(),
                                              vl, vu, 1, nev__, &h_meig, reinterpret_cast<double*>(w.get()),
                                              reinterpret_cast<cuDoubleComplex*>(work.get()), lwork, dinfo.get()));
        } else if (std::is_same<T, std::complex<float>>::value) {
            CALL_CUSOLVER(cusolverDnChegvdx, (cusolver::cusolver_handle(), itype, jobz, range, uplo, matrix_size__,
                                              reinterpret_cast<cuFloatComplex*>(A__.at(sddk::memory_t::device)), A__.ld(),
                                              reinterpret_cast<cuFloatComplex*>(B__.at(sddk::memory_t::device)), B__.ld(),
                                              vl, vu, 1, nev__, &h_meig, reinterpret_cast<float*>(w.get()),
                                              reinterpret_cast<cuFloatComplex*>(work.get()), lwork, dinfo.get()));
        }

        acc::copyout(&info, dinfo.get(), 1);
        if (!info) {
            acc::copyout(eval__, w.get(), nev__);
            acc::copyout(Z__.at(sddk::memory_t::host), Z__.ld(), A__.at(sddk::memory_t::device), A__.ld(), matrix_size__, nev__);
        }
        return info;
    }

    /// wrapper for dynamic binding
    int solve(ftn_int matrix_size__, int nev__, dmatrix<double>& A__, dmatrix<double>& B__,  double* eval__, dmatrix<double>& Z__)
    {
        PROFILE("Eigensolver_cuda|dsygvdx");
        return solve_(matrix_size__, nev__, A__, B__, eval__, Z__);
    }

    int solve(ftn_int matrix_size__, int nev__, dmatrix<float>& A__, dmatrix<float>& B__,  float* eval__, dmatrix<float>& Z__)
    {
        PROFILE("Eigensolver_cuda|ssygvdx");
        return solve_(matrix_size__, nev__, A__, B__, eval__, Z__);
    }

    int solve(ftn_int matrix_size__, int nev__, dmatrix<std::complex<double>>& A__, dmatrix<std::complex<double>>& B__,
              double* eval__, dmatrix<std::complex<double>>& Z__)
    {
        PROFILE("Eigensolver_cuda|zhegvdx");
        return solve_(matrix_size__, nev__, A__, B__, eval__, Z__);
    }

    int solve(ftn_int matrix_size__, int nev__, dmatrix<std::complex<float>>& A__, dmatrix<std::complex<float>>& B__,
              float* eval__, dmatrix<std::complex<float>>& Z__)
    {
        PROFILE("Eigensolver_cuda|chegvdx");
        return solve_(matrix_size__, nev__, A__, B__, eval__, Z__);
    }

    /// Solve a standard eigen-value problem for all eigen-pairs.
    int solve(ftn_int matrix_size__, dmatrix<double>& A__, dmatrix<double>& B__, double* eval__, dmatrix<double>& Z__)
    {
        return solve(matrix_size__, matrix_size__, A__, B__, eval__, Z__);
    }

    int solve(ftn_int matrix_size__, dmatrix<float>& A__, dmatrix<float>& B__, float* eval__, dmatrix<float>& Z__)
    {
        return solve(matrix_size__, matrix_size__, A__, B__, eval__, Z__);
    }

    int solve(ftn_int matrix_size__, dmatrix<std::complex<double>>& A__, dmatrix<std::complex<double>>& B__, double* eval__,
              dmatrix<std::complex<double>>& Z__)
    {
        return solve(matrix_size__, matrix_size__, A__, B__, eval__, Z__);
    }

    int solve(ftn_int matrix_size__, dmatrix<std::complex<float>>& A__, dmatrix<std::complex<float>>& B__, float* eval__,
              dmatrix<std::complex<float>>& Z__)
    {
        return solve(matrix_size__, matrix_size__, A__, B__, eval__, Z__);
    }
};
#else
class Eigensolver_cuda: public Eigensolver
{
  public:
    Eigensolver_cuda()
        : Eigensolver(ev_solver_t::cusolver, false, sddk::memory_t::host_pinned, sddk::memory_t::device)
    {
    }
};
#endif

//== #ifdef __PLASMA
//== extern "C" void plasma_zheevd_wrapper(int32_t matrix_size, void* a, int32_t lda, void* z,
//==                                       int32_t ldz, double* eval);
//== #endif
//==
//== /// Interface for PLASMA eigen-value solvers.
//== class Eigenproblem_plasma: public Eigenproblem
//== {
//==     public:
//==
//==         Eigenproblem_plasma()
//==         {
//==         }
//==
//==         #ifdef __PLASMA
//==         void solve(int32_t matrix_size, std::complex<double>* A, int32_t lda, double* eval, std::complex<double>* Z, int32_t
//ldz) const
//==         {
//==             //plasma_set_num_threads(1);
//==             //omp_set_num_threads(1);
//==             //printf("before call to plasma_zheevd_wrapper\n");
//==             plasma_zheevd_wrapper(matrix_size, a, lda, z, lda, eval);
//==             //printf("after call to plasma_zheevd_wrapper\n");
//==             //plasma_set_num_threads(8);
//==             //omp_set_num_threads(8);
//==         }
//==         #endif
//==
//==         bool parallel() const
//==         {
//==             return false;
//==         }
//==
//==         ev_solver_t type() const
//==         {
//==             return ev_plasma;
//==         }
//== };

} // namespace

#endif // __EIGENPROBLEM_HPP__<|MERGE_RESOLUTION|>--- conflicted
+++ resolved
@@ -54,11 +54,7 @@
         return solve_(matrix_size__, A__, eval__, Z__);
     }
 
-<<<<<<< HEAD
-    int solve(ftn_int matrix_size__, sddk::dmatrix<std::complex<double>>& A__, double* eval__, sddk::dmatrix<std::complex<double>>& Z__){
-=======
     int solve(ftn_int matrix_size__, dmatrix<std::complex<double>>& A__, double* eval__, dmatrix<std::complex<double>>& Z__){
->>>>>>> a30ef91d
         PROFILE("Eigensolver_lapack|zheevd");
         return solve_(matrix_size__, A__, eval__, Z__);
     }
@@ -68,11 +64,7 @@
         return solve_(matrix_size__, A__, eval__, Z__);
     }
 
-<<<<<<< HEAD
-    int solve(ftn_int matrix_size__, sddk::dmatrix<std::complex<float>>& A__, float* eval__, sddk::dmatrix<std::complex<float>>& Z__){
-=======
     int solve(ftn_int matrix_size__, dmatrix<std::complex<float>>& A__, float* eval__, dmatrix<std::complex<float>>& Z__){
->>>>>>> a30ef91d
         PROFILE("Eigensolver_lapack|cheevd");
         return solve_(matrix_size__, A__, eval__, Z__);
     }
@@ -137,11 +129,7 @@
         return solve_(matrix_size__, nev__, A__, eval__, Z__);
     }
 
-<<<<<<< HEAD
-    int solve(ftn_int matrix_size__, ftn_int nev__, sddk::dmatrix<std::complex<double>>& A__, double* eval__, sddk::dmatrix<std::complex<double>>& Z__){
-=======
     int solve(ftn_int matrix_size__, ftn_int nev__, dmatrix<std::complex<double>>& A__, double* eval__, dmatrix<std::complex<double>>& Z__){
->>>>>>> a30ef91d
         PROFILE("Eigensolver_lapack|zheevx");
         return solve_(matrix_size__, nev__, A__, eval__, Z__);
     }
@@ -151,11 +139,7 @@
         return solve_(matrix_size__, nev__, A__, eval__, Z__);
     }
 
-<<<<<<< HEAD
-    int solve(ftn_int matrix_size__, ftn_int nev__, sddk::dmatrix<std::complex<float>>& A__, float* eval__, sddk::dmatrix<std::complex<float>>& Z__){
-=======
     int solve(ftn_int matrix_size__, ftn_int nev__, dmatrix<std::complex<float>>& A__, float* eval__, dmatrix<std::complex<float>>& Z__){
->>>>>>> a30ef91d
         PROFILE("Eigensolver_lapack|cheevx");
         return solve_(matrix_size__, nev__, A__, eval__, Z__);
     }
@@ -274,13 +258,8 @@
         return solve_(matrix_size__, nev__, A__, B__, eval__, Z__);
     }
 
-<<<<<<< HEAD
-    int solve(ftn_int matrix_size__, ftn_int nev__, sddk::dmatrix<std::complex<double>>& A__, sddk::dmatrix<std::complex<double>>& B__, double* eval__,
-              sddk::dmatrix<std::complex<double>>& Z__){
-=======
     int solve(ftn_int matrix_size__, ftn_int nev__, dmatrix<std::complex<double>>& A__, dmatrix<std::complex<double>>& B__, double* eval__,
               dmatrix<std::complex<double>>& Z__){
->>>>>>> a30ef91d
         PROFILE("Eigensolver_lapack|zhegvx");
         return solve_(matrix_size__, nev__, A__, B__, eval__, Z__);
     }
@@ -291,13 +270,8 @@
         return solve_(matrix_size__, nev__, A__, B__, eval__, Z__);
     }
 
-<<<<<<< HEAD
-    int solve(ftn_int matrix_size__, ftn_int nev__, sddk::dmatrix<std::complex<float>>& A__, sddk::dmatrix<std::complex<float>>& B__, float* eval__,
-              sddk::dmatrix<std::complex<float>>& Z__){
-=======
     int solve(ftn_int matrix_size__, ftn_int nev__, dmatrix<std::complex<float>>& A__, dmatrix<std::complex<float>>& B__, float* eval__,
               dmatrix<std::complex<float>>& Z__){
->>>>>>> a30ef91d
         PROFILE("Eigensolver_lapack|chegvx");
         return solve_(matrix_size__, nev__, A__, B__, eval__, Z__);
     }
@@ -471,33 +445,6 @@
 
     static void finalize();
     /// Solve a generalized eigen-value problem for N lowest eigen-pairs.
-<<<<<<< HEAD
-    int solve(ftn_int matrix_size__, ftn_int nev__, sddk::dmatrix<double>& A__, sddk::dmatrix<double>& B__,
-              double* eval__, sddk::dmatrix<double>& Z__);
-
-    /// Solve a generalized eigen-value problem for N lowest eigen-pairs.
-    int solve(ftn_int matrix_size__, ftn_int nev__, sddk::dmatrix<std::complex<double>>& A__, sddk::dmatrix<std::complex<double>>& B__,
-              double* eval__, sddk::dmatrix<std::complex<double>>& Z__);
-
-    /// Solve a generalized eigen-value problem for all eigen-pairs.
-    int solve(ftn_int matrix_size__, sddk::dmatrix<double>& A__, sddk::dmatrix<double>& B__, double* eval__, sddk::dmatrix<double>& Z__);
-
-    /// Solve a generalized eigen-value problem for all eigen-pairs.
-    int solve(ftn_int matrix_size__, sddk::dmatrix<std::complex<double>>& A__, sddk::dmatrix<std::complex<double>>& B__, double* eval__,
-              sddk::dmatrix<std::complex<double>>& Z__);
-
-    /// Solve a standard eigen-value problem for N lowest eigen-pairs.
-    int solve(ftn_int matrix_size__, ftn_int nev__, sddk::dmatrix<double>& A__, double* eval__, sddk::dmatrix<double>& Z__);
-
-    /// Solve a standard eigen-value problem for N lowest eigen-pairs.
-    int solve(ftn_int matrix_size__, ftn_int nev__, sddk::dmatrix<std::complex<double>>& A__, double* eval__,
-              sddk::dmatrix<std::complex<double>>& Z__);
-
-    /// Solve a standard eigen-value problem for all eigen-pairs.
-    int solve(ftn_int matrix_size__, sddk::dmatrix<double>& A__, double* eval__, sddk::dmatrix<double>& Z__);
-    /// Solve a standard eigen-value problem for all eigen-pairs.
-    int solve(ftn_int matrix_size__, sddk::dmatrix<std::complex<double>>& A__, double* eval__, sddk::dmatrix<std::complex<double>>& Z__);
-=======
     int solve(ftn_int matrix_size__, ftn_int nev__, dmatrix<double>& A__, dmatrix<double>& B__,
               double* eval__, dmatrix<double>& Z__);
 
@@ -523,7 +470,6 @@
     int solve(ftn_int matrix_size__, dmatrix<double>& A__, double* eval__, dmatrix<double>& Z__);
     /// Solve a standard eigen-value problem for all eigen-pairs.
     int solve(ftn_int matrix_size__, dmatrix<std::complex<double>>& A__, double* eval__, dmatrix<std::complex<double>>& Z__);
->>>>>>> a30ef91d
 };
 #else
 class Eigensolver_elpa : public Eigensolver
@@ -1276,13 +1222,8 @@
     }
 
     /// Solve a generalized eigen-value problem for N lowest eigen-pairs.
-<<<<<<< HEAD
-    int solve(ftn_int matrix_size__, ftn_int nev__, sddk::dmatrix<std::complex<double>>& A__, sddk::dmatrix<std::complex<double>>& B__,
-              double* eval__, sddk::dmatrix<std::complex<double>>& Z__)
-=======
     int solve(ftn_int matrix_size__, ftn_int nev__, dmatrix<std::complex<double>>& A__, dmatrix<std::complex<double>>& B__,
               double* eval__, dmatrix<std::complex<double>>& Z__)
->>>>>>> a30ef91d
     {
         PROFILE("Eigensolver_magma|zhegvdx");
 
@@ -1383,11 +1324,7 @@
     }
 
     /// Solve a standard eigen-value problem for N lowest eigen-pairs.
-<<<<<<< HEAD
-    int solve(ftn_int matrix_size__, ftn_int nev__, sddk::dmatrix<std::complex<double>>& A__, double* eval__, sddk::dmatrix<std::complex<double>>& Z__)
-=======
     int solve(ftn_int matrix_size__, ftn_int nev__, dmatrix<std::complex<double>>& A__, double* eval__, dmatrix<std::complex<double>>& Z__)
->>>>>>> a30ef91d
     {
         PROFILE("Eigensolver_magma|zheevdx");
 
@@ -1490,13 +1427,8 @@
     //}
 
     ///// Solve a generalized eigen-value problem for N lowest eigen-pairs.
-<<<<<<< HEAD
-    //int solve(ftn_int matrix_size__, ftn_int nev__, sddk::dmatrix<std::complex<double>>& A__, sddk::dmatrix<std::complex<double>>& B__,
-    //          double* eval__, sddk::dmatrix<std::complex<double>>& Z__)
-=======
     //int solve(ftn_int matrix_size__, ftn_int nev__, dmatrix<std::complex<double>>& A__, dmatrix<std::complex<double>>& B__,
     //          double* eval__, dmatrix<std::complex<double>>& Z__)
->>>>>>> a30ef91d
     //{
     //    int nt = omp_get_max_threads();
     //    int result{-1};
@@ -1586,11 +1518,7 @@
     //}
 
     /// Solve a standard eigen-value problem for N lowest eigen-pairs.
-<<<<<<< HEAD
-    int solve(ftn_int matrix_size__, ftn_int nev__, sddk::dmatrix<std::complex<double>>& A__, double* eval__, sddk::dmatrix<std::complex<double>>& Z__)
-=======
     int solve(ftn_int matrix_size__, ftn_int nev__, dmatrix<std::complex<double>>& A__, double* eval__, dmatrix<std::complex<double>>& Z__)
->>>>>>> a30ef91d
     {
         PROFILE("Eigensolver_magma_gpu|zheevdx");
 
