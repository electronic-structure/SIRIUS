// Copyright (c) 2013-2021 Anton Kozhevnikov, Thomas Schulthess
// All rights reserved.
//
// Redistribution and use in source and binary forms, with or without modification, are permitted provided that
// the following conditions are met:
//
// 1. Redistributions of source code must retain the above copyright notice, this list of conditions and the
//    following disclaimer.
// 2. Redistributions in binary form must reproduce the above copyright notice, this list of conditions
//    and the following disclaimer in the documentation and/or other materials provided with the distribution.
//
// THIS SOFTWARE IS PROVIDED BY THE COPYRIGHT HOLDERS AND CONTRIBUTORS "AS IS" AND ANY EXPRESS OR IMPLIED
// WARRANTIES, INCLUDING, BUT NOT LIMITED TO, THE IMPLIED WARRANTIES OF MERCHANTABILITY AND FITNESS FOR A
// PARTICULAR PURPOSE ARE DISCLAIMED. IN NO EVENT SHALL THE COPYRIGHT HOLDER OR CONTRIBUTORS BE LIABLE FOR
// ANY DIRECT, INDIRECT, INCIDENTAL, SPECIAL, EXEMPLARY, OR CONSEQUENTIAL DAMAGES (INCLUDING, BUT NOT LIMITED TO,
// PROCUREMENT OF SUBSTITUTE GOODS OR SERVICES; LOSS OF USE, DATA, OR PROFITS; OR BUSINESS INTERRUPTION) HOWEVER
// CAUSED AND ON ANY THEORY OF LIABILITY, WHETHER IN CONTRACT, STRICT LIABILITY, OR TORT (INCLUDING NEGLIGENCE OR
// OTHERWISE) ARISING IN ANY WAY OUT OF THE USE OF THIS SOFTWARE, EVEN IF ADVISED OF THE POSSIBILITY OF SUCH DAMAGE.

/** \file sirius_api.cpp
 *
 *  \brief Fortran API.
 */

#include <ctype.h>
#include <iostream>
#include "sirius.hpp"
#include "utils/any_ptr.hpp"
#include "utils/profiler.hpp"
#include "error_codes.hpp"
#ifdef SIRIUS_NLCGLIB
#include "nlcglib/adaptor.hpp"
#include "nlcglib/nlcglib.hpp"
#endif
#include "symmetry/crystal_symmetry.hpp"
#include "band/davidson.hpp"
<<<<<<< HEAD
#include "SDDK/wf_inner.hpp"
=======
>>>>>>> 69c0e855
#include "multi_cg/multi_cg.hpp"

struct sirius_context_handler_t
{
    void* handler_ptr_{nullptr};
};

struct sirius_ground_state_handler_t
{
    void* handler_ptr_{nullptr};
};

struct sirius_kpoint_set_handler_t
{
    void* handler_ptr_{nullptr};
};

sirius::Simulation_context& get_sim_ctx(void* const* h);

enum class option_type_t : int
{
  INTEGER_TYPE = 1,
  LOGICAL_TYPE = 2,
  STRING_TYPE = 3,
  NUMBER_TYPE = 4,
  OBJECT_TYPE = 5,
  ARRAY_TYPE = 6,
  INTEGER_ARRAY_TYPE = 7,
  LOGICAL_ARRAY_TYPE = 8,
  NUMBER_ARRAY_TYPE = 9,
  STRING_ARRAY_TYPE = 10,
  OBJECT_ARRAY_TYPE = 11,
  ARRAY_ARRAY_TYPE = 12
};

template <typename T>
void
sirius_option_set_value(sirius::Simulation_context& sim_ctx__, std::string section__, std::string name__,
                        T const* values__, int const* max_length__)
{
    std::transform(section__.begin(), section__.end(), section__.begin(), ::tolower);

    auto& conf_dict = const_cast<nlohmann::json&>(sim_ctx__.cfg().dict());

    const auto& section_schema = sirius::get_section_options(section__);

    if (!section_schema.count(name__)) {
        std::transform(name__.begin(), name__.end(), name__.begin(), ::tolower);
    }
    if (!section_schema.count(name__)) {
        RTE_THROW("section : " + section__ + ", option : " + name__ + " is invalid");
    }

    if (section_schema[name__]["type"] == "array") {
        if (max_length__ == nullptr) {
            RTE_THROW("maximum length of the input buffer is not provided");
        }
        std::vector<T> v(values__, values__ + *max_length__);
        conf_dict[section__][name__] = v;
    } else {
        conf_dict[section__][name__] = *values__;
    }
}

void
sirius_option_set_value(sirius::Simulation_context& sim_ctx__, std::string section__, std::string name__,
                        char const* values__, int const* max_length__, bool append__)
{
    std::transform(section__.begin(), section__.end(), section__.begin(), ::tolower);

    auto& conf_dict = const_cast<nlohmann::json&>(sim_ctx__.cfg().dict());

    const auto& section_schema = sirius::get_section_options(section__);

    if (!section_schema.count(name__)) {
        std::transform(name__.begin(), name__.end(), name__.begin(), ::tolower);
    }
    if (!section_schema.count(name__)) {
        RTE_THROW("section : " + section__ + ", option : " + name__ + " is invalid");
    }

    if (max_length__ == nullptr) {
        RTE_THROW("maximum length of the input string is not provided");
    }
    auto st = std::string(values__, *max_length__);
    if (!append__) {
        conf_dict[section__][name__] = st;
    } else {
        conf_dict[section__][name__].push_back(st);
    }
}

template <typename T>
void
sirius_option_get_value(std::string section__, std::string name__, T* default_value__, int const* max_length__)
{
    const auto& section_schema = sirius::get_section_options(section__);

    if (!section_schema.count(name__)) {
        std::transform(name__.begin(), name__.end(), name__.begin(), ::tolower);
    }
    if (!section_schema.count(name__)) {
        RTE_THROW("section : " + section__ + ", option : " + name__ + " is invalid");
    }

    if (!section_schema[name__].count("default")) {
        RTE_THROW("default value for '" + name__ + "' is missing");
    }

    if (section_schema[name__]["type"] == "array") {
        if (max_length__ == nullptr) {
            RTE_THROW("maximum length of the output buffer is not provided");
        }
        if (section_schema[name__]["items"] != "array") {
            std::vector<T> v = section_schema[name__]["default"].get<std::vector<T>>();
            int l = static_cast<int>(v.size());
            if (l > *max_length__) {
                RTE_THROW("not enough space to store '" + name__ + "' values");
            }
            std::copy(v.begin(), v.end(), default_value__);
        }
    } else {
        *default_value__ = section_schema[name__]["default"].get<T>();
    }
}

void
sirius_option_get_value(std::string section__, std::string name__, char* default_value__, int const* max_length__,
                        int const* enum_idx__)
{
    const auto& section_schema = sirius::get_section_options(section__);

    if (!section_schema.count(name__)) {
        std::transform(name__.begin(), name__.end(), name__.begin(), ::tolower);
    }
    if (!section_schema.count(name__)) {
        RTE_THROW("section : " + section__ + ", option : " + name__ + " is invalid");
    }

    if (!section_schema[name__].count("default")) {
        RTE_THROW("default value for '" + name__ + "' is missing");
    }

    if (section_schema[name__]["type"] == "array") {
        RTE_THROW("array of strings is not supported");
    } else {
        if (section_schema[name__]["type"] != "string") {
            RTE_THROW("not a string type");
        }
        std::string v;
        if (enum_idx__ == nullptr) {
            v = section_schema[name__]["default"].get<std::string>();
        } else {
            if (section_schema[name__].count("enum")) {
                v = section_schema[name__]["enum"][*enum_idx__ - 1].get<std::string>();
            } else{
                RTE_THROW("not an enum type");
            }
        }
        if (max_length__ == nullptr) {
            RTE_THROW("length of the string is not provided");
        }
        if (static_cast<int>(v.size()) > *max_length__) {
            std::stringstream s;
            s << "option '" << name__ << "' is too large to fit into output string of size " << *max_length__;
            RTE_THROW(s);
        }
        std::fill(default_value__, default_value__ + *max_length__, ' ');
        std::copy(v.begin(), v.end(), default_value__);
    }
}

static inline void
sirius_print_error(int error_code__, std::string msg__ = "")
{
    switch (error_code__) {
        case SIRIUS_ERROR_UNKNOWN: {
            printf("SIRIUS: unknown error\n");
            break;
        }
        case SIRIUS_ERROR_RUNTIME: {
            printf("SIRIUS: run-time error\n");
            break;
        }
        case SIRIUS_ERROR_EXCEPTION: {
            printf("SIRIUS: exception\n");
            break;
        }
        default: {
            printf("SIRIUS: unknown error code: %i\n", error_code__);
            break;
        }
    }

    if (msg__.size()) {
        printf("%s\n", msg__.c_str());
    }
    fflush(stdout);
    std::cout << std::flush;
}

static inline void
sirius_exit(int error_code__, std::string msg__ = "")
{
    sirius_print_error(error_code__, msg__);
    if (!sddk::Communicator::is_finalized()) {
        sddk::Communicator::world().abort(error_code__);
    } else {
        std::exit(error_code__);
    }
}

template <typename F>
static void
call_sirius(F&& f__, int* error_code__)
{
    try {
        f__();
        if (error_code__) {
            *error_code__ = SIRIUS_SUCCESS;
            return;
        }
    } catch (std::runtime_error const& e) {
        if (error_code__) {
            *error_code__ = SIRIUS_ERROR_RUNTIME;
            sirius_print_error(*error_code__, e.what());
            return;
        } else {
            sirius_exit(SIRIUS_ERROR_RUNTIME, e.what());
        }
    } catch (std::exception const& e) {
        if (error_code__) {
            *error_code__ = SIRIUS_ERROR_EXCEPTION;
            sirius_print_error(*error_code__, e.what());
            return;
        } else {
            sirius_exit(SIRIUS_ERROR_EXCEPTION, e.what());
        }
    } catch (...) {
        if (error_code__) {
            *error_code__ = SIRIUS_ERROR_UNKNOWN;
            sirius_print_error(*error_code__);
            return;
        } else {
            sirius_exit(SIRIUS_ERROR_UNKNOWN);
        }
    }
}

sirius::Simulation_context&
get_sim_ctx(void* const* h)
{
    if (h == nullptr || *h == nullptr) {
        RTE_THROW("Non-existing simulation context handler");
    }
    return static_cast<utils::any_ptr*>(*h)->get<sirius::Simulation_context>();
}

sirius::DFT_ground_state&
get_gs(void* const* h)
{
    if (h == nullptr || *h == nullptr) {
        RTE_THROW("Non-existing DFT ground state handler");
    }
    return static_cast<utils::any_ptr*>(*h)->get<sirius::DFT_ground_state>();
}

sirius::K_point_set&
get_ks(void* const* h)
{
    if (h == nullptr || *h == nullptr) {
        RTE_THROW("Non-existing K-point set handler");
    }
    return static_cast<utils::any_ptr*>(*h)->get<sirius::K_point_set>();
}

/// Index of Rlm in QE in the block of lm coefficients for a given l.
static inline int
idx_m_qe(int m__)
{
    return (m__ > 0) ? 2 * m__ - 1 : -2 * m__;
}

/// Mapping of atomic indices from SIRIUS to QE order.
static inline std::vector<int>
atomic_orbital_index_map_QE(sirius::Atom_type const& type__)
{
    int nbf = type__.mt_basis_size();

    std::vector<int> idx_map(nbf);
    for (int xi = 0; xi < nbf; xi++) {
        int m     = type__.indexb(xi).m;
        int idxrf = type__.indexb(xi).idxrf;
        idx_map[xi] =
            type__.indexb().index_by_idxrf(idxrf) + idx_m_qe(m); /* beginning of lm-block + new offset in lm block */
    }
    return idx_map;
}

static inline int
phase_Rlm_QE(::sirius::Atom_type const& type__, int xi__)
{
    return (type__.indexb(xi__).m < 0 && (-type__.indexb(xi__).m) % 2 == 0) ? -1 : 1;
}

extern "C" {

/*
@api begin
sirius_initialize:
  doc: Initialize the SIRIUS library.
  arguments:
    call_mpi_init:
      type: bool
      attr: in, required
      doc: If .true. then MPI_Init must be called prior to initialization.
    error_code:
      type: int
      attr: out, optional
      doc: Error code.
@api end
*/
void
sirius_initialize(bool const* call_mpi_init__, int* error_code__)
{
    call_sirius([&]() { sirius::initialize(*call_mpi_init__); }, error_code__);
}

/*
@api begin
sirius_finalize:
  doc: Shut down the SIRIUS library
  arguments:
    call_mpi_fin:
      type: bool
      attr: in, optional
      doc: If .true. then MPI_Finalize must be called after the shutdown.
    call_device_reset:
      type: bool
      attr: in, optional
      doc: If .true. then cuda device is reset after shutdown.
    call_fftw_fin:
      type: bool
      attr: in, optional
      doc: If .true. then fft_cleanup must be called after the shutdown.
    error_code:
      type: int
      attr: out, optional
      doc: Error code.
@api end
*/
void
sirius_finalize(bool const* call_mpi_fin__, bool const* call_device_reset__, bool const* call_fftw_fin__,
                int* error_code__)
{
    call_sirius(
        [&]() {
            bool mpi_fin{true};
            bool device_reset{true};
            bool fftw_fin{true};

            if (call_mpi_fin__ != nullptr) {
                mpi_fin = *call_mpi_fin__;
            }

            if (call_device_reset__ != nullptr) {
                device_reset = *call_device_reset__;
            }

            if (call_fftw_fin__ != nullptr) {
                fftw_fin = *call_fftw_fin__;
            }

            sirius::finalize(mpi_fin, device_reset, fftw_fin);
        },
        error_code__);
}

/*
@api begin
sirius_start_timer:
  doc: Start the timer.
  arguments:
    name:
      type: string
      attr: in, required
      doc: Timer label.
    error_code:
      type: int
      attr: out, optional
      doc: Error code.
@api end
*/
void
sirius_start_timer(char const* name__, int* error_code__)
{
    call_sirius([&]() { ::utils::global_rtgraph_timer.start(name__); }, error_code__);
}

/*
@api begin
sirius_stop_timer:
  doc: Stop the running timer.
  arguments:
    name:
      type: string
      attr: in, required
      doc: Timer label.
    error_code:
      type: int
      attr: out, optional
      doc: Error code.
@api end
*/
void
sirius_stop_timer(char const* name__, int* error_code__)
{
    call_sirius([&]() { ::utils::global_rtgraph_timer.stop(name__); }, error_code__);
}

/*
@api begin
sirius_print_timers:
  doc: Print all timers.
  arguments:
    flatten:
      type: bool
      attr: in, required
      doc: If true, flat list of timers is printed.
    error_code:
      type: int
      attr: out, optional
      doc: Error code.
@api end
*/
void
sirius_print_timers(bool* flatten__, int* error_code__)
{
    call_sirius(
        [&]() {
            auto timing_result = ::utils::global_rtgraph_timer.process();
            if (*flatten__) {
                timing_result = timing_result.flatten(1).sort_nodes();
            }
            std::cout << timing_result.print({rt_graph::Stat::Count, rt_graph::Stat::Total, rt_graph::Stat::Percentage,
                                              rt_graph::Stat::SelfPercentage, rt_graph::Stat::Median,
                                              rt_graph::Stat::Min, rt_graph::Stat::Max});
        },
        error_code__);
}

/*
@api begin
sirius_serialize_timers:
  doc: Save all timers to JSON file.
  arguments:
    fname:
      type: string
      attr: in, required
      doc: Name of the output JSON file.
    error_code:
      type: int
      attr: out, optional
      doc: Error code.
@api end
*/
void
sirius_serialize_timers(char const* fname__, int* error_code__)
{
    call_sirius(
        [&]() {
            auto timing_result = ::utils::global_rtgraph_timer.process();
            std::ofstream ofs(fname__, std::ofstream::out | std::ofstream::trunc);
            ofs << timing_result.json();
        },
        error_code__);
}

/*
@api begin
sirius_context_initialized:
  doc: Check if the simulation context is initialized.
  arguments:
    handler:
      type: ctx_handler
      attr: in, required
      doc: Simulation context handler.
    status:
      type: bool
      attr: out, required
      doc: Status of the library (true if initialized)
    error_code:
      type: int
      attr: out, optional
      doc: Error code.
@api end
*/
void
sirius_context_initialized(void* const* handler__, bool* status__, int* error_code__)
{
    call_sirius(
        [&]() {
            auto& sim_ctx = get_sim_ctx(handler__);
            *status__     = sim_ctx.initialized();
        },
        error_code__);
}

/*
@api begin
sirius_create_context:
  doc: Create context of the simulation.
  full_doc: Simulation context is the complex data structure that holds all the parameters of the
    individual simulation.

    The context must be created, populated with the correct parameters and
    initialized before using all subsequent SIRIUS functions.
  arguments:
    fcomm:
      type: int
      attr: in, required, value
      doc: Entire communicator of the simulation.
    handler:
      type: ctx_handler
      attr: out, required
      doc: New empty simulation context.
    fcomm_k:
      type: int
      attr: in, optional
      doc: Communicator for k-point parallelization.
    fcomm_band:
      type: int
      attr: in, optional
      doc: Communicator for band parallelization.
    error_code:
      type: int
      attr: out, optional
      doc: Error code.
@api end
*/
void
sirius_create_context(int fcomm__, void** handler__, int* fcomm_k__, int* fcomm_band__, int* error_code__)
{
    call_sirius(
        [&]() {
            auto& comm                 = sddk::Communicator::map_fcomm(fcomm__);
<<<<<<< HEAD
            auto& comm_k = (fcomm_k__) ? sddk::Communicator::map_fcomm(*fcomm_k__) : sddk::Communicator::null();
            auto const& comm_band =
                (fcomm_band__) ? sddk::Communicator::map_fcomm(*fcomm_band__) : sddk::Communicator::null();
=======
            auto& comm_k = (fcomm_k__) ? sddk::Communicator::map_fcomm(*fcomm_k__) : sddk::Communicator();
            auto const& comm_band =
                (fcomm_band__) ? sddk::Communicator::map_fcomm(*fcomm_band__) : sddk::Communicator();
>>>>>>> 69c0e855
            *handler__ = new utils::any_ptr(new sirius::Simulation_context(comm, comm_k, comm_band));
        },
        error_code__);
}

/*
@api begin
sirius_import_parameters:
  doc: Import parameters of simulation from a JSON string
  arguments:
    handler:
      type: ctx_handler
      attr: in, required
      doc: Simulation context handler.
    str:
      type: string
      attr: in, required
      doc: JSON string with parameters or a JSON file.
    error_code:
      type: int
      attr: out, optional
      doc: Error code
@api end
*/
void
sirius_import_parameters(void* const* handler__, char const* str__, int* error_code__)
{
    call_sirius(
        [&]() {
            auto& sim_ctx = get_sim_ctx(handler__);
            sim_ctx.import(std::string(str__));
        },
        error_code__);
}

/*
@api begin
sirius_set_parameters:
  doc: Set parameters of the simulation.
  arguments:
    handler:
      type: ctx_handler
      attr: in, required
      doc: Simulation context handler
    lmax_apw:
      type: int
      attr: in, optional
      doc: Maximum orbital quantum number for APW functions.
    lmax_rho:
      type: int
      attr: in, optional
      doc: Maximum orbital quantum number for density.
    lmax_pot:
      type: int
      attr: in, optional
      doc: Maximum orbital quantum number for potential.
    num_fv_states:
      type: int
      attr: in, optional
      doc: Number of first-variational states.
    num_bands:
      type: int
      attr: in, optional
      doc: Number of bands.
    num_mag_dims:
      type: int
      attr: in, optional
      doc: Number of magnetic dimensions.
    pw_cutoff:
      type: double
      attr: in, optional
      doc: Cutoff for G-vectors.
    gk_cutoff:
      type: double
      attr: in, optional
      doc: Cutoff for G+k-vectors.
    fft_grid_size:
      type: int
      attr: in, optional, dimension(3)
      doc: Size of the fine-grain FFT grid.
    auto_rmt:
      type: int
      attr: in, optional
      doc: Set the automatic search of muffin-tin radii.
    gamma_point:
      type: bool
      attr: in, optional
      doc: True if this is a Gamma-point calculation.
    use_symmetry:
      type: bool
      attr: in, optional
      doc: True if crystal symmetry is taken into account.
    so_correction:
      type: bool
      attr: in, optional
      doc: True if spin-orbit correnctio is enabled.
    valence_rel:
      type: string
      attr: in, optional
      doc: Valence relativity treatment.
    core_rel:
      type: string
      attr: in, optional
      doc: Core relativity treatment.
    iter_solver_tol_empty:
      type: double
      attr: in, optional
      doc: Tolerance for the empty states.
    iter_solver_type:
      type: string
      attr: in, optional
      doc: Type of iterative solver.
    verbosity:
      type: int
      attr: in, optional
      doc: Verbosity level.
    hubbard_correction:
      type: bool
      attr: in, optional
      doc: True if LDA+U correction is enabled.
    hubbard_correction_kind:
      type: int
      attr: in, optional
      doc: Type of LDA+U implementation (simplified or full).
    hubbard_full_orthogonalization:
      type: bool
      attr: in, optional
      doc: Use all atomic orbitals found in all ps potentials to compute the orthogonalization operator.
    hubbard_orbitals:
      type: string
      attr: in, optional
      doc: Type of localized orbitals.
    sht_coverage:
      type: int
      attr: in, optional
      doc: Type of spherical coverage (0 for Lebedev-Laikov, 1 for uniform).
    min_occupancy:
      type: double
      attr: in, optional
      doc: Minimum band occupancy to trat is as "occupied".
    smearing:
      type: string
      attr: in, optional
      doc: Type of occupancy smearing.
    smearing_width:
      type: double
      attr: in, optional
      doc: Smearing width
    spglib_tol:
      type: double
      attr: in, optional
      doc: Tolerance for the spglib symmetry search.
    electronic_structure_method:
      type: string
      attr: in, optional
      doc: Type of electronic structure method.
    error_code:
      type: int
      attr: out, optional
      doc: Error code.
@api end
*/
void
sirius_set_parameters(void* const* handler__, int const* lmax_apw__, int const* lmax_rho__, int const* lmax_pot__,
                      int const* num_fv_states__, int const* num_bands__, int const* num_mag_dims__,
                      double const* pw_cutoff__, double const* gk_cutoff__, int const* fft_grid_size__,
                      int const* auto_rmt__, bool const* gamma_point__, bool const* use_symmetry__,
                      bool const* so_correction__, char const* valence_rel__, char const* core_rel__,
                      double const* iter_solver_tol_empty__,
                      char const* iter_solver_type__, int const* verbosity__, bool const* hubbard_correction__,
                      int const* hubbard_correction_kind__, bool const* hubbard_full_orthogonalization__,
                      char const* hubbard_orbitals__, int const* sht_coverage__, double const* min_occupancy__,
                      char const* smearing__, double const* smearing_width__, double const* spglib_tol__,
                      char const* electronic_structure_method__, int* error_code__)
{
    call_sirius(
        [&]() {
            auto& sim_ctx = get_sim_ctx(handler__);
            if (lmax_apw__ != nullptr) {
                sim_ctx.lmax_apw(*lmax_apw__);
            }
            if (lmax_rho__ != nullptr) {
                sim_ctx.lmax_rho(*lmax_rho__);
            }
            if (lmax_pot__ != nullptr) {
                sim_ctx.lmax_pot(*lmax_pot__);
            }
            if (num_fv_states__ != nullptr) {
                sim_ctx.num_fv_states(*num_fv_states__);
            }
            if (num_bands__ != nullptr) {
                sim_ctx.num_bands(*num_bands__);
            }
            if (num_mag_dims__ != nullptr) {
                sim_ctx.set_num_mag_dims(*num_mag_dims__);
            }
            if (pw_cutoff__ != nullptr) {
                sim_ctx.pw_cutoff(*pw_cutoff__);
            }
            if (gk_cutoff__ != nullptr) {
                sim_ctx.gk_cutoff(*gk_cutoff__);
            }
            if (auto_rmt__ != nullptr) {
                sim_ctx.set_auto_rmt(*auto_rmt__);
            }
            if (gamma_point__ != nullptr) {
                sim_ctx.gamma_point(*gamma_point__);
            }
            if (use_symmetry__ != nullptr) {
                sim_ctx.use_symmetry(*use_symmetry__);
            }
            if (so_correction__ != nullptr) {
                sim_ctx.so_correction(*so_correction__);
            }
            if (valence_rel__ != nullptr) {
                sim_ctx.valence_relativity(valence_rel__);
            }
            if (core_rel__ != nullptr) {
                sim_ctx.core_relativity(core_rel__);
            }
            if (iter_solver_tol_empty__ != nullptr) {
                sim_ctx.empty_states_tolerance(*iter_solver_tol_empty__);
            }
            if (iter_solver_type__ != nullptr) {
                sim_ctx.iterative_solver_type(std::string(iter_solver_type__));
            }
            if (verbosity__ != nullptr) {
                sim_ctx.verbosity(*verbosity__);
            }
            if (hubbard_correction__ != nullptr) {
                sim_ctx.set_hubbard_correction(*hubbard_correction__);
            }
            if (hubbard_correction_kind__ != nullptr) {
                if (*hubbard_correction_kind__ == 0) {
                    sim_ctx.cfg().hubbard().simplified(true);
                }
            }
            if (hubbard_full_orthogonalization__ != nullptr) {
                if (*hubbard_full_orthogonalization__) {
                    sim_ctx.cfg().hubbard().full_orthogonalization(true);
                }
            }
            if (hubbard_orbitals__ != nullptr) {
                std::string s(hubbard_orbitals__);
                std::transform(s.begin(), s.end(), s.begin(), ::tolower);
                if (s == "ortho-atomic") {
                    sim_ctx.cfg().hubbard().orthogonalize(true);
                    sim_ctx.cfg().hubbard().full_orthogonalization(true);
                }
                if (s == "norm-atomic") {
                    sim_ctx.cfg().hubbard().normalize(true);
                }
            }
            if (fft_grid_size__ != nullptr) {
                sim_ctx.fft_grid_size({fft_grid_size__[0], fft_grid_size__[1], fft_grid_size__[2]});
            }
            if (sht_coverage__ != nullptr) {
                sim_ctx.sht_coverage(*sht_coverage__);
            }
            if (min_occupancy__ != nullptr) {
                sim_ctx.min_occupancy(*min_occupancy__);
            }
            if (smearing__ != nullptr) {
                sim_ctx.smearing(smearing__);
            }
            if (smearing_width__ != nullptr) {
                sim_ctx.smearing_width(*smearing_width__);
            }
            if (spglib_tol__ != nullptr) {
                sim_ctx.cfg().control().spglib_tolerance(*spglib_tol__);
            }
            if (electronic_structure_method__ != nullptr) {
                sim_ctx.cfg().parameters().electronic_structure_method(electronic_structure_method__);
            }
        },
        error_code__);
}

/*
@api begin
sirius_get_parameters:
  doc: Get parameters of the simulation.
  arguments:
    handler:
      type: ctx_handler
      attr: in, required
      doc: Simulation context handler
    lmax_apw:
      type: int
      attr: out, optional
      doc: Maximum orbital quantum number for APW functions.
    lmax_rho:
      type: int
      attr: out, optional
      doc: Maximum orbital quantum number for density.
    lmax_pot:
      type: int
      attr: out, optional
      doc: Maximum orbital quantum number for potential.
    num_fv_states:
      type: int
      attr: out, optional
      doc: Number of first-variational states.
    num_bands:
      type: int
      attr: out, optional
      doc: Number of bands.
    num_spins:
      type: int
      attr: out, optional
      doc: Number of spins.
    num_mag_dims:
      type: int
      attr: out, optional
      doc: Number of magnetic dimensions.
    pw_cutoff:
      type: double
      attr: out, optional
      doc: Cutoff for G-vectors.
    gk_cutoff:
      type: double
      attr: out, optional
      doc: Cutoff for G+k-vectors.
    fft_grid_size:
      type: int
      attr: out, optional, dimension(3)
      doc: Size of the fine-grain FFT grid.
    auto_rmt:
      type: int
      attr: out, optional
      doc: Set the automatic search of muffin-tin radii.
    gamma_point:
      type: bool
      attr: out, optional
      doc: True if this is a Gamma-point calculation.
    use_symmetry:
      type: bool
      attr: out, optional
      doc: True if crystal symmetry is taken into account.
    so_correction:
      type: bool
      attr: out, optional
      doc: True if spin-orbit correnctio is enabled.
    iter_solver_tol:
      type: double
      attr: out, optional
      doc: Tolerance of the iterative solver (deprecated).
    iter_solver_tol_empty:
      type: double
      attr: out, optional
      doc: Tolerance for the empty states.
    verbosity:
      type: int
      attr: out, optional
      doc: Verbosity level.
    hubbard_correction:
      type: bool
      attr: out, optional
      doc: True if LDA+U correction is enabled.
    evp_work_count:
      type: double
      attr: out, optional
      doc: Internal counter of total eigen-value problem work.
    num_loc_op_applied:
      type: int
      attr: out, optional
      doc: Internal counter of the number of wave-functions to which Hamiltonian was applied.
    num_sym_op:
      type: int
      attr: out, optional
      doc: Number of symmetry operations discovered by spglib
    electronic_structure_method:
      type: string
      attr: out, optional
      doc: Type of electronic structure method.
    error_code:
      type: int
      attr: out, optional
      doc: Error code.
@api end
*/
void
sirius_get_parameters(void* const* handler__, int* lmax_apw__, int* lmax_rho__, int* lmax_pot__, int* num_fv_states__,
                      int* num_bands__, int* num_spins__, int* num_mag_dims__, double* pw_cutoff__, double* gk_cutoff__,
                      int* fft_grid_size__, int* auto_rmt__, bool* gamma_point__, bool* use_symmetry__,
                      bool* so_correction__, double* iter_solver_tol__, double* iter_solver_tol_empty__,
                      int* verbosity__, bool* hubbard_correction__, double* evp_work_count__, int* num_loc_op_applied__,
                      int* num_sym_op__, char* electronic_structure_method__, int* error_code__)
{
    call_sirius(
        [&]() {
            auto& sim_ctx = get_sim_ctx(handler__);
            if (lmax_apw__) {
                *lmax_apw__ = sim_ctx.unit_cell().lmax_apw();
            }
            if (lmax_rho__) {
                *lmax_rho__ = sim_ctx.lmax_rho();
            }
            if (lmax_pot__) {
                *lmax_pot__ = sim_ctx.lmax_pot();
            }
            if (num_fv_states__) {
                *num_fv_states__ = sim_ctx.num_fv_states();
            }
            if (num_bands__) {
                *num_bands__ = sim_ctx.num_bands();
            }
            if (num_spins__) {
                *num_spins__ = sim_ctx.num_spins();
            }
            if (num_mag_dims__) {
                *num_mag_dims__ = sim_ctx.num_mag_dims();
            }
            if (pw_cutoff__) {
                *pw_cutoff__ = sim_ctx.pw_cutoff();
            }
            if (gk_cutoff__) {
                *gk_cutoff__ = sim_ctx.gk_cutoff();
            }
            if (auto_rmt__) {
                *auto_rmt__ = sim_ctx.auto_rmt();
            }
            if (gamma_point__) {
                *gamma_point__ = sim_ctx.gamma_point();
            }
            if (use_symmetry__) {
                *use_symmetry__ = sim_ctx.use_symmetry();
            }
            if (so_correction__) {
                *so_correction__ = sim_ctx.so_correction();
            }
            if (iter_solver_tol_empty__) {
                *iter_solver_tol_empty__ = sim_ctx.cfg().iterative_solver().empty_states_tolerance();
            }
            if (verbosity__) {
                *verbosity__ = sim_ctx.verbosity();
            }
            if (hubbard_correction__) {
                *hubbard_correction__ = sim_ctx.hubbard_correction();
            }
            if (fft_grid_size__) {
                for (int x : {0, 1, 2}) {
                    fft_grid_size__[x] = sim_ctx.fft_grid()[x];
                }
            }
            if (evp_work_count__) {
                *evp_work_count__ = sim_ctx.evp_work_count();
            }
            if (num_loc_op_applied__) {
                *num_loc_op_applied__ = sim_ctx.num_loc_op_applied();
            }
            if (num_sym_op__) {
                if (sim_ctx.use_symmetry()) {
                    *num_sym_op__ = sim_ctx.unit_cell().symmetry().size();
                } else {
                    *num_sym_op__ = 0;
                }
            }
            if (electronic_structure_method__) {
                auto str = sim_ctx.cfg().parameters().electronic_structure_method();
                std::copy(str.c_str(), str.c_str() + str.length() + 1, electronic_structure_method__);
            }
        },
        error_code__);
}

/*
@api begin
sirius_add_xc_functional:
  doc: Add one of the XC functionals.
  arguments:
    handler:
      type: ctx_handler
      attr: in, required
      doc: Simulation context handler
    name:
      type: string
      attr: in, required
      doc: LibXC label of the functional.
    error_code:
      type: int
      attr: out, optional
      doc: Error code.
@api end
*/
void
sirius_add_xc_functional(void* const* handler__, char const* name__, int* error_code__)
{
    call_sirius(
        [&]() {
            auto& sim_ctx = get_sim_ctx(handler__);
            sim_ctx.add_xc_functional(std::string(name__));
        },
        error_code__);
}

/*
@api begin
sirius_set_mpi_grid_dims:
  doc: Set dimensions of the MPI grid.
  arguments:
    handler:
      type: ctx_handler
      attr: in, required
      doc: Simulation context handler
    ndims:
      type: int
      attr: in, required
      doc: Number of dimensions.
    dims:
      type: int
      attr: in, required, dimension(ndims)
      doc: Size of each dimension.
    error_code:
      type: int
      attr: out, optional
      doc: Error code.
@api end
*/
void
sirius_set_mpi_grid_dims(void* const* handler__, int const* ndims__, int const* dims__, int* error_code__)
{
    call_sirius(
        [&]() {
            assert(*ndims__ > 0);
            auto& sim_ctx = get_sim_ctx(handler__);
            std::vector<int> dims(dims__, dims__ + *ndims__);
            sim_ctx.mpi_grid_dims(dims);
        },
        error_code__);
}

/*
@api begin
sirius_set_lattice_vectors:
  doc: Set vectors of the unit cell.
  arguments:
    handler:
      type: ctx_handler
      attr: in, required
      doc: Simulation context handler
    a1:
      type: double
      attr: in, required, dimension(3)
      doc: 1st vector
    a2:
      type: double
      attr: in, required, dimension(3)
      doc: 2nd vector
    a3:
      type: double
      attr: in, required, dimension(3)
      doc: 3rd vector
    error_code:
      type: int
      attr: out, optional
      doc: Error code.
@api end
*/
void
sirius_set_lattice_vectors(void* const* handler__, double const* a1__, double const* a2__, double const* a3__,
                           int* error_code__)
{
    call_sirius(
        [&]() {
            auto& sim_ctx = get_sim_ctx(handler__);
            sim_ctx.unit_cell().set_lattice_vectors(vector3d<double>(a1__), vector3d<double>(a2__),
                                                    vector3d<double>(a3__));
        },
        error_code__);
}

/*
@api begin
sirius_initialize_context:
  doc: Initialize simulation context.
  arguments:
    handler:
      type: ctx_handler
      attr: in, required
      doc: Simulation context handler.
    error_code:
      type: int
      attr: out, optional
      doc: Error code.
@api end
*/
void
sirius_initialize_context(void* const* handler__, int* error_code__)
{
    call_sirius(
        [&]() {
            auto& sim_ctx = get_sim_ctx(handler__);
            sim_ctx.initialize();
            return 0;
        },
        error_code__);
}

/*
@api begin
sirius_update_context:
  doc: Update simulation context after changing lattice or atomic positions.
  arguments:
    handler:
      type: ctx_handler
      attr: in, required
      doc: Simulation context handler.
    error_code:
      type: int
      attr: out, optional
      doc: Error code.
@api end
*/
void
sirius_update_context(void* const* handler__, int* error_code__)
{
    call_sirius(
        [&]() {
            auto& sim_ctx = get_sim_ctx(handler__);
            sim_ctx.update();
            return 0;
        },
        error_code__);
}

/*
@api begin
sirius_print_info:
  doc: Print basic info
  arguments:
    handler:
      type: ctx_handler
      attr: in, required
      doc: Simulation context handler.
    error_code:
      type: int
      attr: out, optional
      doc: Error code.
@api end
*/
void
sirius_print_info(void* const* handler__, int* error_code__)
{
    call_sirius(
        [&]() {
            auto& sim_ctx = get_sim_ctx(handler__);
            sim_ctx.print_info(sim_ctx.out());
        },
        error_code__);
}

/*
@api begin
sirius_free_object_handler:
  doc: Free any object handler created by SIRIUS.
  full_doc: This is an internal function. Use sirius_free_handler() in your code.
  arguments:
    handler:
      type: void*
      attr: inout, required
      doc: Handler of the object.
    error_code:
      type: int
      attr: out, optional
      doc: Error code
@api end
*/
void
sirius_free_object_handler(void** handler__, int* error_code__)
{
    call_sirius(
        [&]() {
            if (*handler__ != nullptr) {
                delete static_cast<utils::any_ptr*>(*handler__);
            }
            *handler__ = nullptr;
        },
        error_code__);
}

/*
@api begin
sirius_set_periodic_function_ptr:
  doc: Set pointer to density or megnetization.
  arguments:
    handler:
      type: gs_handler
      attr: in, required
      doc: Handler of the DFT ground state object.
    label:
      type: string
      attr: in, required
      doc: Label of the function.
    f_mt:
      type: double
      attr: in, optional, dimension(:,:,:)
      doc: Pointer to the muffin-tin part of the function.
    f_rg:
      type: double
      attr: in, optional, dimension(:)
      doc: Pointer to the regualr-grid part of the function.
    error_code:
      type: int
      attr: out, optional
      doc: Error code
@api end
*/
void
sirius_set_periodic_function_ptr(void* const* handler__, char const* label__, double* f_mt__, double* f_rg__,
                                 int* error_code__)
{
    call_sirius(
        [&]() {
            auto& gs = get_gs(handler__);
            std::string label(label__);

            std::map<std::string, sirius::Periodic_function<double>*> func_map = {
                {"rho", &gs.density().component(0)},         {"magz", &gs.density().component(1)},
                {"magx", &gs.density().component(2)},        {"magy", &gs.density().component(3)},
                {"veff", &gs.potential().component(0)},      {"bz", &gs.potential().component(1)},
                {"bx", &gs.potential().component(2)},        {"by", &gs.potential().component(3)},
                {"vha", &gs.potential().hartree_potential()}};

            if (!func_map.count(label)) {
                RTE_THROW("wrong label: " + label);
            }

            auto f = func_map.at(label);

            if (f_mt__) {
                f->set_mt_ptr(f_mt__);
            }
            if (f_rg__) {
                f->set_rg_ptr(f_rg__);
            }
        },
        error_code__);
}

/*
@api begin
sirius_set_periodic_function:
  doc: Set values of the periodic function.
  arguments:
    handler:
      type: gs_handler
      attr: in, required
      doc: Handler of the DFT ground state object.
    label:
      type: string
      attr: in, required
      doc: Label of the function.
    f_rg:
      type: double
      attr: in, optional, dimension(:)
      doc: Real space values on the regular grid.
    f_rg_global:
      type: bool
      attr: in, optional
      doc: If true, real-space array is global.
    error_code:
      type: int
      attr: out, optional
      doc: Error code.
@api end
*/
void
sirius_set_periodic_function(void* const* handler__, char const* label__, double const* f_rg__,
                             bool const* f_rg_global__, int* error_code__)
{
    call_sirius(
        [&]() {
            auto& gs = get_gs(handler__);
            std::string label(label__);
            std::map<std::string, sirius::Periodic_function<double>*> func_map = {
                {"rho", &gs.density().component(0)},         {"magz", &gs.density().component(1)},
                {"magx", &gs.density().component(2)},        {"magy", &gs.density().component(3)},
                {"veff", &gs.potential().component(0)},      {"bz", &gs.potential().component(1)},
                {"bx", &gs.potential().component(2)},        {"by", &gs.potential().component(3)},
                {"vha", &gs.potential().hartree_potential()}};
            if (!func_map.count(label)) {
                RTE_THROW("wrong label (" + label + ") for the periodic function");
            }
            if (f_rg__) {
                if (f_rg_global__ == nullptr) {
                    RTE_THROW("missing bool argument 'f_rg_global'");
                }
                bool is_local = !(*f_rg_global__);
                func_map[label]->copy_from(nullptr, f_rg__, is_local);
            }
        },
        error_code__);
}

/*
@api begin
sirius_get_periodic_function:
  doc: Get values of the periodic function.
  arguments:
    handler:
      type: gs_handler
      attr: in, required
      doc: Handler of the DFT ground state object.
    label:
      type: string
      attr: in, required
      doc: Label of the function.
    f_mt:
      type: double
      attr: out, optional, dimension(:,:,:)
      doc: Muffin-tin part of the function.
    lmmax:
      type: int
      attr: in, optional
      doc: Number of spherical harmonics
    max_num_mt_points:
      type: int
      attr: in, optional
      doc: Maximum number of muffin-tin points
    num_atoms:
      type: int
      attr: in, optional
      doc: Number of atoms
    f_rg:
      type: double
      attr: out, optional, dimension(:)
      doc: Real space values on the regular grid.
    num_rg_points:
      type: int
      attr: in, optional
      doc: Number of the real-space FFT grid points.
    error_code:
      type: int
      attr: out, optional
      doc: Error code
@api end
*/
void
sirius_get_periodic_function(void* const* handler__, char const* label__, double* f_mt__, int const* lmmax__,
                             int const* max_num_mt_points__, int const* num_atoms__, double* f_rg__,
                             int const* num_rg_points__, int* error_code__)
{
    call_sirius(
        [&]() {
            auto& gs = get_gs(handler__);
            std::string label(label__);
            std::map<std::string, sirius::Periodic_function<double>*> func_map = {
                {"rho", &gs.density().component(0)},          {"magz", &gs.density().component(1)},
                {"magx", &gs.density().component(2)},         {"magy", &gs.density().component(3)},
                {"veff", &gs.potential().component(0)},       {"bz", &gs.potential().component(1)},
                {"bx", &gs.potential().component(2)},         {"by", &gs.potential().component(3)},
                {"vha", &gs.potential().hartree_potential()}, {"exc", &gs.potential().xc_energy_density()},
                {"vxc", &gs.potential().xc_potential()}};

            if (!func_map.count(label)) {
                RTE_THROW("wrong label (" + label + ") for the periodic function");
            }

            auto& f = *func_map[label];

            if (f_mt__) {
                if (!lmmax__) {
                    RTE_THROW("missing 'lmmax' argument");
                }
                if (*lmmax__ != f.angular_domain_size()) {
                    RTE_THROW("wrong number of spherical harmonics");
                }
                if (!max_num_mt_points__) {
                    RTE_THROW("missing 'max_num_mt_points' argument");
                }
                if (*max_num_mt_points__ != gs.ctx().unit_cell().max_num_mt_points()) {
                    RTE_THROW("wrong maximum number of muffin-tin radial points");
                }
                if (!num_atoms__) {
                    RTE_THROW("missing 'num_atoms' argument");
                }
                if (*num_atoms__ != gs.ctx().unit_cell().num_atoms()) {
                    RTE_THROW("wrong number of atoms");
                }
                f.copy_to(f_mt__, nullptr, false);
            }

            if (f_rg__) {
                if (!num_rg_points__) {
                    RTE_THROW("missing 'num_rg_points' argument");
                }
                bool is_local_rg;
                if (*num_rg_points__ == static_cast<int>(spfft_grid_size(gs.ctx().spfft<double>()))) {
                    is_local_rg = false;
                } else if (*num_rg_points__ == static_cast<int>(spfft_grid_size_local(gs.ctx().spfft<double>()))) {
                    is_local_rg = true;
                } else {
                    RTE_THROW("wrong number of regular grid points");
                }
                f.copy_to(nullptr, f_rg__, is_local_rg);
            }
        },
        error_code__);
}

/*
@api begin
sirius_create_kset:
  doc: Create k-point set from the list of k-points.
  arguments:
    handler:
      type: ctx_handler
      attr: in, required
      doc: Simulation context handler.
    num_kpoints:
      type: int
      attr: in, required
      doc: Total number of k-points in the set.
    kpoints:
      type: double
      attr: in, required, dimension(3,num_kpoints)
      doc: List of k-points in lattice coordinates.
    kpoint_weights:
      type: double
      attr: in, required, dimension(num_kpoints)
      doc: Weights of k-points.
    init_kset:
      type: bool
      attr: in, required
      doc: If .true. k-set will be initialized.
    kset_handler:
      type: ks_handler
      attr: out, required
      doc: Handler of the newly created k-point set.
    error_code:
      type: int
      attr: out, optional
      doc: Error code.
@api end
*/
void
sirius_create_kset(void* const* handler__, int const* num_kpoints__, double* kpoints__, double const* kpoint_weights__,
                   bool const* init_kset__, void** kset_handler__, int* error_code__)
{
    call_sirius(
        [&]() {
            auto& sim_ctx = get_sim_ctx(handler__);

            sddk::mdarray<double, 2> kpoints(kpoints__, 3, *num_kpoints__);

            sirius::K_point_set* new_kset = new sirius::K_point_set(sim_ctx);
            new_kset->add_kpoints(kpoints, kpoint_weights__);
            if (*init_kset__) {
                new_kset->initialize();
            }
            *kset_handler__ = new utils::any_ptr(new_kset);
        },
        error_code__);
}

/*
@api begin
sirius_create_kset_from_grid:
  doc: Create k-point set from a grid.
  arguments:
    handler:
      type: ctx_handler
      attr: in, required
      doc: Simulation context handler.
    k_grid:
      type: int
      attr: in, required, dimension(3)
      doc: dimensions of the k points grid.
    k_shift:
      type: int
      attr: in, required, dimension(3)
      doc: k point shifts.
    use_symmetry:
      type: bool
      attr: in, required
      doc: If .true. k-set will be generated using symmetries.
    kset_handler:
      type: ks_handler
      attr: out, required
      doc: Handler of the newly created k-point set.
    error_code:
      type: int
      attr: out, optional
      doc: Error code.
@api end
*/
void
sirius_create_kset_from_grid(void* const* handler__, int const* k_grid__, int const* k_shift__,
                             bool const* use_symmetry, void** kset_handler__, int* error_code__)
{
    call_sirius(
        [&]() {
            auto& sim_ctx = get_sim_ctx(handler__);
            std::vector<int> k_grid(3);
            std::vector<int> k_shift(3);

            k_grid[0] = k_grid__[0];
            k_grid[1] = k_grid__[1];
            k_grid[2] = k_grid__[2];

            k_shift[0] = k_shift__[0];
            k_shift[1] = k_shift__[1];
            k_shift[2] = k_shift__[2];

            sirius::K_point_set* new_kset = new sirius::K_point_set(sim_ctx, k_grid, k_shift, *use_symmetry);

            *kset_handler__ = new utils::any_ptr(new_kset);
        },
        error_code__);
}

/*
@api begin
sirius_create_ground_state:
  doc: Create a ground state object.
  arguments:
    ks_handler:
      type: ks_handler
      attr: in, required
      doc: Handler of the k-point set.
    gs_handler:
      type: gs_handler
      attr: out, required
      doc: Handler of the newly created ground state object.
    error_code:
      type: int
      attr: out, optional
      doc: Error code.
@api end
*/
void
sirius_create_ground_state(void* const* ks_handler__, void** gs_handler__, int* error_code__)
{
    call_sirius(
        [&]() {
            auto& ks = get_ks(ks_handler__);

            *gs_handler__ = new utils::any_ptr(new sirius::DFT_ground_state(ks));
        },
        error_code__);
}

/*
@api begin
sirius_initialize_kset:
  doc: Initialize k-point set.
  arguments:
    ks_handler:
      type: ks_handler
      attr: in, required
      doc: K-point set handler.
    count:
      type: int
      attr: in, optional, dimension(:)
      doc: Local number of k-points for each MPI rank.
    error_code:
      type: int
      attr: out, optional
      doc: Error code.
@api end
*/
void
sirius_initialize_kset(void* const* ks_handler__, int* count__, int* error_code__)
{
    call_sirius(
        [&]() {
            auto& ks = get_ks(ks_handler__);
            if (count__) {
                std::vector<int> count(count__, count__ + ks.comm().size());
                ks.initialize(count);
            } else {
                ks.initialize();
            }
        },
        error_code__);
}

/*
@api begin
sirius_find_ground_state:
  doc: Find the ground state.
  arguments:
    gs_handler:
      type: gs_handler
      attr: in, required
      doc: Handler of the ground state.
    density_tol:
      type: double
      attr: in, optional
      doc: Tolerance on RMS in density.
    energy_tol:
      type: double
      attr: in, optional
      doc: Tolerance in total energy difference.
    iter_solver_tol:
      type: double
      attr: in, optional
      doc: Initial tolerance of the iterative solver.
    initial_guess:
      type: bool
      attr: in, optional
      doc: Boolean variable indicating if we want to start from the initial guess or from previous state.
    max_niter:
      type: int
      attr: in, optional
      doc: Maximum number of SCF iterations.
    save_state:
      type: bool
      attr: in, optional
      doc: Boolean variable indicating if we want to save the ground state.
    converged:
      type: bool
      attr: out, optional
      doc: Boolean variable indicating if the calculation has converged
    niter:
      type: int
      attr: out, optional
      doc: Actual number of SCF iterations.
    rho_min:
      type: double
      attr: out, optional
      doc: Minimum value of density on the real-space grid. If negative, total energy can't be trusted. Valid only if SCF calculation is converged.
    error_code:
      type: int
      attr: out, optional
      doc: Error code.
@api end
*/
void
sirius_find_ground_state(void* const* gs_handler__, double const* density_tol__, double const* energy_tol__,
                         double const* iter_solver_tol__, bool const* initial_guess__, int const* max_niter__,
<<<<<<< HEAD
                         bool const* save_state__, bool* converged__, int* niter__, int* error_code__)
=======
                         bool const* save_state__, bool* converged__, int* niter__, double* rho_min__,
                         int* error_code__)
>>>>>>> 69c0e855
{
    call_sirius(
        [&]() {
            auto& gs  = get_gs(gs_handler__);
            auto& ctx = gs.ctx();
            auto& inp = ctx.cfg().parameters();

            bool initial_guess = (initial_guess__) ? *initial_guess__ : true;
            if (initial_guess) {
                gs.initial_state();
            }

            double rho_tol = (density_tol__) ? *density_tol__ : inp.density_tol();

            double etol = (energy_tol__) ? *energy_tol__ : inp.energy_tol();

            double iter_solver_tol = (iter_solver_tol__) ? *iter_solver_tol__
                                                         : ctx.cfg().iterative_solver().energy_tolerance();
<<<<<<< HEAD

            int max_niter = (max_niter__) ? * max_niter__ : inp.num_dft_iter();

            bool save = (save_state__) ? *save_state__ : false;

=======

            int max_niter = (max_niter__) ? * max_niter__ : inp.num_dft_iter();

            bool save = (save_state__) ? *save_state__ : false;

>>>>>>> 69c0e855
            auto result = gs.find(rho_tol, etol, iter_solver_tol, max_niter, save);

            if (result["converged"].get<bool>()) {
                if (converged__) {
                    *converged__ = true;
                }
                if (niter__) {
                    *niter__ = result["num_scf_iterations"].get<int>();
                }
                if (rho_min__) {
                    *rho_min__ = result["rho_min"].get<double>();
                }
            } else {
                if (converged__) {
                    *converged__ = false;
                }
                if (niter__) {
                    *niter__ = max_niter;
                }
                if (rho_min__) {
                    *rho_min__ = 0;
                }
            }
        },
        error_code__);
}

/*
@api begin
sirius_check_scf_density:
  doc: Check the self-consistent density
  arguments:
    gs_handler:
      type: gs_handler
      attr: in, required
      doc: Handler of the ground state.
    error_code:
      type: int
      attr: out, optional
      doc: Error code
@api end
*/
void
sirius_check_scf_density(void* const* gs_handler__, int* error_code__)
{
    call_sirius(
        [&]() {
            auto& gs = get_gs(gs_handler__);
            gs.check_scf_density();
        },
        error_code__);
}

/*
@api begin
sirius_find_ground_state_robust:
  doc: Find the ground state using the robust wave-function optimisation method.
  full_doc: The code has to be compiled with NLCG library in order to enable this feature.
  arguments:
    gs_handler:
      type: gs_handler
      attr: in, required
      doc: Handler of the ground state.
    ks_handler:
      type: ks_handler
      attr: in, required
      doc: Handler of the k-point set.
    scf_density_tol:
      type: double
      attr: in, optional
      doc: Tolerance on RMS in density.
    scf_energy_tol:
      type: double
      attr: in, optional
      doc: Tolerance in total energy difference.
    scf_ninit:
      type: int
      attr: in, optional
      doc: Number of SCF iterations.
    temp:
      type: double
      attr: in, optional
      doc: Temperature.
    tol:
      type: double
      attr: in, optional
      doc: Tolerance.
    cg_restart:
      type: int
      attr: in, optional
      doc: CG restart.
    kappa:
      type: double
      attr: in, optional
      doc: Scalar preconditioner for pseudo Hamiltonian
    error_code:
      type: int
      attr: out, optional
      doc: Error code
@api end
*/
void
sirius_find_ground_state_robust(void* const* gs_handler__, void* const* ks_handler__, double const* scf_density_tol__,
                                double const* scf_energy_tol__, int const* scf_ninit__, double const* temp__,
                                double const* tol__, int* error_code__)
{
#ifdef SIRIUS_NLCGLIB
    call_sirius(
        [&]() {
            auto& gs  = get_gs(gs_handler__);
            auto& ctx = gs.ctx();
            auto& inp = ctx.cfg().parameters();
            gs.initial_state();

            double rho_tol = inp.density_tol();
            if (scf_density_tol__) {
                rho_tol = *scf_density_tol__;
            }

            double etol = inp.energy_tol();
            if (scf_energy_tol__) {
                etol = *scf_energy_tol__;
            }

            int niter = inp.num_dft_iter();
            if (scf_ninit__) {
                niter = *scf_ninit__;
            }

            // do a couple of SCF iterations to obtain a good initial guess
            bool save_state = false;
            auto result = gs.find(rho_tol, etol, ctx.cfg().iterative_solver().energy_tolerance(), niter, save_state);

            // now call the direct solver
            // call nlcg solver
            auto& potential = gs.potential();
            auto& density   = gs.density();

            auto& kset = get_ks(ks_handler__);

            auto nlcg_params  = ctx.cfg().nlcg();
            double temp       = nlcg_params.T();
            double tol        = nlcg_params.tol();
            double kappa      = nlcg_params.kappa();
            double tau        = nlcg_params.tau();
            int maxiter       = nlcg_params.maxiter();
            int restart       = nlcg_params.restart();
            std::string smear = ctx.cfg().parameters().smearing();
            std::string pu    = ctx.cfg().control().processing_unit();

            nlcglib::smearing_type smearing;
            if (smear.compare("FD") == 0) {
                smearing = nlcglib::smearing_type::FERMI_DIRAC;
            } else if (smear.compare("GS") == 0) {
                smearing = nlcglib::smearing_type::GAUSSIAN_SPLINE;
            } else {
                RTE_THROW("invalid smearing type given");
            }

            sirius::Energy energy(kset, density, potential);
            if (is_device_memory(ctx.processing_unit_memory_t())) {
                if (pu.empty() || pu.compare("gpu") == 0) {
                    nlcglib::nlcg_mvp2_device(energy, smearing, temp, tol, kappa, tau, maxiter, restart);
                } else if (pu.compare("cpu") == 0) {
                    nlcglib::nlcg_mvp2_device_cpu(energy, smearing, temp, tol, kappa, tau, maxiter, restart);
                } else {
                    RTE_THROW("invalid processing unit for nlcg given: " + pu);
                }
            } else {
                if (pu.empty() || pu.compare("gpu") == 0) {
                    nlcglib::nlcg_mvp2_cpu(energy, smearing, temp, tol, kappa, tau, maxiter, restart);
                } else if (pu.compare("cpu") == 0) {
                    nlcglib::nlcg_mvp2_cpu_device(energy, smearing, temp, tol, kappa, tau, maxiter, restart);
                } else {
                    RTE_THROW("invalid processing unit for nlcg given: " + pu);
                }
            }
        },
        error_code__);
#else
    RTE_THROW("SIRIUS was not compiled with NLCG option.");
#endif
}

/*
@api begin
sirius_update_ground_state:
  doc: Update a ground state object after change of atomic coordinates or lattice vectors.
  arguments:
    gs_handler:
      type: gs_handler
      attr: in, required
      doc: Ground-state handler.
    error_code:
      type: int
      attr: out, optional
      doc: Error code
@api end
*/
void
sirius_update_ground_state(void** handler__, int* error_code__)
{
    call_sirius(
        [&]() {
            auto& gs = get_gs(handler__);
            gs.update();
        },
        error_code__);
}

/*
@api begin
sirius_add_atom_type:
  doc: Add new atom type to the unit cell.
  arguments:
    handler:
      type: ctx_handler
      attr: in, required
      doc: Simulation context handler.
    label:
      type: string
      attr: in, required
      doc: Atom type unique label.
    fname:
      type: string
      attr: in, optional
      doc: Species file name (in JSON format).
    zn:
      type: int
      attr: in, optional
      doc: Nucleus charge.
    symbol:
      type: string
      attr: in, optional
      doc: Atomic symbol.
    mass:
      type: double
      attr: in, optional
      doc: Atomic mass.
    spin_orbit:
      type: bool
      attr: in, optional
      doc: True if spin-orbit correction is enabled for this atom type.
    error_code:
      type: int
      attr: out, optional
      doc: Error code.
@api end
*/
void
sirius_add_atom_type(void* const* handler__, char const* label__, char const* fname__, int const* zn__,
                     char const* symbol__, double const* mass__, bool const* spin_orbit__, int* error_code__)
{
    call_sirius(
        [&]() {
            auto& sim_ctx = get_sim_ctx(handler__);

            std::string label = std::string(label__);
            std::string fname = (fname__ == nullptr) ? std::string("") : std::string(fname__);
            sim_ctx.unit_cell().add_atom_type(label, fname);

            auto& type = sim_ctx.unit_cell().atom_type(label);
            if (zn__ != nullptr) {
                type.set_zn(*zn__);
            }
            if (symbol__ != nullptr) {
                type.set_symbol(std::string(symbol__));
            }
            if (mass__ != nullptr) {
                type.set_mass(*mass__);
            }
            if (spin_orbit__ != nullptr) {
                type.spin_orbit_coupling(*spin_orbit__);
            }

            return 0;
        },
        error_code__);
}

/*
@api begin
sirius_set_atom_type_radial_grid:
  doc: Set radial grid of the atom type.
  arguments:
    handler:
      type: ctx_handler
      attr: in, required
      doc: Simulation context handler.
    label:
      type: string
      attr: in, required
      doc: Atom type label.
    num_radial_points:
      type: int
      attr: in, required
      doc: Number of radial grid points.
    radial_points:
      type: double
      attr: in, required, dimension(num_radial_points)
      doc: List of radial grid points.
    error_code:
      type: int
      attr: out, optional
      doc: Error code.
@api end
*/
void
sirius_set_atom_type_radial_grid(void* const* handler__, char const* label__, int const* num_radial_points__,
                                 double const* radial_points__, int* error_code__)
{
    call_sirius(
        [&]() {
            auto& sim_ctx = get_sim_ctx(handler__);

            auto& type = sim_ctx.unit_cell().atom_type(std::string(label__));
            type.set_radial_grid(*num_radial_points__, radial_points__);
        },
        error_code__);
}

/*
@api begin
sirius_set_atom_type_radial_grid_inf:
  doc: Set radial grid of the free atom (up to effectice infinity).
  arguments:
    handler:
      type: ctx_handler
      attr: in, required
      doc: Simulation context handler.
    label:
      type: string
      attr: in, required
      doc: Atom type label.
    num_radial_points:
      type: int
      attr: in, required
      doc: Number of radial grid points.
    radial_points:
      type: double
      attr: in, required, dimension(num_radial_points)
      doc: List of radial grid points.
    error_code:
      type: int
      attr: out, optional
      doc: Error code.
@api end
*/
void
sirius_set_atom_type_radial_grid_inf(void* const* handler__, char const* label__, int const* num_radial_points__,
                                     double const* radial_points__, int* error_code__)
{
    call_sirius(
        [&]() {
            auto& sim_ctx = get_sim_ctx(handler__);

            auto& type = sim_ctx.unit_cell().atom_type(std::string(label__));
            type.set_free_atom_radial_grid(*num_radial_points__, radial_points__);
        },
        error_code__);
}

/*
@api begin
sirius_add_atom_type_radial_function:
  doc: Add one of the radial functions.
  arguments:
    handler:
      type: ctx_handler
      attr: in, required
      doc: Simulation context handler.
    atom_type:
      type: string
      attr: in, required
      doc: Label of the atom type.
    label:
      type: string
      attr: in, required
      doc: Label of the radial function.
    rf:
      type: double
      attr: in, required, dimension(num_points)
      doc: Array with radial function values.
    num_points:
      type: int
      attr: in, required
      doc: Length of radial function array.
    n:
      type: int
      attr: in, optional
      doc: Orbital quantum number.
    l:
      type: int
      attr: in, optional
      doc: angular momentum.
    idxrf1:
      type: int
      attr: in, optional
      doc: First index of radial function (for Q-operator). Indices start from 1.
    idxrf2:
      type: int
      attr: in, optional
      doc: Second index of radial function (for Q-operator). Indices start form 1.
    occ:
      type: double
      attr: in, optional
      doc: Occupancy of the wave-function.
    error_code:
      type: int
      attr: out, optional
      doc: Error code.
@api end
*/
void
sirius_add_atom_type_radial_function(void* const* handler__, char const* atom_type__, char const* label__,
                                     double const* rf__, int const* num_points__, int const* n__, int const* l__,
                                     int const* idxrf1__, int const* idxrf2__, double const* occ__, int* error_code__)
{
    call_sirius(
        [&]() {
            auto& sim_ctx = get_sim_ctx(handler__);

            auto& type = sim_ctx.unit_cell().atom_type(std::string(atom_type__));
            std::string label(label__);

            if (label == "beta") { /* beta-projectors */
                if (l__ == nullptr) {
                    RTE_THROW("orbital quantum number must be provided for beta-projector");
                }
                type.add_beta_radial_function(*l__, std::vector<double>(rf__, rf__ + *num_points__));
            } else if (label == "ps_atomic_wf") { /* pseudo-atomic wave functions */
                if (l__ == nullptr) {
                    RTE_THROW("orbital quantum number must be provided for pseudo-atomic radial function");
                }
                int n      = (n__) ? *n__ : -1;
                double occ = (occ__) ? *occ__ : 0.0;
                type.add_ps_atomic_wf(n, sirius::experimental::angular_momentum(*l__),
                                      std::vector<double>(rf__, rf__ + *num_points__), occ);
            } else if (label == "ps_rho_core") {
                type.ps_core_charge_density(std::vector<double>(rf__, rf__ + *num_points__));
            } else if (label == "ps_rho_total") {
                type.ps_total_charge_density(std::vector<double>(rf__, rf__ + *num_points__));
            } else if (label == "vloc") {
                type.local_potential(std::vector<double>(rf__, rf__ + *num_points__));
            } else if (label == "q_aug") { /* augmentation charge */
                if (l__ == nullptr) {
                    RTE_THROW("orbital quantum number must be provided for augmentation charge radial function");
                }
                if (idxrf1__ == nullptr || idxrf2__ == nullptr) {
                    RTE_THROW("both radial-function indices must be provided for augmentation charge radial function");
                }
                type.add_q_radial_function(*idxrf1__ - 1, *idxrf2__ - 1, *l__,
                        std::vector<double>(rf__, rf__ + *num_points__));
            } else if (label == "ae_paw_wf") {
                type.add_ae_paw_wf(std::vector<double>(rf__, rf__ + *num_points__));
            } else if (label == "ps_paw_wf") {
                type.add_ps_paw_wf(std::vector<double>(rf__, rf__ + *num_points__));
            } else if (label == "ae_paw_core") {
                type.paw_ae_core_charge_density(std::vector<double>(rf__, rf__ + *num_points__));
            } else if (label == "ae_rho") {
                type.free_atom_density(std::vector<double>(rf__, rf__ + *num_points__));
            } else {
                std::stringstream s;
                s << "wrong label of radial function: " << label__;
                RTE_THROW(s);
            }
        },
        error_code__);
}

/*
@api begin
sirius_set_atom_type_hubbard:
  doc: Set the hubbard correction for the atomic type.
  arguments:
    handler:
      type: ctx_handler
      attr: in, required
      doc: Simulation context handler.
    label:
      type: string
      attr: in, required
      doc: Atom type label.
    l:
      type: int
      attr: in, required
      doc: Orbital quantum number.
    n:
      type: int
      attr: in, required
      doc: principal quantum number (s, p, d, f)
    occ:
      type: double
      attr: in, required
      doc: Atomic shell occupancy.
    U:
      type: double
      attr: in, required
      doc: Hubbard U parameter.
    J:
      type: double
      attr: in, required
      doc: Exchange J parameter for the full interaction treatment.
    alpha:
      type: double
      attr: in, required
      doc: J_alpha for the simple interaction treatment.
    beta:
      type: double
      attr: in, required
      doc: J_beta for the simple interaction treatment.
    J0:
      type: double
      attr: in, required
      doc: J0 for the simple interaction treatment.
    error_code:
      type: int
      attr: out, optional
      doc: Error code.
@api end
*/
void
sirius_set_atom_type_hubbard(void* const* handler__, char const* label__, int const* l__, int const* n__,
                             double const* occ__, double const* U__, double const* J__, double const* alpha__,
                             double const* beta__, double const* J0__, int* error_code__)
{
    call_sirius(
        [&]() {
            auto& sim_ctx = get_sim_ctx(handler__);
            auto& type    = sim_ctx.unit_cell().atom_type(std::string(label__));
            type.hubbard_correction(true);
            type.add_hubbard_orbital(*n__, *l__, *occ__, *U__, J__[1], J__, *alpha__, *beta__, *J0__,
                                     std::vector<double>(), true);
        },
        error_code__);
}

/*
@api begin
sirius_set_atom_type_dion:
  doc: Set ionic part of D-operator matrix.
  arguments:
    handler:
      type: ctx_handler
      attr: in, required
      doc: Simulation context handler.
    label:
      type: string
      attr: in, required
      doc: Atom type label.
    num_beta:
      type: int
      attr: in, required
      doc: Number of beta-projectors.
    dion:
      type: double
      attr: in, required, dimension(num_beta, num_beta)
      doc: Ionic part of D-operator matrix.
    error_code:
      type: int
      attr: out, optional
      doc: Error code.
@api end
*/
void
sirius_set_atom_type_dion(void* const* handler__, char const* label__, int const* num_beta__, double* dion__,
                          int* error_code__)
{
    call_sirius(
        [&]() {
            auto& sim_ctx = get_sim_ctx(handler__);
            auto& type    = sim_ctx.unit_cell().atom_type(std::string(label__));
            sddk::matrix<double> dion(dion__, *num_beta__, *num_beta__);
            type.d_mtrx_ion(dion);
        },
        error_code__);
}

/*
@api begin
sirius_set_atom_type_paw:
  doc: Set PAW related data.
  arguments:
    handler:
      type: ctx_handler
      attr: in, required
      doc: Simulation context handler.
    label:
      type: string
      attr: in, required
      doc: Atom type label.
    core_energy:
      type: double
      attr: in, required
      doc: Core-electrons energy contribution.
    occupations:
      type: double
      attr: in, required, dimension(num_occ)
      doc: array of orbital occupancies
    num_occ:
      type: int
      attr: in, required
      doc: size of the occupations array
    error_code:
      type: int
      attr: out, optional
      doc: Error code.
@api end
*/
void
sirius_set_atom_type_paw(void* const* handler__, char const* label__, double const* core_energy__,
                         double const* occupations__, int const* num_occ__, int* error_code__)
{
    call_sirius(
        [&]() {
            auto& sim_ctx = get_sim_ctx(handler__);

            auto& type = sim_ctx.unit_cell().atom_type(std::string(label__));

            if (*num_occ__ != type.num_beta_radial_functions()) {
                RTE_THROW("PAW error: different number of occupations and wave functions!");
            }

            /* we load PAW, so we set is_paw to true */
            type.is_paw(true);

            type.paw_core_energy(*core_energy__);

            type.paw_wf_occ(std::vector<double>(occupations__, occupations__ + type.num_beta_radial_functions()));
        },
        error_code__);
}

/*
@api begin
sirius_add_atom:
  doc: Add atom to the unit cell.
  arguments:
    handler:
      type: ctx_handler
      attr: in, required
      doc: Simulation context handler.
    label:
      type: string
      attr: in, required
      doc: Atom type label.
    position:
      type: double
      attr: in, required, dimension(3)
      doc: Atom position in lattice coordinates.
    vector_field:
      type: double
      attr: in, optional, dimension(3)
      doc: Starting magnetization.
    error_code:
      type: int
      attr: out, optional
      doc: Error code.
@api end
*/
void
sirius_add_atom(void* const* handler__, char const* label__, double const* position__, double const* vector_field__,
                int* error_code__)
{
    call_sirius(
        [&]() {
            auto& sim_ctx = get_sim_ctx(handler__);
            if (vector_field__ != nullptr) {
                sim_ctx.unit_cell().add_atom(std::string(label__), std::vector<double>(position__, position__ + 3),
                                             vector_field__);
            } else {
                sim_ctx.unit_cell().add_atom(std::string(label__), std::vector<double>(position__, position__ + 3));
            }
        },
        error_code__);
}

/*
@api begin
sirius_set_atom_position:
  doc: Set new atomic position.
  arguments:
    handler:
      type: ctx_handler
      attr: in, required
      doc: Simulation context handler.
    ia:
      type: int
      attr: in, required
      doc: Index of atom; index starts form 1
    position:
      type: double
      attr: in, required, dimension(3)
      doc: Atom position in lattice coordinates.
    error_code:
      type: int
      attr: out, optional
      doc: Error code.
@api end
*/
void
sirius_set_atom_position(void* const* handler__, int const* ia__, double const* position__, int* error_code__)
{
    call_sirius(
        [&]() {
            auto& sim_ctx = get_sim_ctx(handler__);
            sim_ctx.unit_cell().atom(*ia__ - 1).set_position(std::vector<double>(position__, position__ + 3));
        },
        error_code__);
}

/*
@api begin
sirius_set_pw_coeffs:
  doc: Set plane-wave coefficients of a periodic function.
  arguments:
    handler:
      type: gs_handler
      attr: in, required
      doc: Ground state handler.
    label:
      type: string
      attr: in, required
      doc: Label of the function.
    pw_coeffs:
      type: complex
      attr: in, required, dimension(:)
      doc: Local array of plane-wave coefficients.
    transform_to_rg:
      type: bool
      attr: in, optional
      doc: True if function has to be transformed to real-space grid.
    ngv:
      type: int
      attr: in, optional
      doc: Local number of G-vectors.
    gvl:
      type: int
      attr: in, optional, dimension(:,:)
      doc: List of G-vectors in lattice coordinates (Miller indices).
    comm:
      type: int
      attr: in, optional
      doc: MPI communicator used in distribution of G-vectors
    error_code:
      type: int
      attr: out, optional
      doc: Error code.
@api end
*/
void
sirius_set_pw_coeffs(void* const* handler__, char const* label__, std::complex<double> const* pw_coeffs__,
                     bool const* transform_to_rg__, int const* ngv__, int* gvl__, int const* comm__, int* error_code__)
{
    PROFILE("sirius_api::sirius_set_pw_coeffs");
    call_sirius(
        [&]() {
            auto& gs = get_gs(handler__);

            std::string label(label__);

            if (gs.ctx().full_potential()) {
                if (label == "veff") {
                    gs.potential().set_veff_pw(pw_coeffs__);
                } else if (label == "rm_inv") {
                    gs.potential().set_rm_inv_pw(pw_coeffs__);
                } else if (label == "rm2_inv") {
                    gs.potential().set_rm2_inv_pw(pw_coeffs__);
                } else {
                    RTE_THROW("wrong label: " + label);
                }
            } else {
                assert(ngv__ != nullptr);
                assert(gvl__ != nullptr);
                assert(comm__ != nullptr);

                sddk::Communicator comm(MPI_Comm_f2c(*comm__));
                sddk::mdarray<int, 2> gvec(gvl__, 3, *ngv__);

                std::vector<double_complex> v(gs.ctx().gvec().num_gvec(), 0);
                #pragma omp parallel for schedule(static)
                for (int i = 0; i < *ngv__; i++) {
                    vector3d<int> G(gvec(0, i), gvec(1, i), gvec(2, i));
                    // auto gvc = gs.ctx().unit_cell().reciprocal_lattice_vectors() * vector3d<double>(G[0], G[1],
                    // G[2]); if (gvc.length() > gs.ctx().pw_cutoff()) {
                    //    continue;
                    //}
                    int ig = gs.ctx().gvec().index_by_gvec(G);
                    if (ig >= 0) {
                        v[ig] = pw_coeffs__[i];
                    } else {
                        if (gs.ctx().gamma_point()) {
                            ig = gs.ctx().gvec().index_by_gvec(G * (-1));
                            if (ig == -1) {
                                std::stringstream s;
                                auto gvc = dot(gs.ctx().unit_cell().reciprocal_lattice_vectors(),
                                               vector3d<double>(G[0], G[1], G[2]));
                                s << "wrong index of G-vector" << std::endl
                                  << "input G-vector: " << G << " (length: " << gvc.length() << " [a.u.^-1])"
                                  << std::endl;
                                RTE_THROW(s);
                            } else {
                                v[ig] = std::conj(pw_coeffs__[i]);
                            }
                        }
                    }
                }
                comm.allreduce(v.data(), gs.ctx().gvec().num_gvec());

                std::map<std::string, sirius::Smooth_periodic_function<double>*> func = {
                    {"rho", &gs.density().rho()},
                    {"rhoc", &gs.density().rho_pseudo_core()},
                    {"magz", &gs.density().magnetization(0)},
                    {"magx", &gs.density().magnetization(1)},
                    {"magy", &gs.density().magnetization(2)},
                    {"veff", &gs.potential().effective_potential()},
                    {"bz", &gs.potential().effective_magnetic_field(0)},
                    {"bx", &gs.potential().effective_magnetic_field(1)},
                    {"by", &gs.potential().effective_magnetic_field(2)},
                    {"vloc", &gs.potential().local_potential()},
                    {"vxc", &gs.potential().xc_potential()},
                    {"dveff", &gs.potential().dveff()},
                };

                if (!func.count(label)) {
                    RTE_THROW("wrong label: " + label);
                }

                func.at(label)->scatter_f_pw(v);

                if (transform_to_rg__ && *transform_to_rg__) {
                    func.at(label)->fft_transform(1);
                }
            }
        },
        error_code__);
}

/*
@api begin
sirius_get_pw_coeffs:
  doc: Get plane-wave coefficients of a periodic function.
  arguments:
    handler:
      type: gs_handler
      attr: in, required
      doc: Ground state handler.
    label:
      type: string
      attr: in, required
      doc: Label of the function.
    pw_coeffs:
      type: complex
      attr: in, required, dimension(:)
      doc: Local array of plane-wave coefficients.
    ngv:
      type: int
      attr: in, optional
      doc: Local number of G-vectors.
    gvl:
      type: int
      attr: in, optional, dimension(:,:)
      doc: List of G-vectors in lattice coordinates (Miller indices).
    comm:
      type: int
      attr: in, optional
      doc: MPI communicator used in distribution of G-vectors
    error_code:
      type: int
      attr: out, optional
      doc: Error code.
@api end
*/
void
sirius_get_pw_coeffs(void* const* handler__, char const* label__, std::complex<double>* pw_coeffs__, int const* ngv__,
                     int* gvl__, int const* comm__, int* error_code__)
{
    PROFILE("sirius_api::sirius_get_pw_coeffs");

    call_sirius(
        [&]() {
            auto& gs = get_gs(handler__);

            std::string label(label__);
            if (gs.ctx().full_potential()) {
                STOP();
            } else {
                assert(ngv__ != NULL);
                assert(gvl__ != NULL);
                assert(comm__ != NULL);

                sddk::Communicator comm(MPI_Comm_f2c(*comm__));
                sddk::mdarray<int, 2> gvec(gvl__, 3, *ngv__);

                std::map<std::string, sirius::Smooth_periodic_function<double>*> func = {
                    {"rho", &gs.density().rho()},
                    {"magz", &gs.density().magnetization(0)},
                    {"magx", &gs.density().magnetization(1)},
                    {"magy", &gs.density().magnetization(2)},
                    {"veff", &gs.potential().effective_potential()},
                    {"vloc", &gs.potential().local_potential()},
                    {"rhoc", &gs.density().rho_pseudo_core()}};

                if (!func.count(label)) {
                    RTE_THROW("wrong label: " + label);
                }
                auto v = func.at(label)->gather_f_pw();

                for (int i = 0; i < *ngv__; i++) {
                    vector3d<int> G(gvec(0, i), gvec(1, i), gvec(2, i));

                    // auto gvc = gs.ctx().unit_cell().reciprocal_lattice_vectors() * vector3d<double>(G[0], G[1],
                    // G[2]); if (gvc.length() > gs.ctx().pw_cutoff()) {
                    //    pw_coeffs__[i] = 0;
                    //    continue;
                    //}

                    bool is_inverse{false};
                    int ig = gs.ctx().gvec().index_by_gvec(G);
                    if (ig == -1 && gs.ctx().gvec().reduced()) {
                        ig         = gs.ctx().gvec().index_by_gvec(G * (-1));
                        is_inverse = true;
                    }
                    if (ig == -1) {
                        std::stringstream s;
                        auto gvc =
                            dot(gs.ctx().unit_cell().reciprocal_lattice_vectors(), vector3d<double>(G[0], G[1], G[2]));
                        s << "wrong index of G-vector" << std::endl
                          << "input G-vector: " << G << " (length: " << gvc.length() << " [a.u.^-1])" << std::endl;
                        WARNING(s);
                        pw_coeffs__[i] = 0;
                        //RTE_THROW(s);
                    } else {
                        if (is_inverse) {
                            pw_coeffs__[i] = std::conj(v[ig]);
                        } else {
                            pw_coeffs__[i] = v[ig];
                        }
                    }
                }
            }
        },
        error_code__);
}

/*
@api begin
sirius_initialize_subspace:
  doc: Initialize the subspace of wave-functions.
  arguments:
    gs_handler:
      type: gs_handler
      attr: in, required
      doc: Ground state handler.
    ks_handler:
      type: ks_handler
      attr: in, required
      doc: K-point set handler.
    error_code:
      type: int
      attr: out, optional
      doc: Error code.
@api end
*/
void
sirius_initialize_subspace(void* const* gs_handler__, void* const* ks_handler__, int* error_code__)
{
    call_sirius(
        [&]() {
            auto& gs = get_gs(gs_handler__);
            auto& ks = get_ks(ks_handler__);
            sirius::Hamiltonian0<double> H0(gs.potential(), true);
            sirius::Band(ks.ctx()).initialize_subspace(ks, H0);
        },
        error_code__);
}

/*
@api begin
sirius_find_eigen_states:
  doc: Find eigen-states of the Hamiltonian
  arguments:
    gs_handler:
      type: gs_handler
      attr: in, required
      doc: Ground state handler.
    ks_handler:
      type: ks_handler
      attr: in, required
      doc: K-point set handler.
    precompute_pw:
      type: bool
      attr: in, optional
      doc: Generate plane-wave coefficients of the potential
    precompute_rf:
      type: bool
      attr: in, optional
      doc: Generate radial functions
    precompute_ri:
      type: bool
      attr: in, optional
      doc: Generate radial integrals
    iter_solver_tol:
      type: double
      attr: in, optional
      doc: Iterative solver tolerance.
    error_code:
      type: int
      attr: out, optional
      doc: Error code.
@api end
*/
void
sirius_find_eigen_states(void* const* gs_handler__, void* const* ks_handler__, bool const* precompute_pw__,
                         bool const* precompute_rf__, bool const* precompute_ri__, double const* iter_solver_tol__,
                         int* error_code__)
{
    call_sirius(
        [&]() {
            auto& gs   = get_gs(gs_handler__);
            auto& ks   = get_ks(ks_handler__);
            double tol = (iter_solver_tol__) ? *iter_solver_tol__ : ks.ctx().cfg().iterative_solver().energy_tolerance();
            if (precompute_pw__ && *precompute_pw__) {
                gs.potential().generate_pw_coefs();
            }
            if ((precompute_rf__ && *precompute_rf__) || (precompute_ri__ && *precompute_ri__)) {
                gs.potential().update_atomic_potential();
            }
            if (precompute_rf__ && *precompute_rf__) {
                const_cast<sirius::Unit_cell&>(gs.ctx().unit_cell()).generate_radial_functions();
            }
            if (precompute_ri__ && *precompute_ri__) {
                const_cast<sirius::Unit_cell&>(gs.ctx().unit_cell()).generate_radial_integrals();
            }
            sirius::Hamiltonian0<double> H0(gs.potential(), false);
            sirius::Band(ks.ctx()).solve<double, double>(ks, H0, tol);
        },
        error_code__);
}

/*
@api begin
sirius_generate_initial_density:
  doc: Generate initial density.
  arguments:
    handler:
      type: gs_handler
      attr: in, required
      doc: Ground state handler.
    error_code:
      type: int
      attr: out, optional
      doc: Error code.
@api end
*/
void
sirius_generate_initial_density(void* const* handler__, int* error_code__)
{
    call_sirius(
        [&]() {
            auto& gs = get_gs(handler__);
            gs.density().initial_density();
        },
        error_code__);
}

/*
@api begin
sirius_generate_effective_potential:
  doc: Generate effective potential and magnetic field.
  arguments:
    handler:
      type: gs_handler
      attr: in, required
      doc: Ground state handler.
    error_code:
      type: int
      attr: out, optional
      doc: Error code.
@api end
*/
void
sirius_generate_effective_potential(void* const* handler__, int* error_code__)
{
    call_sirius(
        [&]() {
            auto& gs = get_gs(handler__);
            gs.potential().generate(gs.density(), gs.ctx().use_symmetry(), false);
        },
        error_code__);
}

/*
@api begin
sirius_generate_density:
  doc: Generate charge density and magnetization.
  arguments:
    gs_handler:
      type: gs_handler
      attr: in, required
      doc: Ground state handler.
    add_core:
      type: bool
      attr: in, optional
      doc: Add core charge density in the muffin-tins.
    transform_to_rg:
      type: bool
      attr: in, optional
      doc: If true, density and magnetization are transformed to real-space grid.
    error_code:
      type: int
      attr: out, optional
      doc: Error code.
@api end
*/
void
sirius_generate_density(void* const* gs_handler__, bool const* add_core__, bool const* transform_to_rg__,
                        int* error_code__)
{
    call_sirius(
        [&]() {
            auto& gs = get_gs(gs_handler__);
            bool add_core{false};
            if (add_core__ != nullptr) {
                add_core = *add_core__;
            }
            bool transform_to_rg{false};
            if (transform_to_rg__ != nullptr) {
                transform_to_rg = *transform_to_rg__;
            }

            gs.density().generate<double>(gs.k_point_set(), gs.ctx().use_symmetry(), add_core, transform_to_rg);
        },
        error_code__);
}

/*
@api begin
sirius_set_band_occupancies:
  doc: Set band occupancies.
  arguments:
    ks_handler:
      type: ks_handler
      attr: in, required
      doc: K-point set handler.
    ik:
      type: int
      attr: in, required
      doc: Global index of k-point.
    ispn:
      type: int
      attr: in, required
      doc: Spin component index.
    band_occupancies:
      type: double
      attr: in, required, dimension(:)
      doc: Array of band occupancies.
    error_code:
      type: int
      attr: out, optional
      doc: Error code.
@api end
*/
void
sirius_set_band_occupancies(void* const* ks_handler__, int const* ik__, int const* ispn__,
                            double const* band_occupancies__, int* error_code__)
{
    call_sirius(
        [&]() {
            auto& ks = get_ks(ks_handler__);
            int ik   = *ik__ - 1;
            for (int i = 0; i < ks.ctx().num_bands(); i++) {
                ks.get<double>(ik)->band_occupancy(i, *ispn__ - 1, band_occupancies__[i]);
            }
        },
        error_code__);
}

/*
@api begin
sirius_get_band_occupancies:
  doc: Set band occupancies.
  arguments:
    ks_handler:
      type: ks_handler
      attr: in, required
      doc: K-point set handler.
    ik:
      type: int
      attr: in, required
      doc: Global index of k-point.
    ispn:
      type: int
      attr: in, required
      doc: Spin component.
    band_occupancies:
      type: double
      attr: out, required, dimension(:)
      doc: Array of band occupancies.
    error_code:
      type: int
      attr: out, optional
      doc: Error code.
@api end
*/
void
sirius_get_band_occupancies(void* const* ks_handler__, int const* ik__, int const* ispn__, double* band_occupancies__,
                            int* error_code__)
{
    call_sirius(
        [&]() {
            auto& ks = get_ks(ks_handler__);
            int ik   = *ik__ - 1;
            for (int i = 0; i < ks.ctx().num_bands(); i++) {
                band_occupancies__[i] = ks.get<double>(ik)->band_occupancy(i, *ispn__ - 1);
            }
        },
        error_code__);
}

/*
@api begin
sirius_get_band_energies:
  doc: Get band energies.
  arguments:
    ks_handler:
      type: ks_handler
      attr: in, required
      doc: K-point set handler.
    ik:
      type: int
      attr: in, required
      doc: Global index of k-point.
    ispn:
      type: int
      attr: in, required
      doc: Spin component.
    band_energies:
      type: double
      attr: out, required, dimension(:)
      doc: Array of band energies.
    error_code:
      type: int
      attr: out, optional
      doc: Error code.
@api end
*/
void
sirius_get_band_energies(void* const* ks_handler__, int const* ik__, int const* ispn__, double* band_energies__,
                         int* error_code__)
{
    call_sirius(
        [&]() {
            auto& ks = get_ks(ks_handler__);
            int ik   = *ik__ - 1;
            for (int i = 0; i < ks.ctx().num_bands(); i++) {
                band_energies__[i] = ks.get<double>(ik)->band_energy(i, *ispn__ - 1);
            }
        },
        error_code__);
}

/*
@api begin
sirius_get_energy:
  doc: Get one of the total energy components.
  arguments:
    handler:
      type: gs_handler
      attr: in, required
      doc: DFT ground state handler.
    label:
      type: string
      attr: in, required
      doc: Label of the energy component to get.
    energy:
      type: double
      attr: out, required
      doc: Total energy component.
    error_code:
      type: int
      attr: out, optional
      doc: Error code.
@api end
*/
void
sirius_get_energy(void* const* handler__, char const* label__, double* energy__, int* error_code__)
{
    call_sirius(
        [&]() {
          auto& gs = get_gs(handler__);

          auto& kset      = gs.k_point_set();
          auto& ctx       = kset.ctx();
          auto& unit_cell = kset.unit_cell();
          auto& potential = gs.potential();
          auto& density   = gs.density();

          std::string label(label__);

          std::map<std::string, std::function<double()>> func = {
            {"total", [&]() { return sirius::total_energy(ctx, kset, density, potential, gs.ewald_energy()); }},
            {"evalsum", [&]() { return sirius::eval_sum(unit_cell, kset); }},
            {"exc", [&]() { return sirius::energy_exc(density, potential); }},
            {"vxc", [&]() { return sirius::energy_vxc(density, potential); }},
            {"bxc", [&]() { return sirius::energy_bxc(density, potential); }},
            {"veff", [&]() { return sirius::energy_veff(density, potential); }},
            {"vloc", [&]() { return sirius::energy_vloc(density, potential); }},
            {"vha", [&]() { return sirius::energy_vha(potential); }},
            {"enuc", [&]() { return sirius::energy_enuc(ctx, potential); }},
            {"kin", [&]() { return sirius::energy_kin(ctx, kset, density, potential); }},
            {"one-el", [&]() { return sirius::one_electron_energy(density, potential); }},
<<<<<<< HEAD
            {"descf", [&]() { return gs.scf_energy(); }},
=======
            {"descf", [&]() { return gs.scf_correction_energy(); }},
>>>>>>> 69c0e855
            {"demet", [&]() { return kset.entropy_sum(); }},
            {"paw-one-el", [&]() { return potential.PAW_one_elec_energy(density); }},
            {"paw", [&]() { return potential.PAW_total_energy(); }},
            {"fermi", [&]() { return kset.energy_fermi(); }},
            {"hubbard", [&]() { return sirius::hubbard_energy(density); }}};

            if (!func.count(label)) {
                RTE_THROW("wrong label: " + label);
            }

            *energy__ = func.at(label)();
        },
        error_code__);
}

/*
@api begin
sirius_get_forces:
  doc: Get one of the total force components.
  arguments:
    handler:
      type: gs_handler
      attr: in, required
      doc: DFT ground state handler.
    label:
      type: string
      attr: in, required
      doc: Label of the force component to get.
    forces:
      type: double
      attr: out, required, dimension(:,:)
      doc: Total force component for each atom.
    error_code:
      type: int
      attr: out, optional
      doc: Error code.
@api end
*/
void
sirius_get_forces(void* const* handler__, char const* label__, double* forces__, int* error_code__)
{
    call_sirius(
        [&]() {
            std::string label(label__);

            auto& gs = get_gs(handler__);

            auto get_forces = [&](sddk::mdarray<double, 2> const& sirius_forces__) {
                for (size_t i = 0; i < sirius_forces__.size(); i++) {
                    forces__[i] = sirius_forces__[i];
                }
            };

            auto& forces = gs.forces();

            std::map<std::string, sddk::mdarray<double, 2> const& (sirius::Force::*)(void)> func = {
                {"total", &sirius::Force::calc_forces_total},     {"vloc", &sirius::Force::calc_forces_vloc},
                {"core", &sirius::Force::calc_forces_core},       {"ewald", &sirius::Force::calc_forces_ewald},
                {"nonloc", &sirius::Force::calc_forces_nonloc},   {"us", &sirius::Force::calc_forces_us},
                {"usnl", &sirius::Force::calc_forces_usnl},       {"scf_corr", &sirius::Force::calc_forces_scf_corr},
                {"hubbard", &sirius::Force::calc_forces_hubbard}, {"ibs", &sirius::Force::calc_forces_ibs},
                {"hf", &sirius::Force::calc_forces_hf},           {"rho", &sirius::Force::calc_forces_rho}};

            if (!func.count(label)) {
                RTE_THROW("wrong label (" + label + ") for the component of forces");
            }

            get_forces((forces.*func.at(label))());
        },
        error_code__);
}

/*
@api begin
sirius_get_stress_tensor:
  doc: Get one of the stress tensor components.
  arguments:
    handler:
      type: gs_handler
      attr: in, required
      doc: DFT ground state handler.
    label:
      type: string
      attr: in, required
      doc: Label of the stress tensor component to get.
    stress_tensor:
      type: double
      attr: out, required, dimension(3, 3)
      doc: Component of the total stress tensor.
    error_code:
      type: int
      attr: out, optional
      doc: Error code.
@api end
*/
void
sirius_get_stress_tensor(void* const* handler__, char const* label__, double* stress_tensor__, int* error_code__)
{
    call_sirius(
        [&]() {
            std::string label(label__);

            auto& gs = get_gs(handler__);

            auto& stress_tensor = gs.stress();

            std::map<std::string, matrix3d<double> (sirius::Stress::*)(void)> func = {
                {"total", &sirius::Stress::calc_stress_total}, {"vloc", &sirius::Stress::calc_stress_vloc},
                {"har", &sirius::Stress::calc_stress_har},     {"ewald", &sirius::Stress::calc_stress_ewald},
                {"kin", &sirius::Stress::calc_stress_kin},     {"nonloc", &sirius::Stress::calc_stress_nonloc},
                {"us", &sirius::Stress::calc_stress_us},       {"xc", &sirius::Stress::calc_stress_xc},
                {"core", &sirius::Stress::calc_stress_core},   {"hubbard", &sirius::Stress::calc_stress_hubbard},
            };

            if (!func.count(label)) {
                RTE_THROW("wrong label (" + label + ") for the component of stress tensor");
            }

            matrix3d<double> s;

            s = ((stress_tensor.*func.at(label))());

            for (int mu = 0; mu < 3; mu++) {
                for (int nu = 0; nu < 3; nu++) {
                    stress_tensor__[nu + mu * 3] = s(mu, nu);
                }
            }
        },
        error_code__);
}

/*
@api begin
sirius_get_num_beta_projectors:
  doc: Get the number of beta-projectors for an atom type.
  arguments:
    handler:
      type: ctx_handler
      attr: in, required
      doc: Simulation context handler.
    label:
      type: string
      attr: in, required
      doc: Atom type label.
    num_bp:
      type: int
      attr: out, required
      doc: Number of beta projectors for each atom type.
    error_code:
      type: int
      attr: out, optional
      doc: Error code.
@api end
*/
void
sirius_get_num_beta_projectors(void* const* handler__, char const* label__, int* num_bp__, int* error_code__)
{
    call_sirius(
        [&]() {
            auto& sim_ctx = get_sim_ctx(handler__);

            auto& type = sim_ctx.unit_cell().atom_type(std::string(label__));

            *num_bp__ = type.mt_basis_size();
        },
        error_code__);
}

/*
@api begin
sirius_get_wave_functions:
  doc: Get wave-functions.
  arguments:
    ks_handler:
      type: ks_handler
      attr: in, required
      doc: K-point set handler.
    vkl:
      type: double
      attr: in, optional, dimension(3)
      doc: Latttice coordinates of the k-point.
    spin:
      type: int
      attr: in, optional
      doc: Spin index in case of collinear magnetism.
    num_gvec_loc:
      type: int
      attr: in, optional
      doc: Local number of G-vectors for a k-point.
    gvec_loc:
      type: int
      attr: in, optional, dimension(:,:)
      doc: List of G-vectors.
    evec:
      type: complex
      attr: out, optional, dimension(:,:)
      doc: Wave-functions.
    ld:
      type: int
      attr: in, optional
      doc: Leading dimension of evec array.
    num_spin_comp:
      type: int
      attr: in, optional
      doc: Number of spin components.
    error_code:
      type: int
      attr: out, optional
      doc: Error code
@api end
*/
void
sirius_get_wave_functions(void* const* ks_handler__, double const* vkl__, int const* spin__,
                          int const* num_gvec_loc__, int const* gvec_loc__, std::complex<double>* evec__,
                          int const* ld__, int const* num_spin_comp__, int* error_code__)
{
    PROFILE("sirius_api::sirius_get_wave_functions");

<<<<<<< HEAD
=======
    // TODO: refactor this part; use QE order of G-vectors

>>>>>>> 69c0e855
    auto gvec_mapping = [&](sddk::Gvec const& gkvec) {
        std::vector<int> igm(*num_gvec_loc__);

        sddk::mdarray<int, 2> gv(const_cast<int*>(gvec_loc__), 3, *num_gvec_loc__);

        /* go in the order of host code */
        for (int ig = 0; ig < *num_gvec_loc__; ig++) {
            ///* G vector of host code */
            // auto gvc = dot(kset.ctx().unit_cell().reciprocal_lattice_vectors(),
            //               (vector3d<double>(gvec_k(0, ig), gvec_k(1, ig), gvec_k(2, ig)) + gkvec.vk()));
            // if (gvc.length() > kset.ctx().gk_cutoff()) {
            //    continue;
            //}
            int ig1 = gkvec.index_by_gvec({gv(0, ig), gv(1, ig), gv(2, ig)});
            /* index of G was not found */
            if (ig1 < 0) {
                /* try -G */
                ig1 = gkvec.index_by_gvec({-gv(0, ig), -gv(1, ig), -gv(2, ig)});
                /* index of -G was not found */
                if (ig1 < 0) {
                    RTE_THROW("index of G-vector is not found");
                } else {
                    /* this will tell to conjugate PW coefficients as we take them from -G index */
                    igm[ig] = -ig1;
                }
            } else {
                igm[ig] = ig1;
            }
        }
        return igm;
    };

    call_sirius(
        [&]() {
            auto& ks = get_ks(ks_handler__);

            auto& sim_ctx = ks.ctx();

            std::vector<int> buf(ks.comm().size());

            int jk{-1};
            if (vkl__) {
                jk = ks.find_kpoint(vkl__);
                if (jk == -1) {
                    std::stringstream s;
                    s << "k-point is not found";
                    RTE_THROW(s);
                }
            }
            ks.comm().allgather(&jk, buf.data(), 1, ks.comm().rank());
            int dest_rank{-1};
            for (int i = 0; i < ks.comm().size(); i++) {
                if (buf[i] >= 0) {
                    dest_rank = i;
                    jk        = buf[i];
                    break;
                }
            }
            int num_spin_comp{-1};
            if (num_spin_comp__) {
                num_spin_comp = *num_spin_comp__;
                if (!(num_spin_comp == 1 || num_spin_comp == 2)) {
                    RTE_THROW("wrong number of spin components");
                }
            }
            ks.comm().bcast(&num_spin_comp, 1, dest_rank);
            if ((sim_ctx.num_mag_dims() == 3 && num_spin_comp != 2) ||
                (sim_ctx.num_mag_dims() != 3 && num_spin_comp == 2)) {
                RTE_THROW("inconsistent number of spin components");
            }

            int spin{-1};
            if (spin__) {
                spin = *spin__ - 1;
                if (!(spin == 0 || spin == 1)) {
                    RTE_THROW("wrong spin index");
                }
            }
            ks.comm().bcast(&spin, 1, dest_rank);

            /* rank where k-point vkl resides on the SIRIUS side */
            int src_rank = ks.spl_num_kpoints().local_rank(jk);

            if (ks.comm().rank() == src_rank || ks.comm().rank() == dest_rank) {
                /* send G+k copy to destination rank (where host code receives the data) */
                auto gkvec = ks.get_gkvec(jk, dest_rank);

                sddk::mdarray<double_complex, 2> wf;
                if (ks.comm().rank() == dest_rank) {
                    /* check number of G+k vectors */
                    int ngk = *num_gvec_loc__;
                    gkvec.comm().allreduce(&ngk, 1);
                    if (ngk != gkvec.num_gvec()) {
                        vector3d<double> vkl(vkl__);
                        std::stringstream s;
                        s << "wrong number of G+k vectors for k-point " << vkl << ", jk = " << jk << std::endl
                          << "expected number : " << gkvec.num_gvec() << std::endl
                          << "actual number   : " << ngk << std::endl
                          << "local number of G+k vectors passed by rank " << gkvec.comm().rank() << " is "
                          << *num_gvec_loc__;
                        RTE_THROW(s);
                    }
                    wf = sddk::mdarray<double_complex, 2>(gkvec.count(), sim_ctx.num_bands());
                }

                int ispn0{0};
                int ispn1{1};
                /* fetch two components in non-collinear case, otherwise fetch only one component */
                if (sim_ctx.num_mag_dims() != 3) {
                    ispn0 = ispn1 = spin;
                }
                /* send wave-functions for each spin channel */
                for (int s = ispn0; s <= ispn1; s++) {
                    int tag = sddk::Communicator::get_tag(src_rank, dest_rank) + s;
                    sddk::Request req;

                    /* send wave-functions */
                    if (ks.comm().rank() == src_rank) {
                        auto kp   = ks.get<double>(jk);
                        int count = kp->spinor_wave_functions().ld();
                        req       = ks.comm().isend(kp->spinor_wave_functions().at(sddk::memory_t::host, 0,
                                        wf::spin_index(0), wf::band_index(0)), count * sim_ctx.num_bands(), dest_rank, tag);
                    }
                    /* receive wave-functions */
                    if (ks.comm().rank() == dest_rank) {
                        int count = gkvec.count();
                        /* receive the array with wave-functions */
                        ks.comm().recv(&wf(0, 0), count * sim_ctx.num_bands(), src_rank, tag);

                        std::vector<double_complex> wf_tmp(gkvec.num_gvec());
                        int offset = gkvec.offset();
                        sddk::mdarray<double_complex, 3> evec(evec__, *ld__, num_spin_comp, sim_ctx.num_bands());

                        auto igmap = gvec_mapping(gkvec);

                        auto store_wf = [&](std::vector<double_complex>& wf_tmp, int i, int s) {
                            int ispn = s;
                            if (sim_ctx.num_mag_dims() == 1) {
                                ispn = 0;
                            }
                            for (int ig = 0; ig < *num_gvec_loc__; ig++) {
                                int ig1 = igmap[ig];
                                double_complex z;
                                if (ig1 < 0) {
                                    z = std::conj(wf_tmp[-ig1]);
                                } else {
                                    z = wf_tmp[ig1];
                                }
                                evec(ig, ispn, i) = z;
                            }
                        };

                        /* store wave-functions */
                        for (int i = 0; i < sim_ctx.num_bands(); i++) {
                            /* gather full column of PW coefficients */
                            sim_ctx.comm_band().allgather(&wf(0, i), wf_tmp.data(), count, offset);
                            store_wf(wf_tmp, i, s);
                        }
                    }
                    if (ks.comm().rank() == src_rank) {
                        req.wait();
                    }
                }
            }
        },
        error_code__);
}

/*
@api begin
sirius_add_atom_type_aw_descriptor:
  doc: Add descriptor of the augmented wave radial function.
  arguments:
    handler:
      type: ctx_handler
      attr: in, required
      doc: Simulation context handler.
    label:
      type: string
      attr: in, required
      doc: Atom type label.
    n:
      type: int
      attr: in, required
      doc: Principal quantum number.
    l:
      type: int
      attr: in, required
      doc: Orbital quantum number.
    enu:
      type: double
      attr: in, required
      doc: Linearization energy.
    dme:
      type: int
      attr: in, required
      doc: Order of energy derivative.
    auto_enu:
      type: bool
      attr: in, required
      doc: True if automatic search of linearization energy is allowed for this radial solution.
    error_code:
      type: int
      attr: out, optional
      doc: Error code
@api end
*/
void
sirius_add_atom_type_aw_descriptor(void* const* handler__, char const* label__, int const* n__, int const* l__,
                                   double const* enu__, int const* dme__, bool const* auto_enu__, int* error_code__)
{
    call_sirius(
        [&]() {
            auto& sim_ctx = get_sim_ctx(handler__);
            auto& type    = sim_ctx.unit_cell().atom_type(std::string(label__));
            type.add_aw_descriptor(*n__, *l__, *enu__, *dme__, *auto_enu__);
        },
        error_code__);
}

/*
@api begin
sirius_add_atom_type_lo_descriptor:
  doc: Add descriptor of the local orbital radial function.
  arguments:
    handler:
      type: ctx_handler
      attr: in, required
      doc: Simulation context handler.
    label:
      type: string
      attr: in, required
      doc: Atom type label.
    ilo:
      type: int
      attr: in, required
      doc: Index of the local orbital to which the descriptor is added.
    n:
      type: int
      attr: in, required
      doc: Principal quantum number.
    l:
      type: int
      attr: in, required
      doc: Orbital quantum number.
    enu:
      type: double
      attr: in, required
      doc: Linearization energy.
    dme:
      type: int
      attr: in, required
      doc: Order of energy derivative.
    auto_enu:
      type: bool
      attr: in, required
      doc: True if automatic search of linearization energy is allowed for this radial solution.
    error_code:
      type: int
      attr: out, optional
      doc: Error code
@api end
*/
void
sirius_add_atom_type_lo_descriptor(void* const* handler__, char const* label__, int const* ilo__, int const* n__,
                                   int const* l__, double const* enu__, int const* dme__, bool const* auto_enu__,
                                   int* error_code__)
{
    call_sirius(
        [&]() {
            auto& sim_ctx = get_sim_ctx(handler__);
            auto& type    = sim_ctx.unit_cell().atom_type(std::string(label__));
            type.add_lo_descriptor(*ilo__ - 1, *n__, *l__, *enu__, *dme__, *auto_enu__);
        },
        error_code__);
}

/*
@api begin
sirius_set_atom_type_configuration:
  doc: Set configuration of atomic levels.
  arguments:
    handler:
      type: ctx_handler
      attr: in, required
      doc: Simulation context handler.
    label:
      type: string
      attr: in, required
      doc: Atom type label.
    n:
      type: int
      attr: in, required
      doc: Principal quantum number.
    l:
      type: int
      attr: in, required
      doc: Orbital quantum number.
    k:
      type: int
      attr: in, required
      doc: kappa (used in relativistic solver).
    occupancy:
      type: double
      attr: in, required
      doc: Level occupancy.
    core:
      type: bool
      attr: in, required
      doc: Tru if this is a core state.
    error_code:
      type: int
      attr: out, optional
      doc: Error code
@api end
*/
void
sirius_set_atom_type_configuration(void* const* handler__, char const* label__, int const* n__, int const* l__,
                                   int const* k__, double const* occupancy__, bool const* core__, int* error_code__)
{
    call_sirius(
        [&]() {
            auto& sim_ctx = get_sim_ctx(handler__);
            auto& type    = sim_ctx.unit_cell().atom_type(std::string(label__));
            type.set_configuration(*n__, *l__, *k__, *occupancy__, *core__);
        },
        error_code__);
}

/*
@api begin
sirius_generate_coulomb_potential:
  doc: Generate Coulomb potential by solving Poisson equation
  arguments:
    handler:
      type: gs_handler
      attr: in, required
      doc: DFT ground state handler
    vh_el:
      type: double
      attr: out, optional, dimension(:)
      doc: Electronic part of Hartree potential at each atom's origin.
    error_code:
      type: int
      attr: out, optional
      doc: Error code
@api end
*/
void
sirius_generate_coulomb_potential(void* const* handler__, double* vh_el__, int* error_code__)
{
    call_sirius(
        [&]() {
            auto& gs = get_gs(handler__);

            gs.density().rho().fft_transform(-1);
            gs.potential().poisson(gs.density().rho());

            if (vh_el__) {
                for (int ia = 0; ia < gs.ctx().unit_cell().num_atoms(); ia++) {
                    vh_el__[ia] = gs.potential().vh_el(ia);
                }
            }
        },
        error_code__);
}

/*
@api begin
sirius_generate_xc_potential:
  doc: Generate XC potential using LibXC
  arguments:
    handler:
      type: gs_handler
      attr: in, required
      doc: Ground state handler
    error_code:
      type: int
      attr: out, optional
      doc: Error code
@api end
*/
void
sirius_generate_xc_potential(void* const* handler__, int* error_code__)
{
    call_sirius(
        [&]() {
            auto& gs = get_gs(handler__);
            gs.potential().xc(gs.density());
        },
        error_code__);
}

/*
@api begin
sirius_get_kpoint_inter_comm:
  doc: Get communicator which is used to split k-points
  arguments:
    handler:
      type: ctx_handler
      attr: in, required
      doc: Simulation context handler
    fcomm:
      type: int
      attr: out, required
      doc: Fortran communicator
    error_code:
      type: int
      attr: out, optional
      doc: Error code
@api end
*/
void
sirius_get_kpoint_inter_comm(void* const* handler__, int* fcomm__, int* error_code__)
{
    call_sirius(
        [&]() {
            auto& sim_ctx = get_sim_ctx(handler__);
            *fcomm__      = MPI_Comm_c2f(sim_ctx.comm_k().mpi_comm());
        },
        error_code__);
}

/*
@api begin
sirius_get_kpoint_inner_comm:
  doc: Get communicator which is used to parallise band problem
  arguments:
    handler:
      type: ctx_handler
      attr: in, required
      doc: Simulation context handler
    fcomm:
      type: int
      attr: out, required
      doc: Fortran communicator
    error_code:
      type: int
      attr: out, optional
      doc: Error code
@api end
*/
void
sirius_get_kpoint_inner_comm(void* const* handler__, int* fcomm__, int* error_code__)
{
    call_sirius(
        [&]() {
            auto& sim_ctx = get_sim_ctx(handler__);
            *fcomm__      = MPI_Comm_c2f(sim_ctx.comm_band().mpi_comm());
        },
        error_code__);
}

/*
@api begin
sirius_get_fft_comm:
  doc: Get communicator which is used to parallise FFT
  arguments:
    handler:
      type: ctx_handler
      attr: in, required
      doc: Simulation context handler
    fcomm:
      type: int
      attr: out, required
      doc: Fortran communicator
    error_code:
      type: int
      attr: out, optional
      doc: Error code
@api end
*/
void
sirius_get_fft_comm(void* const* handler__, int* fcomm__, int* error_code__)
{
    call_sirius(
        [&]() {
            auto& sim_ctx = get_sim_ctx(handler__);
            *fcomm__      = MPI_Comm_c2f(sim_ctx.comm_fft().mpi_comm());
        },
        error_code__);
}

/*
@api begin
sirius_get_num_gvec:
  doc: Get total number of G-vectors on the fine grid.
  arguments:
    handler:
      type: ctx_handler
      attr: in, required
      doc: Simulation context handler
    num_gvec:
      type: int
      attr: out, required
      doc: Total number of G-vectors
    error_code:
      type: int
      attr: out, optional
      doc: Error code
@api end
*/
void
sirius_get_num_gvec(void* const* handler__, int* num_gvec__, int* error_code__)
{
    call_sirius(
        [&]() {
            auto& sim_ctx = get_sim_ctx(handler__);
            *num_gvec__   = sim_ctx.gvec().num_gvec();
        },
        error_code__);
}

/*
@api begin
sirius_get_gvec_arrays:
  doc: Get G-vector arrays.
  arguments:
    handler:
      type: ctx_handler
      attr: in, required
      doc: Simulation context handler
    gvec:
      type: int
      attr: in, optional, dimension(:,:)
      doc: G-vectors in lattice coordinates.
    gvec_cart:
      type: double
      attr: in, optional, dimension(:,:)
      doc: G-vectors in Cartesian coordinates.
    gvec_len:
      type: double
      attr: in, optional, dimension(:)
      doc: Length of G-vectors.
    index_by_gvec:
      type: int
      attr: in, optional, dimension(:,:,:)
      doc: G-vector index by lattice coordinates.
    error_code:
      type: int
      attr: out, optional
      doc: Error code
@api end
*/
void
sirius_get_gvec_arrays(void* const* handler__, int* gvec__, double* gvec_cart__, double* gvec_len__,
                       int* index_by_gvec__, int* error_code__)
{
    call_sirius(
        [&]() {
            auto& sim_ctx = get_sim_ctx(handler__);

            if (gvec__ != nullptr) {
                sddk::mdarray<int, 2> gvec(gvec__, 3, sim_ctx.gvec().num_gvec());
                for (int ig = 0; ig < sim_ctx.gvec().num_gvec(); ig++) {
                    auto gv = sim_ctx.gvec().gvec<sddk::index_domain_t::global>(ig);
                    for (int x : {0, 1, 2}) {
                        gvec(x, ig) = gv[x];
                    }
                }
            }
            if (gvec_cart__ != nullptr) {
                sddk::mdarray<double, 2> gvec_cart(gvec_cart__, 3, sim_ctx.gvec().num_gvec());
                for (int ig = 0; ig < sim_ctx.gvec().num_gvec(); ig++) {
                    auto gvc = sim_ctx.gvec().gvec_cart<sddk::index_domain_t::global>(ig);
                    for (int x : {0, 1, 2}) {
                        gvec_cart(x, ig) = gvc[x];
                    }
                }
            }
            if (gvec_len__ != nullptr) {
                for (int ig = 0; ig < sim_ctx.gvec().num_gvec(); ig++) {
                    gvec_len__[ig] = sim_ctx.gvec().gvec_len<sddk::index_domain_t::global>(ig);
                }
            }
            if (index_by_gvec__ != nullptr) {
                auto d0 = sim_ctx.fft_grid().limits(0);
                auto d1 = sim_ctx.fft_grid().limits(1);
                auto d2 = sim_ctx.fft_grid().limits(2);

                sddk::mdarray<int, 3> index_by_gvec(index_by_gvec__, d0, d1, d2);
                std::fill(index_by_gvec.at(sddk::memory_t::host), index_by_gvec.at(sddk::memory_t::host) + index_by_gvec.size(),
                          -1);

                for (int ig = 0; ig < sim_ctx.gvec().num_gvec(); ig++) {
                    auto G = sim_ctx.gvec().gvec<sddk::index_domain_t::global>(ig);

                    index_by_gvec(G[0], G[1], G[2]) = ig + 1;
                }
            }
        },
        error_code__);
}

/*
@api begin
sirius_get_num_fft_grid_points:
  doc: Get local number of FFT grid points.
  arguments:
    handler:
      type: ctx_handler
      attr: in, required
      doc: Simulation context handler
    num_fft_grid_points:
      type: int
      attr: out, required
      doc: Local number of FFT grid points in the real-space mesh.
    error_code:
      type: int
      attr: out, optional
      doc: Error code.
@api end
*/
void
sirius_get_num_fft_grid_points(void* const* handler__, int* num_fft_grid_points__, int* error_code__)
{
    call_sirius(
        [&]() {
            auto& sim_ctx          = get_sim_ctx(handler__);
            *num_fft_grid_points__ = sim_ctx.spfft<double>().local_slice_size();
        },
        error_code__);
}

/*
@api begin
sirius_get_fft_index:
  doc: Get mapping between G-vector index and FFT index
  arguments:
    handler:
      type: ctx_handler
      attr: in, required
      doc: Simulation context handler
    fft_index:
      type: int
      attr: out, required, dimension(:)
      doc: Index inside FFT buffer
    error_code:
      type: int
      attr: out, optional
      doc: Error code.
@api end
*/
void
sirius_get_fft_index(void* const* handler__, int* fft_index__, int* error_code__)
{
    call_sirius(
        [&]() {
            auto& sim_ctx = get_sim_ctx(handler__);
            for (int ig = 0; ig < sim_ctx.gvec().num_gvec(); ig++) {
                auto G          = sim_ctx.gvec().gvec<sddk::index_domain_t::global>(ig);
                fft_index__[ig] = sim_ctx.fft_grid().index_by_freq(G[0], G[1], G[2]) + 1;
            }
        },
        error_code__);
}

/*
@api begin
sirius_get_max_num_gkvec:
  doc: Get maximum number of G+k vectors across all k-points in the set
  arguments:
    ks_handler:
      type: ks_handler
      attr: in, required
      doc: K-point set handler.
    max_num_gkvec:
      type: int
      attr: out, required
      doc: Maximum number of G+k vectors
    error_code:
      type: int
      attr: out, optional
      doc: Error code.
@api end
*/
void
sirius_get_max_num_gkvec(void* const* ks_handler__, int* max_num_gkvec__, int* error_code__)
{
    call_sirius(
        [&]() {
            auto& ks         = get_ks(ks_handler__);
            *max_num_gkvec__ = ks.max_num_gkvec();
        },
        error_code__);
}

/*
@api begin
sirius_get_gkvec_arrays:
  doc: Get all G+k vector related arrays
  arguments:
    ks_handler:
      type: ks_handler
      attr: in, required
      doc: K-point set handler.
    ik:
      type: int
      attr: in, required
      doc: Global index of k-point
    num_gkvec:
      type: int
      attr: out, required
      doc: Number of G+k vectors.
    gvec_index:
      type: int
      attr: out, required, dimension(:)
      doc: Index of the G-vector part of G+k vector.
    gkvec:
      type: double
      attr: out, required, dimension(:,:)
      doc: G+k vectors in fractional coordinates.
    gkvec_cart:
      type: double
      attr: out, required, dimension(:,:)
      doc: G+k vectors in Cartesian coordinates.
    gkvec_len:
      type: double
      attr: out, required, dimension(:)
      doc: Length of G+k vectors.
    gkvec_tp:
      type: double
      attr: out, required, dimension(:,:)
      doc: Theta and Phi angles of G+k vectors.
    error_code:
      type: int
      attr: out, optional
      doc: Error code.
@api end
*/
void
sirius_get_gkvec_arrays(void* const* ks_handler__, int* ik__, int* num_gkvec__, int* gvec_index__, double* gkvec__,
                        double* gkvec_cart__, double* gkvec_len, double* gkvec_tp__, int* error_code__)
{

    call_sirius(
        [&]() {
            auto& ks = get_ks(ks_handler__);

            auto kp = ks.get<double>(*ik__ - 1);

            /* get rank that stores a given k-point */
            int rank = ks.spl_num_kpoints().local_rank(*ik__ - 1);

            auto& comm_k = ks.ctx().comm_k();

            if (rank == comm_k.rank()) {
                *num_gkvec__ = kp->num_gkvec();
                sddk::mdarray<double, 2> gkvec(gkvec__, 3, kp->num_gkvec());
                sddk::mdarray<double, 2> gkvec_cart(gkvec_cart__, 3, kp->num_gkvec());
                sddk::mdarray<double, 2> gkvec_tp(gkvec_tp__, 2, kp->num_gkvec());

                for (int igk = 0; igk < kp->num_gkvec(); igk++) {
                    auto gkc = kp->gkvec().gkvec_cart<sddk::index_domain_t::global>(igk);
                    auto G   = kp->gkvec().gvec<sddk::index_domain_t::global>(igk);

                    gvec_index__[igk] = ks.ctx().gvec().index_by_gvec(G) + 1; // Fortran counts from 1
                    for (int x : {0, 1, 2}) {
                        gkvec(x, igk)      = kp->gkvec().template gkvec<sddk::index_domain_t::global>(igk)[x];
                        gkvec_cart(x, igk) = gkc[x];
                    }
                    auto rtp         = sirius::SHT::spherical_coordinates(gkc);
                    gkvec_len[igk]   = rtp[0];
                    gkvec_tp(0, igk) = rtp[1];
                    gkvec_tp(1, igk) = rtp[2];
                }
            }
            comm_k.bcast(num_gkvec__, 1, rank);
            comm_k.bcast(gvec_index__, *num_gkvec__, rank);
            comm_k.bcast(gkvec__, *num_gkvec__ * 3, rank);
            comm_k.bcast(gkvec_cart__, *num_gkvec__ * 3, rank);
            comm_k.bcast(gkvec_len, *num_gkvec__, rank);
            comm_k.bcast(gkvec_tp__, *num_gkvec__ * 2, rank);
        },
        error_code__);
}

/*
@api begin
sirius_get_step_function:
  doc: Get the unit-step function.
  arguments:
    handler:
      type: ctx_handler
      attr: in, required
      doc: Simulation context handler
    cfunig:
      type: complex
      attr: out, required, dimension(:)
      doc: Plane-wave coefficients of step function.
    cfunrg:
      type: double
      attr: out, required, dimension(:)
      doc: Values of the step function on the regular grid.
    num_rg_points:
      type: int
      attr: in, required
      doc: Number of real-space points.
    error_code:
      type: int
      attr: out, optional
      doc: Error code.
@api end
*/
void
sirius_get_step_function(void* const* handler__, std::complex<double>* cfunig__, double* cfunrg__, int* num_rg_points__,
                         int* error_code__) // TODO: generalise with get_periodic_function
{
    call_sirius(
        [&]() {
            auto& sim_ctx = get_sim_ctx(handler__);
            for (int ig = 0; ig < sim_ctx.gvec().num_gvec(); ig++) {
                cfunig__[ig] = sim_ctx.theta_pw(ig);
            }
            auto& fft = sim_ctx.spfft<double>();

            bool is_local_rg;
            if (*num_rg_points__ == static_cast<int>(spfft_grid_size(fft))) {
                is_local_rg = false;
            } else if (*num_rg_points__ == static_cast<int>(spfft_grid_size_local(fft))) {
                is_local_rg = true;
            } else {
                RTE_THROW("wrong number of real space points");
            }

            int offs = (is_local_rg) ? 0 : fft.dim_x() * fft.dim_y() * fft.local_z_offset();
            if (fft.local_slice_size()) {
                for (int i = 0; i < fft.local_slice_size(); i++) {
                    cfunrg__[offs + i] = sim_ctx.theta(i);
                }
            }
            if (!is_local_rg) {
                sddk::Communicator(fft.communicator()).allgather(cfunrg__, fft.local_slice_size(), offs);
            }
        },
        error_code__);
}

/*
@api begin
sirius_set_h_radial_integrals:
  doc: Set LAPW Hamiltonian radial integrals.
  arguments:
    handler:
      type: ctx_handler
      attr: in, required
      doc: Simulation context handler.
    ia:
      type: int
      attr: in, required
      doc: Index of atom.
    lmmax:
      type: int
      attr: in, required
      doc: Number of lm-component of the potential.
    val:
      type: double
      attr: in, required
      doc: Values of the radial integrals.
    l1:
      type: int
      attr: in, optional
      doc: 1st index of orbital quantum number.
    o1:
      type: int
      attr: in, optional
      doc: 1st index of radial function order for l1.
    ilo1:
      type: int
      attr: in, optional
      doc: 1st index or local orbital.
    l2:
      type: int
      attr: in, optional
      doc: 2nd index of orbital quantum number.
    o2:
      type: int
      attr: in, optional
      doc: 2nd index of radial function order for l2.
    ilo2:
      type: int
      attr: in, optional
      doc: 2nd index or local orbital.
    error_code:
      type: int
      attr: out, optional
      doc: Error code.
@api end
*/
void
sirius_set_h_radial_integrals(void* const* handler__, int* ia__, int* lmmax__, double* val__, int* l1__, int* o1__,
                              int* ilo1__, int* l2__, int* o2__, int* ilo2__, int* error_code__)
{
    call_sirius(
        [&]() {
            auto& sim_ctx = get_sim_ctx(handler__);
            int ia        = *ia__ - 1;
            int idxrf1{-1};
            int idxrf2{-1};
            if ((l1__ != nullptr && o1__ != nullptr && ilo1__ != nullptr) ||
                (l2__ != nullptr && o2__ != nullptr && ilo2__ != nullptr)) {
                RTE_THROW("wrong combination of radial function indices");
            }
            if (l1__ != nullptr && o1__ != nullptr) {
                idxrf1 = sim_ctx.unit_cell().atom(ia).type().indexr_by_l_order(*l1__, *o1__ - 1);
            } else if (ilo1__ != nullptr) {
                idxrf1 = sim_ctx.unit_cell().atom(ia).type().indexr_by_idxlo(*ilo1__ - 1);
            } else {
                RTE_THROW("1st radial function index is not valid");
            }

            if (l2__ != nullptr && o2__ != nullptr) {
                idxrf2 = sim_ctx.unit_cell().atom(ia).type().indexr_by_l_order(*l2__, *o2__ - 1);
            } else if (ilo2__ != nullptr) {
                idxrf2 = sim_ctx.unit_cell().atom(ia).type().indexr_by_idxlo(*ilo2__ - 1);
            } else {
                RTE_THROW("2nd radial function index is not valid");
            }

            for (int lm = 0; lm < *lmmax__; lm++) {
                sim_ctx.unit_cell().atom(ia).h_radial_integrals(idxrf1, idxrf2)[lm] = val__[lm];
            }
        },
        error_code__);
}

/*
@api begin
sirius_set_o_radial_integral:
  doc: Set LAPW overlap radial integral.
  arguments:
    handler:
      type: ctx_handler
      attr: in, required
      doc: Simulation context handler.
    ia:
      type: int
      attr: in, required
      doc: Index of atom.
    val:
      type: double
      attr: in, required
      doc: Value of the radial integral.
    l:
      type: int
      attr: in, required
      doc: Orbital quantum number.
    o1:
      type: int
      attr: in, optional
      doc: 1st index of radial function order.
    ilo1:
      type: int
      attr: in, optional
      doc: 1st index or local orbital.
    o2:
      type: int
      attr: in, optional
      doc: 2nd index of radial function order.
    ilo2:
      type: int
      attr: in, optional
      doc: 2nd index or local orbital.
    error_code:
      type: int
      attr: out, optional
      doc: Error code.
@api end
*/
void
sirius_set_o_radial_integral(void* const* handler__, int* ia__, double* val__, int* l__, int* o1__, int* ilo1__,
                             int* o2__, int* ilo2__, int* error_code__)
{

    call_sirius(
        [&]() {
            auto& sim_ctx = get_sim_ctx(handler__);
            int ia        = *ia__ - 1;
            if ((o1__ != nullptr && ilo1__ != nullptr) || (o2__ != nullptr && ilo2__ != nullptr)) {
                RTE_THROW("wrong combination of radial function indices");
            }

            if (o1__ != nullptr && ilo2__ != nullptr) {
                int idxrf2 = sim_ctx.unit_cell().atom(ia).type().indexr_by_idxlo(*ilo2__ - 1);
                int order2 = sim_ctx.unit_cell().atom(ia).type().indexr(idxrf2).order;
                sim_ctx.unit_cell().atom(ia).symmetry_class().set_o_radial_integral(*l__, *o1__ - 1, order2, *val__);
            }

            if (o2__ != nullptr && ilo1__ != nullptr) {
                int idxrf1 = sim_ctx.unit_cell().atom(ia).type().indexr_by_idxlo(*ilo1__ - 1);
                int order1 = sim_ctx.unit_cell().atom(ia).type().indexr(idxrf1).order;
                sim_ctx.unit_cell().atom(ia).symmetry_class().set_o_radial_integral(*l__, order1, *o2__ - 1, *val__);
            }

            if (ilo1__ != nullptr && ilo2__ != nullptr) {
                int idxrf1 = sim_ctx.unit_cell().atom(ia).type().indexr_by_idxlo(*ilo1__ - 1);
                int order1 = sim_ctx.unit_cell().atom(ia).type().indexr(idxrf1).order;
                int idxrf2 = sim_ctx.unit_cell().atom(ia).type().indexr_by_idxlo(*ilo2__ - 1);
                int order2 = sim_ctx.unit_cell().atom(ia).type().indexr(idxrf2).order;
                sim_ctx.unit_cell().atom(ia).symmetry_class().set_o_radial_integral(*l__, order1, order2, *val__);
            }
        },
        error_code__);
}

/*
@api begin
sirius_set_o1_radial_integral:
  doc: Set a correction to LAPW overlap radial integral.
  arguments:
    handler:
      type: ctx_handler
      attr: in, required
      doc: Simulation context handler.
    ia:
      type: int
      attr: in, required
      doc: Index of atom.
    val:
      type: double
      attr: in, required
      doc: Value of the radial integral.
    l1:
      type: int
      attr: in, optional
      doc: 1st index of orbital quantum number.
    o1:
      type: int
      attr: in, optional
      doc: 1st index of radial function order for l1.
    ilo1:
      type: int
      attr: in, optional
      doc: 1st index or local orbital.
    l2:
      type: int
      attr: in, optional
      doc: 2nd index of orbital quantum number.
    o2:
      type: int
      attr: in, optional
      doc: 2nd index of radial function order for l2.
    ilo2:
      type: int
      attr: in, optional
      doc: 2nd index or local orbital.
    error_code:
      type: int
      attr: out, optional
      doc: Error code.
@api end
*/
void
sirius_set_o1_radial_integral(void* const* handler__, int* ia__, double* val__, int* l1__, int* o1__, int* ilo1__,
                              int* l2__, int* o2__, int* ilo2__, int* error_code__)
{
    call_sirius(
        [&]() {
            auto& sim_ctx = get_sim_ctx(handler__);
            int ia        = *ia__ - 1;
            int idxrf1{-1};
            int idxrf2{-1};
            if ((l1__ != nullptr && o1__ != nullptr && ilo1__ != nullptr) ||
                (l2__ != nullptr && o2__ != nullptr && ilo2__ != nullptr)) {
                RTE_THROW("wrong combination of radial function indices");
            }
            if (l1__ != nullptr && o1__ != nullptr) {
                idxrf1 = sim_ctx.unit_cell().atom(ia).type().indexr_by_l_order(*l1__, *o1__ - 1);
            } else if (ilo1__ != nullptr) {
                idxrf1 = sim_ctx.unit_cell().atom(ia).type().indexr_by_idxlo(*ilo1__ - 1);
            } else {
                RTE_THROW("1st radial function index is not valid");
            }

            if (l2__ != nullptr && o2__ != nullptr) {
                idxrf2 = sim_ctx.unit_cell().atom(ia).type().indexr_by_l_order(*l2__, *o2__ - 1);
            } else if (ilo2__ != nullptr) {
                idxrf2 = sim_ctx.unit_cell().atom(ia).type().indexr_by_idxlo(*ilo2__ - 1);
            } else {
                RTE_THROW("2nd radial function index is not valid");
            }
            sim_ctx.unit_cell().atom(ia).symmetry_class().set_o1_radial_integral(idxrf1, idxrf2, *val__);
        },
        error_code__);
}

/*
@api begin
sirius_set_radial_function:
  doc: Set LAPW radial functions
  arguments:
    handler:
      type: ctx_handler
      attr: in, required
      doc: Simulation context handler.
    ia:
      type: int
      attr: in, required
      doc: Index of atom.
    deriv_order:
      type: int
      attr: in, required
      doc: Radial derivative order.
    f:
      type: double
      attr: in, required, dimension(:)
      doc: Values of the radial function.
    l:
      type: int
      attr: in, optional
      doc: Orbital quantum number.
    o:
      type: int
      attr: in, optional
      doc: Order of radial function for l.
    ilo:
      type: int
      attr: in, optional
      doc: Local orbital index.
    error_code:
      type: int
      attr: out, optional
      doc: Error code.
@api end
*/
void
sirius_set_radial_function(void* const* handler__, int const* ia__, int const* deriv_order__, double const* f__,
                           int const* l__, int const* o__, int const* ilo__, int* error_code__)
{
    call_sirius(
        [&]() {
            auto& sim_ctx = get_sim_ctx(handler__);

            int ia = *ia__ - 1;

            auto& atom = sim_ctx.unit_cell().atom(ia);
            int n = atom.num_mt_points();

            if (l__ != nullptr && o__ != nullptr && ilo__ != nullptr) {
                RTE_THROW("wrong combination of radial function indices");
            }
            if (!(*deriv_order__ == 0 || *deriv_order__ == 1)) {
                RTE_THROW("wrond radial derivative order");
            }

            int idxrf{-1};
            if (l__ != nullptr && o__ != nullptr) {
                idxrf = atom.type().indexr_by_l_order(*l__, *o__ - 1);
            } else if (ilo__ != nullptr) {
                idxrf = atom.type().indexr_by_idxlo(*ilo__ - 1);
            } else {
                RTE_THROW("radial function index is not valid");
            }

            if (*deriv_order__ == 0) {
                atom.symmetry_class().radial_function(idxrf, std::vector<double>(f__, f__ + n));
            } else {
                std::vector<double> f(n);
                for (int ir = 0; ir < n; ir++) {
                    f[ir] = f__[ir] * atom.type().radial_grid()[ir];
                }
                atom.symmetry_class().radial_function_derivative(idxrf, f);
            }
            if (l__ != nullptr && o__ != nullptr) {
                atom.symmetry_class().aw_surface_deriv(*l__, *o__ - 1, *deriv_order__, f__[n - 1]);
            }
        },
        error_code__);
}

/*
@api begin
sirius_set_equivalent_atoms:
  doc: Set equivalent atoms.
  arguments:
    handler:
      type: ctx_handler
      attr: in, required
      doc: Simulation context handler.
    equivalent_atoms:
      type: int
      attr: in, required, dimension(:)
      doc: Array with equivalent atom IDs.
    error_code:
      type: int
      attr: out, optional
      doc: Error code.
@api end
*/
void
sirius_set_equivalent_atoms(void* const* handler__, int* equivalent_atoms__, int* error_code__)
{
    call_sirius(
        [&]() {
            auto& sim_ctx = get_sim_ctx(handler__);
            sim_ctx.unit_cell().set_equivalent_atoms(equivalent_atoms__);
        },
        error_code__);
}

/*
@api begin
sirius_update_atomic_potential:
  doc: Set the new spherical potential.
  arguments:
    handler:
      type: gs_handler
      attr: in, required
      doc: Ground state handler.
    error_code:
      type: int
      attr: out, optional
      doc: Error code.
@api end
*/
void
sirius_update_atomic_potential(void* const* handler__, int* error_code__)
{
    call_sirius(
        [&]() {
            auto& gs = get_gs(handler__);
            gs.potential().update_atomic_potential();
        },
        error_code__);
}

/*
@api begin
sirius_option_get_number_of_sections:
  doc: Return the total number of sections defined in the input JSON schema.
  arguments:
    length:
      type: int
      attr: out, required
      doc: Number of sections.
    error_code:
      type: int
      attr: out, optional
      doc: Error code.
@api end
*/
void
sirius_option_get_number_of_sections(int* length__, int *error_code__)
{
    call_sirius(
        [&]() {
            auto const& dict = sirius::get_options_dictionary();
            *length__        = static_cast<int>(dict["properties"].size());
        }, error_code__);
}

/*
@api begin
sirius_option_get_section_name:
  doc: Return the name of a given section.
  arguments:
    elem:
      type: int
      attr: in, required, value
      doc: Index of the section (starting from 1).
    section_name:
      type: string
      attr: out, required
      doc: Name of the section
    section_name_length:
      type: int
      attr: in, required, value
      doc: Maximum length of the output string. Enough capacity should be provided.
    error_code:
      type: int
      attr: out, optional
      doc: Error code.
@api end
*/
void
sirius_option_get_section_name(int elem__, char* section_name__, int section_name_length__, int *error_code__)
{
    call_sirius(
        [&]() {
            auto const& dict = sirius::get_options_dictionary();

            /* initialize the string to zero; the fortran interface takes care of
               finishing the string with the proper character for Fortran */

            std::fill(section_name__, section_name__ + section_name_length__, 0);
            auto it = dict["properties"].begin();
            /* we can't do pointer arighmetics on the iterator */
            for (int i = 0; i < elem__ - 1; i++, it++);
            auto key = it.key();
            if (static_cast<int>(key.size()) > section_name_length__ - 1) {
                std::stringstream s;
                s << "section name '" << key << "' is too large to fit into output string of size " << section_name_length__;
                RTE_THROW(s);
            }
            std::copy(key.begin(), key.end(), section_name__);
        }, error_code__);
}

/*
@api begin
sirius_option_get_section_length:
  doc: Return the number of options in a given section.
  arguments:
    section:
      type: string
      attr: in, required
      doc: Name of the seciton.
    length:
      type: int
      attr: out, required
      doc: Number of options contained in the section.
    error_code:
      type: int
      attr: out, optional
      doc: Error code.
@api end
*/
void
sirius_option_get_section_length(char const* section__, int* length__, int* error_code__)
{
    call_sirius(
        [&]() {
            auto section = std::string(section__);
            std::transform(section.begin(), section.end(), section.begin(), ::tolower);
            auto const& parser = sirius::get_section_options(section);
            *length__          = static_cast<int>(parser.size());
        }, error_code__);
}

/*
@api begin
sirius_option_get_info:
  doc: Return information about the option.
  arguments:
    section:
      type: string
      attr: in, required
      doc: Name of the section.
    elem:
      type: int
      attr: in, required, value
      doc: Index of the option (starting from 1)
    key_name:
      type: string
      attr: out, required
      doc: Name of the option.
    key_name_len:
      type: int
      attr: in, required, value
      doc: Maximum length for the string (on the caller side). No allocation is done.
    type:
      type: int
      attr: out, required
      doc: Type of the option (real, integer, boolean, string, or array of the same types).
    length:
      type: int
      attr: out, required
      doc: Length of the default value (1 for the scalar types, otherwise the lenght of the array).
    enum_size:
      type: int
      attr: out, required
      doc: Number of elements in the enum type, zero otherwise.
    title:
      type: string
      attr: out, required
      doc: Short description of the option (can be empty).
    title_len:
      type: int
      attr: in, required, value
      doc: Maximum length for the short description.
    description:
      type: string
      attr: out, required
      doc: Detailed description of the option (can be empty).
    description_len:
      type: int
      attr: in, required, value
      doc: Maximum length for the detailed description.
    error_code:
      type: int
      attr: out, optional
      doc: Error code.
@api end
*/

void
sirius_option_get_info(char const* section__, int elem__, char* key_name__, int key_name_len__, int* type__,
                       int* length__, int* enum_size__, char* title__, int title_len__,  char* description__,
                       int description_len__, int *error_code__)
{
    call_sirius(
        [&]() {
            auto section = std::string(section__);
            std::transform(section.begin(), section.end(), section.begin(), ::tolower);
            auto const& dict = sirius::get_section_options(section);

            std::map<std::string, option_type_t> type_list = {
                {"string", option_type_t::STRING_TYPE},
                {"number", option_type_t::NUMBER_TYPE},
                {"integer", option_type_t::INTEGER_TYPE},
                {"boolean", option_type_t::LOGICAL_TYPE},
                {"array", option_type_t::ARRAY_TYPE},
                {"object", option_type_t::OBJECT_TYPE},
                {"number_array_type", option_type_t::NUMBER_ARRAY_TYPE},
                {"boolean_array_type", option_type_t::LOGICAL_ARRAY_TYPE},
                {"integer_array_type", option_type_t::INTEGER_ARRAY_TYPE},
                {"string_array_type", option_type_t::STRING_ARRAY_TYPE},
                {"object_array_type", option_type_t::OBJECT_ARRAY_TYPE},
                {"array_array_type", option_type_t::ARRAY_ARRAY_TYPE}
            };

            std::fill(key_name__, key_name__ + key_name_len__, 0);
            std::fill(title__, title__ + title_len__, 0);
            std::fill(description__, description__ + description_len__, 0);

            auto it = dict.begin();
            /* we can't do pointer arighmetics on the iterator */
            for (int i = 0; i < elem__ - 1; i++, it++);
            auto key = it.key();
            if (!dict[key].count("default")) {
                RTE_THROW("the default value is missing for key '" + key + "' in section '" + section + "'");
            }
            if (dict[key]["type"] == "array") {
                std::string tmp = dict[key]["items"]["type"].get<std::string>() + "_array_type";
                *type__ = static_cast<int>(type_list[tmp]);
                *length__ = static_cast<int>(dict[key]["default"].size());
                *enum_size__ = 0;
            } else {
                *type__ = static_cast<int>(type_list[dict[key]["type"].get<std::string>()]);
                *length__ = 1;
                if (dict[key].count("enum")) {
                    *enum_size__ = static_cast<int>(dict[key]["enum"].size());
                } else {
                    *enum_size__ = 0;
                }
            }
            if (static_cast<int>(key.size()) < key_name_len__ - 1) {
                std::copy(key.begin(), key.end(), key_name__);
            } else {
                RTE_THROW("the key_name string variable needs to be large enough to contain the full option name");
            }

            if (dict[key].count("title")) {
                auto title = dict[key].value<std::string>("title", "");
                if (title.size()) {
                    if (static_cast<int>(title.size()) < title_len__ - 1) {
                        std::copy(title.begin(), title.end(), title__);
                    } else {
                        std::copy(title.begin(), title.begin() + title_len__ - 1, title__);
                    }
                }
            }

            if (dict[key].count("description")) {
                auto description = dict[key].value<std::string>("description", "");
                if (description.size()) {
                    if (static_cast<int>(description.size()) < description_len__ - 1) {
                        std::copy(description.begin(), description.end(), description__);
                    } else {
                        std::copy(description.begin(), description.begin() + description_len__ - 1, description__);
                    }
                }
            }
        }, error_code__);
}

/*
@api begin
sirius_option_get:
  doc: Return the default value of the option as defined in the JSON schema.
  arguments:
    section:
      type: string
      attr: in, required
      doc: Name of the section of interest.
    name:
      type: string
      attr: in, required
      doc: Name of the element
    type:
      type: int
      attr: in, required
      doc: Type of the option (real, integer, boolean)
    data_ptr:
      type: void*
      attr: in, required, value
      doc: Output buffer for the default value or list of values.
    max_length:
      type: int
      attr: in, optional
      doc: Maximum length of the buffer containing the default values.
    enum_idx:
      type: int
      attr: in, optional
      doc: Index of the element in case of the enum type.
    error_code:
      type: int
      attr: out, optional
      doc: Error code.
@api end
*/
void
sirius_option_get(char const* section__, char const* name__, int const* type__, void* data_ptr__,
                  int const* max_length__, int const* enum_idx__, int* error_code__)
{
    /* data_ptr is desctibed as `in, required, value`; this is small hack to allow Fortran to pass C_LOC(var) directly;
     * this is justified because pointer itself is really unchanged and thus can be 'in' */
    call_sirius(
        [&]() {
            auto t = static_cast<option_type_t>(*type__);
            std::string section(section__);
            std::string name(name__);
            switch (t) {
                case option_type_t::INTEGER_TYPE:
                case option_type_t::INTEGER_ARRAY_TYPE: {
                    sirius_option_get_value<int>(section, name, static_cast<int*>(data_ptr__), max_length__);
                    break;
                }
                case option_type_t::NUMBER_TYPE:
                case option_type_t::NUMBER_ARRAY_TYPE: {
                    sirius_option_get_value<double>(section, name, static_cast<double*>(data_ptr__), max_length__);
                    break;
                }
                case option_type_t::LOGICAL_TYPE:
                case option_type_t::LOGICAL_ARRAY_TYPE: {
                    sirius_option_get_value<bool>(section, name, static_cast<bool*>(data_ptr__), max_length__);
                    break;
                }
                case option_type_t::STRING_TYPE: {
                    sirius_option_get_value(section, name, static_cast<char*>(data_ptr__), max_length__, enum_idx__);
                    break;
                }
                default: {
                    RTE_THROW("wrong option type");
                    break;
                }
            }
        }, error_code__);
}

/*
@api begin
sirius_option_set:
  doc: Set the value of the option name in a (internal) json dictionary
  arguments:
    handler:
      type: ctx_handler
      attr: in, required
      doc: Simulation context handler.
    section:
      type: string
      attr: in, required
      doc: string containing the options in json format
    name:
      type: string
      attr: in, required
      doc: name of the element to pick
    type:
      type: int
      attr: in, required
      doc: Type of the option (real, integer, boolean)
    data_ptr:
      type: void*
      attr: in, required, value
      doc: Buffer for the value or list of values.
    max_length:
      type: int
      attr: in, optional
      doc: Maximum length of the buffer containing the default values.
    append:
      type: bool
      attr: in, optional
      doc: If true then value is appended to the list of values.
    error_code:
      type: int
      attr: out, optional
      doc: Error code.
@api end
*/
void
sirius_option_set(void* const* handler__, char const* section__, char const* name__, int const* type__,
                  void const* data_ptr__, int const* max_length__, bool const* append__, int* error_code__)
{
    call_sirius(
        [&]() {
            auto& sim_ctx = get_sim_ctx(handler__);
            auto t = static_cast<option_type_t>(*type__);
            std::string section(section__);
            std::string name(name__);
            switch (t) {
                case option_type_t::INTEGER_TYPE:
                case option_type_t::INTEGER_ARRAY_TYPE: {
                    sirius_option_set_value<int>(sim_ctx, section, name, static_cast<int const*>(data_ptr__), max_length__);
                    break;
                }
                case option_type_t::NUMBER_TYPE:
                case option_type_t::NUMBER_ARRAY_TYPE: {
                    sirius_option_set_value<double>(sim_ctx, section, name, static_cast<double const*>(data_ptr__), max_length__);
                    break;
                }
                case option_type_t::LOGICAL_TYPE:
                case option_type_t::LOGICAL_ARRAY_TYPE: {
                    sirius_option_set_value<bool>(sim_ctx, section, name, static_cast<bool const*>(data_ptr__), max_length__);
                    break;
                }
                case option_type_t::STRING_TYPE: {
                    bool append = (append__ != nullptr) ? *append__ : false;
                    sirius_option_set_value(sim_ctx, section, name, static_cast<char const*>(data_ptr__), max_length__, append);
                    break;
                }
                default: {
                    RTE_THROW("wrong option type");
                    break;
                }
            }
        }, error_code__);
}

/*
@api begin
sirius_dump_runtime_setup:
  doc: Dump the runtime setup in a file.
  arguments:
    handler:
      type: ctx_handler
      attr: in, required
      doc: Simulation context handler.
    filename:
      type: string
      attr: in, required
      doc: String containing the name of the file.
    error_code:
      type: int
      attr: out, optional
      doc: Error code
@api end
*/
void
sirius_dump_runtime_setup(void* const* handler__, char* filename__, int* error_code__)
{
    call_sirius(
        [&]() {
            auto& sim_ctx = get_sim_ctx(handler__);
            std::ofstream fi(filename__, std::ofstream::out | std::ofstream::trunc);
            auto conf_dict = sim_ctx.serialize();
            fi << conf_dict.dump(4);
        },
        error_code__);
}

/*
@api begin
sirius_get_fv_eigen_vectors:
  doc: Get the first-variational eigen vectors
  arguments:
    handler:
      type: ks_handler
      attr: in, required
      doc: K-point set handler
    ik:
      type: int
      attr: in, required
      doc: Global index of the k-point
    fv_evec:
      type: complex
      attr: out, required, dimension(:,:)
      doc: Output first-variational eigenvector array
    ld:
      type: int
      attr: in, required
      doc: Leading dimension of fv_evec
    num_fv_states:
      type: int
      attr: in, required
      doc: Number of first-variational states
    error_code:
      type: int
      attr: out, optional
      doc: Error code
@api end
*/
void
sirius_get_fv_eigen_vectors(void* const* handler__, int const* ik__, std::complex<double>* fv_evec__, int const* ld__,
                            int const* num_fv_states__, int* error_code__)
{
    call_sirius(
        [&]() {
            auto& ks = get_ks(handler__);
            sddk::mdarray<std::complex<double>, 2> fv_evec(fv_evec__, *ld__, *num_fv_states__);
            int ik = *ik__ - 1;
            ks.get<double>(ik)->get_fv_eigen_vectors(fv_evec);
        },
        error_code__);
}

/*
@api begin
sirius_get_fv_eigen_values:
  doc: Get the first-variational eigen values
  arguments:
    handler:
      type: ks_handler
      attr: in, required
      doc: K-point set handler
    ik:
      type: int
      attr: in, required
      doc: Global index of the k-point
    fv_eval:
      type: double
      attr: out, required, dimension(:)
      doc: Output first-variational eigenvector array
    num_fv_states:
      type: int
      attr: in, required
      doc: Number of first-variational states
    error_code:
      type: int
      attr: out, optional
      doc: Error code
@api end
*/
void
sirius_get_fv_eigen_values(void* const* handler__, int const* ik__, double* fv_eval__, int const* num_fv_states__,
                           int* error_code__)
{
    call_sirius(
        [&]() {
            auto& ks = get_ks(handler__);
            if (*num_fv_states__ != ks.ctx().num_fv_states()) {
                RTE_THROW("wrong number of first-variational states");
            }
            int ik = *ik__ - 1;
            for (int i = 0; i < *num_fv_states__; i++) {
                fv_eval__[i] = ks.get<double>(ik)->fv_eigen_value(i);
            }
        },
        error_code__);
}

/*
@api begin
sirius_get_sv_eigen_vectors:
  doc: Get the second-variational eigen vectors
  arguments:
    handler:
      type: ks_handler
      attr: in, required
      doc: K-point set handler
    ik:
      type: int
      attr: in, required
      doc: Global index of the k-point
    sv_evec:
      type: complex
      attr: out, required, dimension(:,:)
      doc: Output second-variational eigenvector array
    num_bands:
      type: int
      attr: in, required
      doc: Number of second-variational bands.
    error_code:
      type: int
      attr: out, optional
      doc: Error code
@api end
*/
void
sirius_get_sv_eigen_vectors(void* const* handler__, int const* ik__, std::complex<double>* sv_evec__,
                            int const* num_bands__, int* error_code__)
{
    call_sirius(
        [&]() {
            auto& ks = get_ks(handler__);
            sddk::mdarray<std::complex<double>, 2> sv_evec(sv_evec__, *num_bands__, *num_bands__);
            int ik = *ik__ - 1;
            ks.get<double>(ik)->get_sv_eigen_vectors(sv_evec);
        },
        error_code__);
}

/*
@api begin
sirius_set_rg_values:
  doc: Set the values of the function on the regular grid.
  arguments:
    handler:
      type: gs_handler
      attr: in, required
      doc: DFT ground state handler.
    label:
      type: string
      attr: in, required
      doc: Label of the function.
    grid_dims:
      type: int
      attr: in, required, dimension(3)
      doc: Dimensions of the FFT grid.
    local_box_origin:
      type: int
      attr: in, required, dimension(:,:)
      doc: Coordinates of the local box origin for each MPI rank
    local_box_size:
      type: int
      attr: in, required, dimension(:,:)
      doc: Dimensions of the local box for each MPI rank.
    fcomm:
      type: int
      attr: in, required
      doc: Fortran communicator used to partition FFT grid into local boxes.
    values:
      type: double
      attr: in, required
      doc: Values of the function (local buffer for each MPI rank).
    transform_to_pw:
      type: bool
      attr: in, optional
      doc: If true, transform function to PW domain.
    error_code:
      type: int
      attr: out, optional
      doc: Error code
@api end
*/
void
sirius_set_rg_values(void* const* handler__, char const* label__, int const* grid_dims__, int const* local_box_origin__,
                     int const* local_box_size__, int const* fcomm__, double const* values__,
                     bool const* transform_to_pw__, int* error_code__)
{
    PROFILE("sirius_api::sirius_set_rg_values");

    call_sirius(
        [&]() {
            auto& gs = get_gs(handler__);

            std::string label(label__);

            for (int x : {0, 1, 2}) {
                if (grid_dims__[x] != gs.ctx().fft_grid()[x]) {
                    std::stringstream s;
                    s << "wrong FFT grid size\n"
                         "  SIRIUS internal: "
                      << gs.ctx().fft_grid()[0] << " " << gs.ctx().fft_grid()[1] << " " << gs.ctx().fft_grid()[2]
                      << "\n"
                         "  host code:       "
                      << grid_dims__[0] << " " << grid_dims__[1] << " " << grid_dims__[2];
                    RTE_THROW(s);
                }
            }

            std::map<std::string, sirius::Smooth_periodic_function<double>*> func = {
                {"rho", &gs.density().rho()},
                {"magz", &gs.density().magnetization(0)},
                {"magx", &gs.density().magnetization(1)},
                {"magy", &gs.density().magnetization(2)},
                {"veff", &gs.potential().effective_potential()},
                {"bz", &gs.potential().effective_magnetic_field(0)},
                {"bx", &gs.potential().effective_magnetic_field(1)},
                {"by", &gs.potential().effective_magnetic_field(2)},
                {"vxc", &gs.potential().xc_potential()},
            };
            if (!func.count(label)) {
                RTE_THROW("wrong label: " + label);
            }

            auto& f = func.at(label);

            auto& comm = sddk::Communicator::map_fcomm(*fcomm__);

            sddk::mdarray<int, 2> local_box_size(const_cast<int*>(local_box_size__), 3, comm.size());
            sddk::mdarray<int, 2> local_box_origin(const_cast<int*>(local_box_origin__), 3, comm.size());

            for (int rank = 0; rank < comm.size(); rank++) {
                /* dimensions of this rank's local box */
                int nx = local_box_size(0, rank);
                int ny = local_box_size(1, rank);
                int nz = local_box_size(2, rank);

                sddk::mdarray<double, 3> buf(nx, ny, nz);
                /* if this is that rank's turn to broadcast */
                if (comm.rank() == rank) {
                    /* copy values to buf */
                    std::copy(values__, values__ + nx * ny * nz, &buf[0]);
                }
                /* send a copy of local box to all ranks */
                comm.bcast(&buf[0], nx * ny * nz, rank);

                for (int iz = 0; iz < nz; iz++) {
                    /* global z coordinate inside FFT box */
                    int z = local_box_origin(2, rank) + iz - 1; /* Fortran counts from 1 */
                    /* each rank on SIRIUS side, for which this condition is fulfilled copies data from the local box */
                    if (z >= gs.ctx().spfft<double>().local_z_offset() &&
                        z < gs.ctx().spfft<double>().local_z_offset() + gs.ctx().spfft<double>().local_z_length()) {
                        /* make z local for SIRIUS FFT partitioning */
                        z -= gs.ctx().spfft<double>().local_z_offset();
                        for (int iy = 0; iy < ny; iy++) {
                            /* global y coordinate inside FFT box */
                            int y = local_box_origin(1, rank) + iy - 1; /* Fortran counts from 1 */
                            for (int ix = 0; ix < nx; ix++) {
                                /* global x coordinate inside FFT box */
                                int x = local_box_origin(0, rank) + ix - 1; /* Fortran counts from 1 */
                                f->f_rg(gs.ctx().fft_grid().index_by_coord(x, y, z)) = buf(ix, iy, iz);
                            }
                        }
                    }
                }
            } /* loop over ranks */
            if (transform_to_pw__ && *transform_to_pw__) {
                f->fft_transform(-1);
            }
        },
        error_code__);
}

/*
@api begin
sirius_get_rg_values:
  doc: Get the values of the function on the regular grid.
  arguments:
    handler:
      type: gs_handler
      attr: in, required
      doc: DFT ground state handler.
    label:
      type: string
      attr: in, required
      doc: Label of the function.
    grid_dims:
      type: int
      attr: in, required, dimensions(3)
      doc: Dimensions of the FFT grid.
    local_box_origin:
      type: int
      attr: in, required, dimensions(:,:)
      doc: Coordinates of the local box origin for each MPI rank
    local_box_size:
      type: int
      attr: in, required, dimensions(:,:)
      doc: Dimensions of the local box for each MPI rank.
    fcomm:
      type: int
      attr: in, required
      doc: Fortran communicator used to partition FFT grid into local boxes.
    values:
      type: double
      attr: out, required
      doc: Values of the function (local buffer for each MPI rank).
    transform_to_rg:
      type: bool
      attr: in, optional
      doc: If true, transform function to regular grid before fetching the values.
    error_code:
      type: int
      attr: out, optional
      doc: Error code
@api end
*/
void
sirius_get_rg_values(void* const* handler__, char const* label__, int const* grid_dims__, int const* local_box_origin__,
                     int const* local_box_size__, int const* fcomm__, double* values__, bool const* transform_to_rg__,
                     int* error_code__)
{
    PROFILE("sirius_api::sirius_get_rg_values");

    call_sirius(
        [&]() {
            auto& gs = get_gs(handler__);

            std::string label(label__);

            for (int x : {0, 1, 2}) {
                if (grid_dims__[x] != gs.ctx().fft_grid()[x]) {
                    RTE_THROW("wrong FFT grid size");
                }
            }

            std::map<std::string, sirius::Smooth_periodic_function<double>*> func = {
                {"rho", &gs.density().rho()},
                {"magz", &gs.density().magnetization(0)},
                {"magx", &gs.density().magnetization(1)},
                {"magy", &gs.density().magnetization(2)},
                {"veff", &gs.potential().effective_potential()},
                {"bz", &gs.potential().effective_magnetic_field(0)},
                {"bx", &gs.potential().effective_magnetic_field(1)},
                {"by", &gs.potential().effective_magnetic_field(2)},
                {"vxc", &gs.potential().xc_potential()},
            };

            if (!func.count(label)) {
                RTE_THROW("wrong label: " + label);
            }

            auto& f = func.at(label);

            auto& comm = sddk::Communicator::map_fcomm(*fcomm__);

            if (transform_to_rg__ && *transform_to_rg__) {
                f->fft_transform(1);
            }

            auto& fft_comm = gs.ctx().comm_fft();
            auto spl_z     = split_fft_z(gs.ctx().fft_grid()[2], fft_comm);

            sddk::mdarray<int, 2> local_box_size(const_cast<int*>(local_box_size__), 3, comm.size());
            sddk::mdarray<int, 2> local_box_origin(const_cast<int*>(local_box_origin__), 3, comm.size());

            for (int rank = 0; rank < fft_comm.size(); rank++) {
                /* slab of FFT grid for a given rank */
                sddk::mdarray<double, 3> buf(f->spfft().dim_x(), f->spfft().dim_y(), spl_z.local_size(rank));
                if (rank == fft_comm.rank()) {
                    std::copy(&f->f_rg(0), &f->f_rg(0) + f->spfft().local_slice_size(), &buf[0]);
                }
                fft_comm.bcast(&buf[0], static_cast<int>(buf.size()), rank);

                /* ranks on the F90 side */
                int r = comm.rank();

                /* dimensions of this rank's local box */
                int nx = local_box_size(0, r);
                int ny = local_box_size(1, r);
                int nz = local_box_size(2, r);
                sddk::mdarray<double, 3> values(values__, nx, ny, nz);

                for (int iz = 0; iz < nz; iz++) {
                    /* global z coordinate inside FFT box */
                    int z = local_box_origin(2, r) + iz - 1; /* Fortran counts from 1 */
                    if (z >= spl_z.global_offset(rank) && z < spl_z.global_offset(rank) + spl_z.local_size(rank)) {
                        /* make z local for SIRIUS FFT partitioning */
                        z -= spl_z.global_offset(rank);
                        for (int iy = 0; iy < ny; iy++) {
                            /* global y coordinate inside FFT box */
                            int y = local_box_origin(1, r) + iy - 1; /* Fortran counts from 1 */
                            for (int ix = 0; ix < nx; ix++) {
                                /* global x coordinate inside FFT box */
                                int x              = local_box_origin(0, r) + ix - 1; /* Fortran counts from 1 */
                                values(ix, iy, iz) = buf(x, y, z);
                            }
                        }
                    }
                }
            } /* loop over ranks */
        },
        error_code__);
}

/*
@api begin
sirius_get_total_magnetization:
  doc: Get the total magnetization of the system.
  arguments:
    handler:
      type: gs_handler
      attr: in, required
      doc: DFT ground state handler.
    mag:
      type: double
      attr: out, required
      doc: 3D magnetization vector (x,y,z components).
    error_code:
      type: int
      attr: out, optional
      doc: Error code
@api end
*/
void
sirius_get_total_magnetization(void* const* handler__, double* mag__, int* error_code__)
{
    call_sirius(
        [&]() {
            auto& gs = get_gs(handler__);

            sddk::mdarray<double, 1> total_mag(mag__, 3);
            total_mag.zero();
            for (int j = 0; j < gs.ctx().num_mag_dims(); j++) {
                auto result  = gs.density().magnetization(j).integrate();
                total_mag[j] = std::get<0>(result);
            }
            if (gs.ctx().num_mag_dims() == 3) {
                /* swap z and x and change order from z,x,y to x,z,y */
                std::swap(total_mag[0], total_mag[1]);
                /* swap z and y and change order x,z,y to x,y,z */
                std::swap(total_mag[1], total_mag[2]);
            }
        },
        error_code__);
}

/*
@api begin
sirius_get_num_kpoints:
  doc: Get the total number of kpoints
  arguments:
    handler:
      type: ks_handler
      attr: in, required
      doc: Kpoint set handler
    num_kpoints:
      type: int
      attr: out, required
      doc: number of kpoints in the set
    error_code:
      type: int
      attr: out, optional
      doc: Error code.
@api end
*/

void
sirius_get_num_kpoints(void* const* handler__, int* num_kpoints__, int* error_code__)
{
    call_sirius(
        [&]() {
            auto& ks       = get_ks(handler__);
            *num_kpoints__ = ks.num_kpoints();
        },
        error_code__);
}

/*
@api begin
sirius_get_kpoint_properties:
  doc: Get the kpoint properties
  arguments:
    handler:
      type: ks_handler
      attr: in, required
      doc: Kpoint set handler
    ik:
      type: int
      attr: in, required
      doc: Index of the kpoint
    weight:
      type: double
      attr: out, required
      doc: Weight of the kpoint
    coordinates:
      type: double
      attr: out, optional
      doc: Coordinates of the kpoint
    error_code:
      type: int
      attr: out, optional
      doc: Error code.
@api end
*/
void
sirius_get_kpoint_properties(void* const* handler__, int const* ik__, double* weight__, double* coordinates__,
                             int* error_code__)
{
    call_sirius(
        [&]() {
            auto& ks  = get_ks(handler__);
            int ik    = *ik__ - 1;
            *weight__ = ks.get<double>(ik)->weight();

            if (coordinates__) {
                coordinates__[0] = ks.get<double>(ik)->vk()[0];
                coordinates__[1] = ks.get<double>(ik)->vk()[1];
                coordinates__[2] = ks.get<double>(ik)->vk()[2];
            }
        },
        error_code__);
}

/*
@api begin
sirius_set_callback_function:
  doc: Set callback function to compute various radial integrals.
  arguments:
    handler:
      type: ctx_handler
      attr: in, required
      doc: Simulation context handler.
    label:
      type: string
      attr: in, required
      doc: Lable of the callback function.
    fptr:
      type: func
      attr: in, required, value
      doc: Pointer to callback function.
    error_code:
      type: int
      attr: out, optional
      doc: Error code.
@api end
*/
void
sirius_set_callback_function(void* const* handler__, char const* label__, void (*fptr__)(), int* error_code__)
{
    call_sirius(
        [&]() {
            auto label = std::string(label__);
            std::transform(label.begin(), label.end(), label.begin(), ::tolower);
            auto& sim_ctx = get_sim_ctx(handler__);
            if (label == "beta_ri") {
                sim_ctx.beta_ri_callback(reinterpret_cast<void (*)(int, double, double*, int)>(fptr__));
            } else if (label == "beta_ri_djl") {
                sim_ctx.beta_ri_djl_callback(reinterpret_cast<void (*)(int, double, double*, int)>(fptr__));
            } else if (label == "aug_ri") {
                sim_ctx.aug_ri_callback(reinterpret_cast<void (*)(int, double, double*, int, int)>(fptr__));
            } else if (label == "aug_ri_djl") {
                sim_ctx.aug_ri_djl_callback(reinterpret_cast<void (*)(int, double, double*, int, int)>(fptr__));
            } else if (label == "vloc_ri") {
                sim_ctx.vloc_ri_callback(reinterpret_cast<void (*)(int, int, double*, double*)>(fptr__));
            } else if (label == "vloc_ri_djl") {
                sim_ctx.vloc_ri_djl_callback(reinterpret_cast<void (*)(int, int, double*, double*)>(fptr__));
            } else if (label == "rhoc_ri") {
                sim_ctx.rhoc_ri_callback(reinterpret_cast<void (*)(int, int, double*, double*)>(fptr__));
            } else if (label == "rhoc_ri_djl") {
                sim_ctx.rhoc_ri_djl_callback(reinterpret_cast<void (*)(int, int, double*, double*)>(fptr__));
            } else if (label == "band_occ") {
                sim_ctx.band_occ_callback(reinterpret_cast<void (*)(void)>(fptr__));
            } else if (label == "veff") {
                sim_ctx.veff_callback(reinterpret_cast<void (*)(void)>(fptr__));
            } else if (label == "ps_rho_ri") {
                sim_ctx.ps_rho_ri_callback(reinterpret_cast<void (*)(int, int, double*, double*)>(fptr__));
            } else if (label == "ps_atomic_wf_ri") {
                sim_ctx.ps_atomic_wf_ri_callback(reinterpret_cast<void (*)(int, double, double*, int)>(fptr__));
            } else if (label == "ps_atomic_wf_ri_djl") {
                sim_ctx.ps_atomic_wf_ri_djl_callback(reinterpret_cast<void (*)(int, double, double*, int)>(fptr__));
            } else {
                RTE_THROW("Wrong label of the callback function: " + label);
            }
        },
        error_code__);
}

/*
@api begin
sirius_nlcg:
  doc: Robust wave function optimizer.
  arguments:
    handler:
      type: gs_handler
      attr: in, required
      doc: Ground state handler.
    ks_handler:
      type: ks_handler
      attr: in, required
      doc: K-point set handler.
    error_code:
      type: int
      attr: out, optional
      doc: Error code.
@api end
*/

void
sirius_nlcg(void* const* handler__, void* const* ks_handler__, int* error_code__)
{
    call_sirius(
        [&]() {
#if defined(SIRIUS_NLCGLIB)
            // call nlcg solver
            auto& gs        = get_gs(handler__);
            auto& potential = gs.potential();
            auto& density   = gs.density();

            auto& kset = get_ks(ks_handler__);
            auto& ctx  = kset.ctx();

            auto nlcg_params  = ctx.cfg().nlcg();
            double temp       = nlcg_params.T();
            double tol        = nlcg_params.tol();
            double kappa      = nlcg_params.kappa();
            double tau        = nlcg_params.tau();
            int maxiter       = nlcg_params.maxiter();
            int restart       = nlcg_params.restart();
            std::string smear = ctx.cfg().parameters().smearing();
            std::string pu    = ctx.cfg().control().processing_unit();

            nlcglib::smearing_type smearing;
            if (smear.compare("FD") == 0) {
                smearing = nlcglib::smearing_type::FERMI_DIRAC;
            } else if (smear.compare("GS") == 0) {
                smearing = nlcglib::smearing_type::GAUSSIAN_SPLINE;
            } else {
                RTE_THROW("invalid smearing type given: " + smear);
            }

            sirius::Energy energy(kset, density, potential);
            if (is_device_memory(ctx.processing_unit_memory_t())) {
                if (pu.empty() || pu.compare("gpu") == 0) {
                    nlcglib::nlcg_mvp2_device(energy, smearing, temp, tol, kappa, tau, maxiter, restart);
                } else if (pu.compare("cpu") == 0) {
                    nlcglib::nlcg_mvp2_device_cpu(energy, smearing, temp, tol, kappa, tau, maxiter, restart);
                } else {
                    RTE_THROW("invalid processing unit for nlcg given: " + pu);
                }
            } else {
                if (pu.empty() || pu.compare("gpu") == 0) {
                    nlcglib::nlcg_mvp2_cpu(energy, smearing, temp, tol, kappa, tau, maxiter, restart);
                } else if (pu.compare("cpu") == 0) {
                    nlcglib::nlcg_mvp2_cpu_device(energy, smearing, temp, tol, kappa, tau, maxiter, restart);
                } else {
                    RTE_THROW("invalid processing unit for nlcg given: " + pu);
                }
            }
#else
            RTE_THROW("SIRIUS was not compiled with NLCG option.");
#endif
        },
        error_code__);
}

/*
@api begin
sirius_nlcg_params:
  doc: Robust wave function optimizer
  arguments:
    handler:
      type: gs_handler
      attr: in, required
      doc: Ground state handler.
    ks_handler:
      type: ks_handler
      attr: in, required
      doc: K-point set handler.
    temp:
      type: double
      attr: in, required
      doc: Temperature in Kelvin
    smearing:
      type: string
      attr: in, required
      doc: smearing label
    kappa:
      type: double
      attr: in, required
      doc: pseudo-Hamiltonian scalar preconditioner
    tau:
      type: double
      attr: in, required
      doc: backtracking search reduction parameter
    tol:
      type: double
      attr: in, required
      doc: CG tolerance
    maxiter:
      type: int
      attr: in, required
      doc: CG maxiter
    restart:
      type: int
      attr: in, required
      doc: CG restart
    processing_unit:
      type: string
      attr: in, required
      doc: processing_unit = ["cpu"|"gpu"|"none"]
    error_code:
      type: int
      attr: out, optional
      doc: Error code.
@api end
*/

void
sirius_nlcg_params(void* const* handler__, void* const* ks_handler__, double const* temp__, char const* smearing__,
                   double const* kappa__, double const* tau__, double const* tol__, int const* maxiter__,
                   int const* restart__, char const* processing_unit__, int* error_code__)
{
    call_sirius(
        [&]() {
#if defined(SIRIUS_NLCGLIB)
            // call nlcg solver
            auto& gs        = get_gs(handler__);
            auto& potential = gs.potential();
            auto& density   = gs.density();

            auto& kset = get_ks(ks_handler__);
            auto& ctx  = kset.ctx();

            double temp  = *temp__;
            double kappa = *kappa__;
            double tau   = *tau__;
            double tol   = *tol__;
            int maxiter  = *maxiter__;
            int restart  = *restart__;

            std::string smear(smearing__);
            std::string pu(processing_unit__);

            nlcglib::smearing_type smearing_t;
            if (smear.compare("FD") == 0) {
                smearing_t = nlcglib::smearing_type::FERMI_DIRAC;
            } else if (smear.compare("GS") == 0) {
                smearing_t = nlcglib::smearing_type::GAUSSIAN_SPLINE;
            } else {
                RTE_THROW("invalid smearing type given: " + smear);
            }

            if (pu.compare("none") == 0) {
                // use same processing unit as SIRIUS
                pu = ctx.cfg().control().processing_unit();
            }

            nlcglib::nlcg_info info;

            sirius::Energy energy(kset, density, potential);
            if (is_device_memory(ctx.processing_unit_memory_t())) {
                if (pu.empty() || pu.compare("gpu") == 0) {
                    info = nlcglib::nlcg_mvp2_device(energy, smearing_t, temp, tol, kappa, tau, maxiter, restart);
                } else if (pu.compare("cpu") == 0) {
                    info = nlcglib::nlcg_mvp2_device_cpu(energy, smearing_t, temp, tol, kappa, tau, maxiter, restart);
                } else {
                    RTE_THROW("invalid processing unit for nlcg given: " + pu);
                }
            } else {
                if (pu.empty() || pu.compare("cpu") == 0) {
                    info = nlcglib::nlcg_mvp2_cpu(energy, smearing_t, temp, tol, kappa, tau, maxiter, restart);
                } else if (pu.compare("gpu") == 0) {
                    info = nlcglib::nlcg_mvp2_cpu_device(energy, smearing_t, temp, tol, kappa, tau, maxiter, restart);
                } else {
                    RTE_THROW("invalid processing unit for nlcg given: " + pu);
                }
            }
#else
            RTE_THROW("SIRIUS was not compiled with NLCG option.");
#endif
        },
        error_code__);
}

/*
@api begin
sirius_add_hubbard_atom_pair:
  doc: Add a non-local Hubbard interaction V for a pair of atoms.
  arguments:
    handler:
      type: ctx_handler
      attr: in, required
      doc: Simulation context handler.
    atom_pair:
      type: int
      attr: in, required, dimension(2)
      doc: atom pair for the V term
    translation:
      type: int
      attr: in, required, dimension(3)
      doc: translation vector between the two unit cells containing the atoms
    n:
      type: int
      attr: in, required, dimension(2)
      doc: principal quantum number of the atomic levels involved in the V correction
    l:
      type: int
      attr: in, required, dimension(2)
      doc: angular momentum of the atomic levels
    coupling:
      type: double
      attr: in, required
      doc: value of the V constant
    error_code:
      type: int
      attr: out, optional
      doc: Error code.
@api end
*/
void
sirius_add_hubbard_atom_pair(void* const* handler__, int* const atom_pair__, int* const translation__, int* const n__,
                             int* const l__, const double* const coupling__, int *error_code__)
{
    call_sirius(
        [&]() {
            auto& sim_ctx  = get_sim_ctx(handler__);
            auto conf_dict = sim_ctx.cfg().hubbard();

            json elem;
            std::vector<int> atom_pair(atom_pair__, atom_pair__ + 2);
            /* Fortran indices start from 1 */
            atom_pair[0] -= 1;
            atom_pair[1] -= 1;
            std::vector<int> n(n__, n__ + 2);
            std::vector<int> l(l__, l__ + 2);
            std::vector<int> translation(translation__, translation__ + 3);

            elem["atom_pair"] = atom_pair;
            elem["T"]         = translation;
            elem["n"]         = n;
            elem["l"]         = l;
            elem["V"]         = *coupling__;

            bool test{false};

            auto v = conf_dict.nonlocal();

            for (int idx = 0; idx < v.size(); idx++) {
                auto v     = conf_dict.nonlocal(idx);
                auto at_pr = v.atom_pair();
                /* search if the pair is already present */
                if ((at_pr[0] == atom_pair[0]) && (at_pr[1] == atom_pair[1])) {
                    auto tr = v.T();
                    if ((tr[0] = translation[0]) && (tr[1] = translation[1]) && (tr[2] = translation[2])) {
                        auto lvl = v.n();
                        if ((lvl[0] == n[0]) && (lvl[0] == n[1])) {
                            auto li = v.l();
                            if ((li[0] == l[0]) && (li[1] == l[1])) {
                                test = true;
                                break;
                            }
                        }
                    }
                }
            }

            if (!test) {
                conf_dict.nonlocal().append(elem);
            } else {
                RTE_THROW("Atom pair for hubbard correction is already present");
            }
        }
        , error_code__);
}

/*
@api begin
sirius_linear_solver:
  doc: Interface to linear solver.
  arguments:
    handler:
      type: gs_handler
      attr: in, required
      doc: DFT ground state handler.
    vkq:
      type: double
      attr: in, required, dimension(3)
      doc: K+q-point in lattice coordinates
    num_gvec_kq_loc:
      type: int
      attr: in, required
      doc: Local number of G-vectors for k+q-point
    gvec_kq_loc:
      type: int
      attr: in, required, dimension(3, num_gvec_kq_loc)
      doc: Local list of G-vectors for k+q-point.
    dpsi:
      type: complex
      attr: inout, required, dimension(ld, num_spin_comp)
      doc: Left-hand side of the linear equation.
    psi:
      type: complex
      attr: in, required, dimension(ld, num_spin_comp)
      doc: Unperturbed eigenvectors.
    eigvals:
      type: double
      attr: in, required, dimension(*)
      doc: Unperturbed eigenvalues.
    dvpsi:
      type: complex
      attr: inout, required, dimension(ld, num_spin_comp)
      doc: Right-hand side of the linear equation (dV * psi)
    ld:
      type: int
      attr: in, required
      doc: Leading dimension of dpsi, psi, dvpsi.
    num_spin_comp:
      type: int
      attr: in, required
      doc: Number of spin components.
    alpha_pv:
      type: double
      attr: in, required
      doc: Constant for the projector.
    error_code:
      type: int
      attr: out, optional
      doc: Error code
@api end
*/
void sirius_linear_solver(void* const* handler__, double const* vkq__, int const* num_gvec_kq_loc__,
        int const* gvec_kq_loc__, std::complex<double>* dpsi__, std::complex<double> * psi__, double* eigvals__,
        std::complex<double>* dvpsi__, int const* ld__, int const* num_spin_comp__, double const * alpha_pv__,
        int* error_code__)
{
    PROFILE("sirius_api::sirius_linear_solver");
    call_sirius(
        [&]() {
<<<<<<< HEAD
            assert(*num_spin_comp__ == 1);
=======
            RTE_ASSERT(*num_spin_comp__ == 1);
>>>>>>> 69c0e855

            vector3d<double> vkq(vkq__);

            auto& gs = get_gs(handler__);
            auto& sctx = gs.ctx();

            bool use_qe_gvec_order{true};

            std::shared_ptr<sddk::Gvec> gvkq_in;
            if (use_qe_gvec_order) {
<<<<<<< HEAD
                gvkq_in = std::make_shared<sddk::Gvec>(vkq, sctx.unit_cell().reciprocal_lattice_vectors(), *num_gvec_kq_loc__,
                    gvec_kq_loc__, sctx.comm_band(), false);
            } else {
                gvkq_in = std::make_shared<sddk::Gvec>(vkq, sctx.unit_cell().reciprocal_lattice_vectors(), sctx.gk_cutoff(), sctx.comm_k(), false);
            }


=======
                gvkq_in = std::make_shared<sddk::Gvec>(vkq, sctx.unit_cell().reciprocal_lattice_vectors(),
                        *num_gvec_kq_loc__, gvec_kq_loc__, sctx.comm_band(), false);
            } else {
                gvkq_in = std::make_shared<sddk::Gvec>(vkq, sctx.unit_cell().reciprocal_lattice_vectors(),
                        sctx.gk_cutoff(), sctx.comm_k(), false);
            }

>>>>>>> 69c0e855
            int num_gvec_kq_loc = *num_gvec_kq_loc__;
            int num_gvec_kq = num_gvec_kq_loc;
            sctx.comm_k().allreduce(&num_gvec_kq, 1);

            if (num_gvec_kq != gvkq_in->num_gvec()) {
                RTE_THROW("wrong number of G+k vectors for k");
            }

            sirius::Hamiltonian0<double> H0(gs.potential(), true);

            sirius::K_point<double> kp(const_cast<sirius::Simulation_context&>(sctx), gvkq_in, 1.0);
            kp.initialize();

            auto Hk = H0(kp);

            auto& gvkq = kp.gkvec();

            sddk::mdarray<int, 2> gvec_kq_loc(const_cast<int*>(gvec_kq_loc__), 3, num_gvec_kq_loc);

            if (!use_qe_gvec_order) {
                for (int ig = 0; ig < num_gvec_kq_loc; ig++) {
                    auto i = gvkq.index_by_gvec(vector3d<int>(&gvec_kq_loc(0, ig)));
                    if (i == -1) {
                        RTE_THROW("index of G-vector is not found for k+q");
                    }
                }
            }

            /* collect local G+k+q vector sizes across all ranks */
            sddk::block_data_descriptor gkq_in_distr(gvkq.comm().size());
            gkq_in_distr.counts[gvkq.comm().rank()] = num_gvec_kq_loc;
            gvkq.comm().allgather(gkq_in_distr.counts.data(), 1, gvkq.comm().rank());
            gkq_in_distr.calc_offsets();

            /* offset in the incoming G-vector index */
            int offset = gkq_in_distr.offsets[gvkq.comm().rank()];

            sddk::mdarray<int, 2> gvec_kq(3, gvkq.num_gvec());
            std::vector<int> igmap(num_gvec_kq);
            if (!use_qe_gvec_order) {
                for (int ig = 0; ig < num_gvec_kq_loc; ig++) {
                    for (int x: {0, 1, 2}) {
                        gvec_kq(x, offset + ig) = gvec_kq_loc(x, ig);
                    }
                }
                gvkq.comm().allgather(&gvec_kq(0, 0), 3 * num_gvec_kq_loc, 3 * offset);

                for (int ig = 0; ig < num_gvec_kq; ig++) {
                    auto i = gvkq.index_by_gvec(vector3d<int>(&gvec_kq(0, ig)));
                    if (i == -1) {
                        RTE_THROW("index of G-vector is not found");
                    }
                    igmap[i] = ig;
                }
            }

            // Copy eigenvalues (factor 2 for rydberg/hartree)
            std::vector<double> eigvals_vec(eigvals__, eigvals__ + sctx.num_bands());
            for (auto &val : eigvals_vec) {
                val /= 2;
            }

            // Setup dpsi (unknown), psi (part of projector), and dvpsi (right-hand side)
            sddk::mdarray<std::complex<double>, 3> psi(psi__, *ld__, *num_spin_comp__, sctx.num_bands());
            sddk::mdarray<std::complex<double>, 3> dpsi(dpsi__, *ld__, *num_spin_comp__, sctx.num_bands());
            sddk::mdarray<std::complex<double>, 3> dvpsi(dvpsi__, *ld__, *num_spin_comp__, sctx.num_bands());

<<<<<<< HEAD
            auto dpsi_wf  = sirius::wave_function_factory<double>(sctx, kp, sctx.num_bands(), *num_spin_comp__, false);
            auto psi_wf   = sirius::wave_function_factory<double>(sctx, kp, sctx.num_bands(), *num_spin_comp__, false);
            auto dvpsi_wf = sirius::wave_function_factory<double>(sctx, kp, sctx.num_bands(), *num_spin_comp__, false);
            auto tmp_wf   = sirius::wave_function_factory<double>(sctx, kp, sctx.num_bands(), *num_spin_comp__, false);
=======
            auto dpsi_wf  = sirius::wave_function_factory<double>(sctx, kp, wf::num_bands(sctx.num_bands()), wf::num_mag_dims(0), false);
            auto psi_wf   = sirius::wave_function_factory<double>(sctx, kp, wf::num_bands(sctx.num_bands()), wf::num_mag_dims(0), false);
            auto dvpsi_wf = sirius::wave_function_factory<double>(sctx, kp, wf::num_bands(sctx.num_bands()), wf::num_mag_dims(0), false);
            auto tmp_wf   = sirius::wave_function_factory<double>(sctx, kp, wf::num_bands(sctx.num_bands()), wf::num_mag_dims(0), false);
>>>>>>> 69c0e855

            std::vector<std::complex<double>> tmp_psi(num_gvec_kq);
            std::vector<std::complex<double>> tmp_dpsi(num_gvec_kq);
            std::vector<std::complex<double>> tmp_dvpsi(num_gvec_kq);

            for (int ispn = 0; ispn < *num_spin_comp__; ispn++) {
                for (int i = 0; i < sctx.num_bands(); i++) {
                    if (use_qe_gvec_order) {
                        for (int ig = 0; ig < kp.gkvec().count(); ig++) {
<<<<<<< HEAD
                            psi_wf->pw_coeffs(ispn).prime(ig, i) = psi(ig, ispn, i);
                            dpsi_wf->pw_coeffs(ispn).prime(ig, i) = dpsi(ig, ispn, i);
                            dvpsi_wf->pw_coeffs(ispn).prime(ig, i) = dvpsi(ig, ispn, i) / 2.0;
=======
                            psi_wf->pw_coeffs(ig, wf::spin_index(ispn), wf::band_index(i)) = psi(ig, ispn, i);
                            dpsi_wf->pw_coeffs(ig, wf::spin_index(ispn), wf::band_index(i)) = dpsi(ig, ispn, i);
                            dvpsi_wf->pw_coeffs(ig, wf::spin_index(ispn), wf::band_index(i)) = dvpsi(ig, ispn, i) / 2.0;
>>>>>>> 69c0e855
                        }
                    } else {
                        /* gather the full wave-function in the order of QE */
                        for (int ig = 0; ig < num_gvec_kq_loc; ig++) {
                            tmp_psi[offset + ig] = psi(ig, ispn, i);
                            tmp_dpsi[offset + ig] = dpsi(ig, ispn, i);
                            tmp_dvpsi[offset + ig] = dvpsi(ig, ispn, i);
                        }
                        gvkq.comm().allgather(tmp_psi.data(), gkq_in_distr.counts.data(), gkq_in_distr.offsets.data());
                        gvkq.comm().allgather(tmp_dpsi.data(), gkq_in_distr.counts.data(), gkq_in_distr.offsets.data());
                        gvkq.comm().allgather(tmp_dvpsi.data(), gkq_in_distr.counts.data(), gkq_in_distr.offsets.data());

                        /* copy local part */
                        for (int ig = 0; ig < gvkq.count(); ig++) {
<<<<<<< HEAD
                            psi_wf->pw_coeffs(ispn).prime(ig, i) = tmp_psi[igmap[ig + gvkq.offset()]];
                            dpsi_wf->pw_coeffs(ispn).prime(ig, i) = tmp_dpsi[igmap[ig + gvkq.offset()]];
                            // divide by two to account for hartree / rydberg, this is
                            // dv * psi and dv should be 2x smaller in sirius.
                            dvpsi_wf->pw_coeffs(ispn).prime(ig, i) = tmp_dvpsi[igmap[ig + gvkq.offset()]] / 2.0;
=======
                            psi_wf->pw_coeffs(ig, wf::spin_index(ispn), wf::band_index(i)) = tmp_psi[igmap[ig + gvkq.offset()]];
                            dpsi_wf->pw_coeffs(ig, wf::spin_index(ispn), wf::band_index(i)) = tmp_dpsi[igmap[ig + gvkq.offset()]];
                            // divide by two to account for hartree / rydberg, this is
                            // dv * psi and dv should be 2x smaller in sirius.
                            dvpsi_wf->pw_coeffs(ig, wf::spin_index(ispn), wf::band_index(i)) = tmp_dvpsi[igmap[ig + gvkq.offset()]] / 2.0;
>>>>>>> 69c0e855
                        }
                    }
                }
            }

            ///* check residuals H|psi> - e * S |psi> */
            //{
            //    sirius::K_point<double> kp(const_cast<sirius::Simulation_context&>(sctx), gvk, 1.0);
            //    kp.initialize();
            //    auto Hk = H0(kp);
            //    auto hpsi_wf = sirius::wave_function_factory<double>(sctx, kp, sctx.num_bands(), *num_spin_comp__, false);
            //    auto spsi_wf = sirius::wave_function_factory<double>(sctx, kp, sctx.num_bands(), *num_spin_comp__, false);
            //    auto res_wf  = sirius::wave_function_factory<double>(sctx, kp, sctx.num_bands(), *num_spin_comp__, false);

            //    Hk.apply_h_s<double_complex>(spin_range(0), 0, sctx.num_bands(), *psi_wf, hpsi_wf.get(), spsi_wf.get());

            //}

            // setup auxiliary state vectors for CG.
<<<<<<< HEAD
            auto U = sirius::wave_function_factory<double>(sctx, kp, sctx.num_bands(), *num_spin_comp__, false);
            auto C = sirius::wave_function_factory<double>(sctx, kp, sctx.num_bands(), *num_spin_comp__, false);

            auto Hphi_wf = sirius::wave_function_factory<double>(sctx, kp, sctx.num_bands(), *num_spin_comp__, false);
            auto Sphi_wf = sirius::wave_function_factory<double>(sctx, kp, sctx.num_bands(), *num_spin_comp__, false);
=======
            auto U = sirius::wave_function_factory<double>(sctx, kp, wf::num_bands(sctx.num_bands()), wf::num_mag_dims(0), false);
            auto C = sirius::wave_function_factory<double>(sctx, kp, wf::num_bands(sctx.num_bands()), wf::num_mag_dims(0), false);

            auto Hphi_wf = sirius::wave_function_factory<double>(sctx, kp, wf::num_bands(sctx.num_bands()), wf::num_mag_dims(0), false);
            auto Sphi_wf = sirius::wave_function_factory<double>(sctx, kp, wf::num_bands(sctx.num_bands()), wf::num_mag_dims(0), false);
>>>>>>> 69c0e855

            sirius::lr::Linear_response_operator linear_operator(
                const_cast<sirius::Simulation_context&>(sctx),
                Hk,
                eigvals_vec,
                Hphi_wf.get(),
                Sphi_wf.get(),
                psi_wf.get(),
                tmp_wf.get(),
                *alpha_pv__ / 2); // rydberg/hartree factor

            // CG state vectors.
            auto X_wrap = sirius::lr::Wave_functions_wrap{dpsi_wf.get()};
            auto B_wrap = sirius::lr::Wave_functions_wrap{dvpsi_wf.get()};
            auto U_wrap = sirius::lr::Wave_functions_wrap{U.get()};
            auto C_wrap = sirius::lr::Wave_functions_wrap{C.get()};

            // Set up the diagonal preconditioner
            auto h_o_diag = Hk.get_h_o_diag_pw<double, 3>();
            sddk::mdarray<double, 1> eigvals_mdarray(eigvals_vec.size());
            eigvals_mdarray = [&](sddk::mdarray_index_descriptor::index_type i) {
                return eigvals_vec[i];
            };

            sirius::lr::Smoothed_diagonal_preconditioner preconditioner{
              std::move(h_o_diag.first),
              std::move(h_o_diag.second),
              std::move(eigvals_mdarray),
              sctx.num_bands()
            };

            // Identity_preconditioner preconditioner{static_cast<size_t>(sctx.num_bands())};

            auto result = sirius::cg::multi_cg(
                linear_operator,
                preconditioner,
                X_wrap, B_wrap, U_wrap, C_wrap, // state vectors
                100, // iters
                1e-13 // tol
            );

            /* bring wave functions back in order of QE */
            for (int ispn = 0; ispn < *num_spin_comp__; ispn++) {
                for (int i = 0; i < sctx.num_bands(); i++) {
                    if (use_qe_gvec_order) {
                        for (int ig = 0; ig < kp.gkvec().count(); ig++) {
<<<<<<< HEAD
                            dpsi(ig, ispn, i) = dpsi_wf->pw_coeffs(ispn).prime(ig, i);
                        }
                    } else {
                        for (int ig = 0; ig < gvkq.count(); ++ig) {
                            tmp_dpsi[igmap[ig + gvkq.offset()]] = dpsi_wf->pw_coeffs(ispn).prime(ig, i);
=======
                            dpsi(ig, ispn, i) = dpsi_wf->pw_coeffs(ig, wf::spin_index(ispn), wf::band_index(i));
                        }
                    } else {
                        for (int ig = 0; ig < gvkq.count(); ++ig) {
                            tmp_dpsi[igmap[ig + gvkq.offset()]] = dpsi_wf->pw_coeffs(ig, wf::spin_index(ispn), wf::band_index(i));
>>>>>>> 69c0e855
                        }
                        gvkq.comm().allgather(tmp_dpsi.data(), gkq_in_distr.counts.data(), gkq_in_distr.offsets.data());
                        for (int ig = 0; ig < num_gvec_kq_loc; ig++) {
                            dpsi(ig, ispn, i) = tmp_dpsi[offset + ig];
                        }
                    }
                }
            }

        }, error_code__);
<<<<<<< HEAD

=======
>>>>>>> 69c0e855
}

/*
@api begin
sirius_generate_d_operator_matrix:
  doc: Generate D-operator matrix.
  arguments:
    handler:
      type: gs_handler
      attr: in, required
      doc: Ground state handler.
    error_code:
      type: int
      attr: out, optional
      doc: Error code
@api end
*/
void sirius_generate_d_operator_matrix(void* const* handler__, int* error_code__)
{
    call_sirius(
        [&]() {
            auto& gs = get_gs(handler__);
            gs.potential().generate_D_operator_matrix();
        }, error_code__);
}

} // extern "C"<|MERGE_RESOLUTION|>--- conflicted
+++ resolved
@@ -34,10 +34,6 @@
 #endif
 #include "symmetry/crystal_symmetry.hpp"
 #include "band/davidson.hpp"
-<<<<<<< HEAD
-#include "SDDK/wf_inner.hpp"
-=======
->>>>>>> 69c0e855
 #include "multi_cg/multi_cg.hpp"
 
 struct sirius_context_handler_t
@@ -584,15 +580,9 @@
     call_sirius(
         [&]() {
             auto& comm                 = sddk::Communicator::map_fcomm(fcomm__);
-<<<<<<< HEAD
-            auto& comm_k = (fcomm_k__) ? sddk::Communicator::map_fcomm(*fcomm_k__) : sddk::Communicator::null();
-            auto const& comm_band =
-                (fcomm_band__) ? sddk::Communicator::map_fcomm(*fcomm_band__) : sddk::Communicator::null();
-=======
             auto& comm_k = (fcomm_k__) ? sddk::Communicator::map_fcomm(*fcomm_k__) : sddk::Communicator();
             auto const& comm_band =
                 (fcomm_band__) ? sddk::Communicator::map_fcomm(*fcomm_band__) : sddk::Communicator();
->>>>>>> 69c0e855
             *handler__ = new utils::any_ptr(new sirius::Simulation_context(comm, comm_k, comm_band));
         },
         error_code__);
@@ -1725,12 +1715,8 @@
 void
 sirius_find_ground_state(void* const* gs_handler__, double const* density_tol__, double const* energy_tol__,
                          double const* iter_solver_tol__, bool const* initial_guess__, int const* max_niter__,
-<<<<<<< HEAD
-                         bool const* save_state__, bool* converged__, int* niter__, int* error_code__)
-=======
                          bool const* save_state__, bool* converged__, int* niter__, double* rho_min__,
                          int* error_code__)
->>>>>>> 69c0e855
 {
     call_sirius(
         [&]() {
@@ -1749,19 +1735,11 @@
 
             double iter_solver_tol = (iter_solver_tol__) ? *iter_solver_tol__
                                                          : ctx.cfg().iterative_solver().energy_tolerance();
-<<<<<<< HEAD
 
             int max_niter = (max_niter__) ? * max_niter__ : inp.num_dft_iter();
 
             bool save = (save_state__) ? *save_state__ : false;
 
-=======
-
-            int max_niter = (max_niter__) ? * max_niter__ : inp.num_dft_iter();
-
-            bool save = (save_state__) ? *save_state__ : false;
-
->>>>>>> 69c0e855
             auto result = gs.find(rho_tol, etol, iter_solver_tol, max_niter, save);
 
             if (result["converged"].get<bool>()) {
@@ -3074,11 +3052,7 @@
             {"enuc", [&]() { return sirius::energy_enuc(ctx, potential); }},
             {"kin", [&]() { return sirius::energy_kin(ctx, kset, density, potential); }},
             {"one-el", [&]() { return sirius::one_electron_energy(density, potential); }},
-<<<<<<< HEAD
-            {"descf", [&]() { return gs.scf_energy(); }},
-=======
             {"descf", [&]() { return gs.scf_correction_energy(); }},
->>>>>>> 69c0e855
             {"demet", [&]() { return kset.entropy_sum(); }},
             {"paw-one-el", [&]() { return potential.PAW_one_elec_energy(density); }},
             {"paw", [&]() { return potential.PAW_total_energy(); }},
@@ -3297,11 +3271,8 @@
 {
     PROFILE("sirius_api::sirius_get_wave_functions");
 
-<<<<<<< HEAD
-=======
     // TODO: refactor this part; use QE order of G-vectors
 
->>>>>>> 69c0e855
     auto gvec_mapping = [&](sddk::Gvec const& gkvec) {
         std::vector<int> igm(*num_gvec_loc__);
 
@@ -5881,11 +5852,7 @@
     PROFILE("sirius_api::sirius_linear_solver");
     call_sirius(
         [&]() {
-<<<<<<< HEAD
-            assert(*num_spin_comp__ == 1);
-=======
             RTE_ASSERT(*num_spin_comp__ == 1);
->>>>>>> 69c0e855
 
             vector3d<double> vkq(vkq__);
 
@@ -5896,15 +5863,6 @@
 
             std::shared_ptr<sddk::Gvec> gvkq_in;
             if (use_qe_gvec_order) {
-<<<<<<< HEAD
-                gvkq_in = std::make_shared<sddk::Gvec>(vkq, sctx.unit_cell().reciprocal_lattice_vectors(), *num_gvec_kq_loc__,
-                    gvec_kq_loc__, sctx.comm_band(), false);
-            } else {
-                gvkq_in = std::make_shared<sddk::Gvec>(vkq, sctx.unit_cell().reciprocal_lattice_vectors(), sctx.gk_cutoff(), sctx.comm_k(), false);
-            }
-
-
-=======
                 gvkq_in = std::make_shared<sddk::Gvec>(vkq, sctx.unit_cell().reciprocal_lattice_vectors(),
                         *num_gvec_kq_loc__, gvec_kq_loc__, sctx.comm_band(), false);
             } else {
@@ -5912,7 +5870,6 @@
                         sctx.gk_cutoff(), sctx.comm_k(), false);
             }
 
->>>>>>> 69c0e855
             int num_gvec_kq_loc = *num_gvec_kq_loc__;
             int num_gvec_kq = num_gvec_kq_loc;
             sctx.comm_k().allreduce(&num_gvec_kq, 1);
@@ -5980,17 +5937,10 @@
             sddk::mdarray<std::complex<double>, 3> dpsi(dpsi__, *ld__, *num_spin_comp__, sctx.num_bands());
             sddk::mdarray<std::complex<double>, 3> dvpsi(dvpsi__, *ld__, *num_spin_comp__, sctx.num_bands());
 
-<<<<<<< HEAD
-            auto dpsi_wf  = sirius::wave_function_factory<double>(sctx, kp, sctx.num_bands(), *num_spin_comp__, false);
-            auto psi_wf   = sirius::wave_function_factory<double>(sctx, kp, sctx.num_bands(), *num_spin_comp__, false);
-            auto dvpsi_wf = sirius::wave_function_factory<double>(sctx, kp, sctx.num_bands(), *num_spin_comp__, false);
-            auto tmp_wf   = sirius::wave_function_factory<double>(sctx, kp, sctx.num_bands(), *num_spin_comp__, false);
-=======
             auto dpsi_wf  = sirius::wave_function_factory<double>(sctx, kp, wf::num_bands(sctx.num_bands()), wf::num_mag_dims(0), false);
             auto psi_wf   = sirius::wave_function_factory<double>(sctx, kp, wf::num_bands(sctx.num_bands()), wf::num_mag_dims(0), false);
             auto dvpsi_wf = sirius::wave_function_factory<double>(sctx, kp, wf::num_bands(sctx.num_bands()), wf::num_mag_dims(0), false);
             auto tmp_wf   = sirius::wave_function_factory<double>(sctx, kp, wf::num_bands(sctx.num_bands()), wf::num_mag_dims(0), false);
->>>>>>> 69c0e855
 
             std::vector<std::complex<double>> tmp_psi(num_gvec_kq);
             std::vector<std::complex<double>> tmp_dpsi(num_gvec_kq);
@@ -6000,15 +5950,9 @@
                 for (int i = 0; i < sctx.num_bands(); i++) {
                     if (use_qe_gvec_order) {
                         for (int ig = 0; ig < kp.gkvec().count(); ig++) {
-<<<<<<< HEAD
-                            psi_wf->pw_coeffs(ispn).prime(ig, i) = psi(ig, ispn, i);
-                            dpsi_wf->pw_coeffs(ispn).prime(ig, i) = dpsi(ig, ispn, i);
-                            dvpsi_wf->pw_coeffs(ispn).prime(ig, i) = dvpsi(ig, ispn, i) / 2.0;
-=======
                             psi_wf->pw_coeffs(ig, wf::spin_index(ispn), wf::band_index(i)) = psi(ig, ispn, i);
                             dpsi_wf->pw_coeffs(ig, wf::spin_index(ispn), wf::band_index(i)) = dpsi(ig, ispn, i);
                             dvpsi_wf->pw_coeffs(ig, wf::spin_index(ispn), wf::band_index(i)) = dvpsi(ig, ispn, i) / 2.0;
->>>>>>> 69c0e855
                         }
                     } else {
                         /* gather the full wave-function in the order of QE */
@@ -6023,19 +5967,11 @@
 
                         /* copy local part */
                         for (int ig = 0; ig < gvkq.count(); ig++) {
-<<<<<<< HEAD
-                            psi_wf->pw_coeffs(ispn).prime(ig, i) = tmp_psi[igmap[ig + gvkq.offset()]];
-                            dpsi_wf->pw_coeffs(ispn).prime(ig, i) = tmp_dpsi[igmap[ig + gvkq.offset()]];
-                            // divide by two to account for hartree / rydberg, this is
-                            // dv * psi and dv should be 2x smaller in sirius.
-                            dvpsi_wf->pw_coeffs(ispn).prime(ig, i) = tmp_dvpsi[igmap[ig + gvkq.offset()]] / 2.0;
-=======
                             psi_wf->pw_coeffs(ig, wf::spin_index(ispn), wf::band_index(i)) = tmp_psi[igmap[ig + gvkq.offset()]];
                             dpsi_wf->pw_coeffs(ig, wf::spin_index(ispn), wf::band_index(i)) = tmp_dpsi[igmap[ig + gvkq.offset()]];
                             // divide by two to account for hartree / rydberg, this is
                             // dv * psi and dv should be 2x smaller in sirius.
                             dvpsi_wf->pw_coeffs(ig, wf::spin_index(ispn), wf::band_index(i)) = tmp_dvpsi[igmap[ig + gvkq.offset()]] / 2.0;
->>>>>>> 69c0e855
                         }
                     }
                 }
@@ -6055,19 +5991,11 @@
             //}
 
             // setup auxiliary state vectors for CG.
-<<<<<<< HEAD
-            auto U = sirius::wave_function_factory<double>(sctx, kp, sctx.num_bands(), *num_spin_comp__, false);
-            auto C = sirius::wave_function_factory<double>(sctx, kp, sctx.num_bands(), *num_spin_comp__, false);
-
-            auto Hphi_wf = sirius::wave_function_factory<double>(sctx, kp, sctx.num_bands(), *num_spin_comp__, false);
-            auto Sphi_wf = sirius::wave_function_factory<double>(sctx, kp, sctx.num_bands(), *num_spin_comp__, false);
-=======
             auto U = sirius::wave_function_factory<double>(sctx, kp, wf::num_bands(sctx.num_bands()), wf::num_mag_dims(0), false);
             auto C = sirius::wave_function_factory<double>(sctx, kp, wf::num_bands(sctx.num_bands()), wf::num_mag_dims(0), false);
 
             auto Hphi_wf = sirius::wave_function_factory<double>(sctx, kp, wf::num_bands(sctx.num_bands()), wf::num_mag_dims(0), false);
             auto Sphi_wf = sirius::wave_function_factory<double>(sctx, kp, wf::num_bands(sctx.num_bands()), wf::num_mag_dims(0), false);
->>>>>>> 69c0e855
 
             sirius::lr::Linear_response_operator linear_operator(
                 const_cast<sirius::Simulation_context&>(sctx),
@@ -6114,19 +6042,11 @@
                 for (int i = 0; i < sctx.num_bands(); i++) {
                     if (use_qe_gvec_order) {
                         for (int ig = 0; ig < kp.gkvec().count(); ig++) {
-<<<<<<< HEAD
-                            dpsi(ig, ispn, i) = dpsi_wf->pw_coeffs(ispn).prime(ig, i);
-                        }
-                    } else {
-                        for (int ig = 0; ig < gvkq.count(); ++ig) {
-                            tmp_dpsi[igmap[ig + gvkq.offset()]] = dpsi_wf->pw_coeffs(ispn).prime(ig, i);
-=======
                             dpsi(ig, ispn, i) = dpsi_wf->pw_coeffs(ig, wf::spin_index(ispn), wf::band_index(i));
                         }
                     } else {
                         for (int ig = 0; ig < gvkq.count(); ++ig) {
                             tmp_dpsi[igmap[ig + gvkq.offset()]] = dpsi_wf->pw_coeffs(ig, wf::spin_index(ispn), wf::band_index(i));
->>>>>>> 69c0e855
                         }
                         gvkq.comm().allgather(tmp_dpsi.data(), gkq_in_distr.counts.data(), gkq_in_distr.offsets.data());
                         for (int ig = 0; ig < num_gvec_kq_loc; ig++) {
@@ -6137,10 +6057,6 @@
             }
 
         }, error_code__);
-<<<<<<< HEAD
-
-=======
->>>>>>> 69c0e855
 }
 
 /*
