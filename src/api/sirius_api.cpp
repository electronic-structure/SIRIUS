--- conflicted
+++ resolved
@@ -5711,9 +5711,6 @@
         error_code__);
 }
 
-<<<<<<< HEAD
-// Hubbard U+V functions
-
 /*
 @api begin
 sirius_add_hubbard_atom_pair:
@@ -5813,7 +5810,7 @@
         }
         , error_code__);
 }
-=======
+
 /*
 @api begin
 sirius_linear_solver:
@@ -6019,5 +6016,4 @@
         }, error_code__);
 }
 
->>>>>>> fdef0926
 } // extern "C"