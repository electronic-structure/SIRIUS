// Copyright (c) 2013-2017 Anton Kozhevnikov, Thomas Schulthess
// All rights reserved.
//
// Redistribution and use in source and binary forms, with or without modification, are permitted provided that
// the following conditions are met:
//
// 1. Redistributions of source code must retain the above copyright notice, this list of conditions and the
//    following disclaimer.
// 2. Redistributions in binary form must reproduce the above copyright notice, this list of conditions
//    and the following disclaimer in the documentation and/or other materials provided with the distribution.
//
// THIS SOFTWARE IS PROVIDED BY THE COPYRIGHT HOLDERS AND CONTRIBUTORS "AS IS" AND ANY EXPRESS OR IMPLIED
// WARRANTIES, INCLUDING, BUT NOT LIMITED TO, THE IMPLIED WARRANTIES OF MERCHANTABILITY AND FITNESS FOR A
// PARTICULAR PURPOSE ARE DISCLAIMED. IN NO EVENT SHALL THE COPYRIGHT HOLDER OR CONTRIBUTORS BE LIABLE FOR
// ANY DIRECT, INDIRECT, INCIDENTAL, SPECIAL, EXEMPLARY, OR CONSEQUENTIAL DAMAGES (INCLUDING, BUT NOT LIMITED TO,
// PROCUREMENT OF SUBSTITUTE GOODS OR SERVICES; LOSS OF USE, DATA, OR PROFITS; OR BUSINESS INTERRUPTION) HOWEVER
// CAUSED AND ON ANY THEORY OF LIABILITY, WHETHER IN CONTRACT, STRICT LIABILITY, OR TORT (INCLUDING NEGLIGENCE OR
// OTHERWISE) ARISING IN ANY WAY OUT OF THE USE OF THIS SOFTWARE, EVEN IF ADVISED OF THE POSSIBILITY OF SUCH DAMAGE.

#include "sht/sht.hpp"

namespace sirius {

namespace sht { // TODO: move most of this to special functions

sddk::mdarray<double, 2>
wigner_d_matrix(int l, double beta)
{
    sddk::mdarray<double, 2> d_mtrx(2 * l + 1, 2 * l + 1);

    long double cos_b2 = std::cos((long double)beta / 2.0L);
    long double sin_b2 = std::sin((long double)beta / 2.0L);

    for (int m1 = -l; m1 <= l; m1++) {
        for (int m2 = -l; m2 <= l; m2++) {
            long double d = 0;
            for (int j = 0; j <= std::min(l + m1, l - m2); j++) {
                if ((l - m2 - j) >= 0 && (l + m1 - j) >= 0 && (j + m2 - m1) >= 0) {
                    long double g = (std::sqrt(utils::factorial<long double>(l + m1)) / utils::factorial<long double>(l - m2 - j)) *
                                    (std::sqrt(utils::factorial<long double>(l - m1)) / utils::factorial<long double>(l + m1 - j)) *
                                    (std::sqrt(utils::factorial<long double>(l - m2)) / utils::factorial<long double>(j + m2 - m1)) *
                                    (std::sqrt(utils::factorial<long double>(l + m2)) / utils::factorial<long double>(j));
                    d += g * std::pow(-1, j) * std::pow(cos_b2, 2 * l + m1 - m2 - 2 * j) * std::pow(sin_b2, 2 * j + m2 - m1);
                }
            }
            d_mtrx(m1 + l, m2 + l) = (double)d;
        }
    }

    return d_mtrx;
}

template <>
sddk::mdarray<std::complex<double>, 2>
rotation_matrix_l<std::complex<double>>(int l, r3::vector<double> euler_angles, int proper_rotation)
{
    sddk::mdarray<std::complex<double>, 2> rot_mtrx(2 * l + 1, 2 * l + 1);

    auto d_mtrx = wigner_d_matrix(l, euler_angles[1]);

    for (int m1 = -l; m1 <= l; m1++) {
        for (int m2 = -l; m2 <= l; m2++) {
            rot_mtrx(m1 + l, m2 + l) = std::exp(std::complex<double>(0, -euler_angles[0] * m1 - euler_angles[2] * m2)) *
                                       d_mtrx(m1 + l, m2 + l) * std::pow(proper_rotation, l);
        }
    }

    return rot_mtrx;
}

template <>
sddk::mdarray<double, 2>
rotation_matrix_l<double>(int l, r3::vector<double> euler_angles, int proper_rotation)
{
    auto rot_mtrx_ylm = rotation_matrix_l<std::complex<double>>(l, euler_angles, proper_rotation);

    sddk::mdarray<double, 2> rot_mtrx(2 * l + 1, 2 * l + 1);
    rot_mtrx.zero();

    for (int m1 = -l; m1 <= l; m1++) {
        auto i13 = (m1 == 0) ? std::vector<int>({0}) : std::vector<int>({-m1, m1});

        for (int m2 = -l; m2 <= l; m2++) {
            auto i24 = (m2 == 0) ? std::vector<int>({0}) : std::vector<int>({-m2, m2});

            for (int m3 : i13) {
                for (int m4 : i24) {
                    rot_mtrx(m1 + l, m2 + l) += std::real(SHT::rlm_dot_ylm(l, m1, m3) *
                                                          rot_mtrx_ylm(m3 + l, m4 + l) *
                                                          SHT::ylm_dot_rlm(l, m4, m2));
                }
            }
        }
    }
    return rot_mtrx;
}


// TODO: this is used in rotatin rlm spherical functions, but this is wrong.
// the rotation must happen inside l-shells
template <typename T>
void
rotation_matrix(int lmax, r3::vector<double> euler_angles, int proper_rotation,
                sddk::mdarray<T, 2>& rotm)
{
    rotm.zero();

    for (int l = 0; l <= lmax; l++) {
        auto rl = rotation_matrix_l<T>(l, euler_angles, proper_rotation);
        for (int m = 0; m < 2 * l + 1; m++) {
            for (int mp = 0; mp < 2 * l + 1; mp++) {
                rotm(l * l + m, l * l + mp) = rl(m, mp);
            }
        }
    }
}

template
void
rotation_matrix<double>(int lmax, r3::vector<double> euler_angles, int proper_rotation,
                        sddk::mdarray<double, 2>& rotm);

template
void
rotation_matrix<std::complex<double>>(int lmax, r3::vector<double> euler_angles, int proper_rotation,
                                sddk::mdarray<std::complex<double>, 2>& rotm);

template <typename T>
std::vector<sddk::mdarray<T, 2>>
rotation_matrix(int lmax, r3::vector<double> euler_angles, int proper_rotation)
{
    std::vector<sddk::mdarray<T, 2>> result(lmax + 1);

    for (int l = 0; l <= lmax; l++) {
        result[l] = rotation_matrix_l<T>(l, euler_angles, proper_rotation);
    }
    return result;
}

template
std::vector<sddk::mdarray<double, 2>>
rotation_matrix<double>(int lmax, r3::vector<double> euler_angles, int proper_rotation);

template
std::vector<sddk::mdarray<std::complex<double>, 2>>
rotation_matrix<std::complex<double>>(int lmax, r3::vector<double> euler_angles, int proper_rotation);

double
ClebschGordan(const int l, const double j, const double mj, const int spin)
{
    // l : orbital angular momentum
    // m:  projection of the total angular momentum $m \pm /frac12$
    // spin: Component of the spinor, 0 up, 1 down

    double CG = 0.0; // Clebsch Gordan coeeficient cf PRB 71, 115106 page 3 first column

    if ((spin != 0) && (spin != 1)) {
        RTE_THROW("Error : unknown spin direction");
    }

    const double denom = sqrt(1.0 / (2.0 * l + 1.0));

    if (std::abs(j - l - 0.5) < 1e-8) { // check for j = l + 1/2
        int m = static_cast<int>(mj - 0.5); // if mj is integer (2 * m), then int m = (mj-1) >> 1;
        if (spin == 0) {
            CG = sqrt(l + m + 1.0);
        }
        if (spin == 1) {
            CG = sqrt((l - m));
        }
    } else {
        if (std::abs(j - l + 0.5) < 1e-8) { // check for j = l - 1/2
            int m = static_cast<int>(mj + 0.5);
            if (m < (1 - l)) {
                CG = 0.0;
            } else {
                if (spin == 0) {
                    CG = sqrt(l - m + 1);
                }
                if (spin == 1) {
                    CG = -sqrt(l + m);
                }
            }
        } else {
            std::stringstream s;
            s << "Clebsch-Gordan coefficients do not exist for this combination of j=" << j << " and l=" << l;
            RTE_THROW(s);
        }
    }
    return (CG * denom);
}


// this function computes the U^sigma_{ljm mj} coefficient that
// rotates the complex spherical harmonics to the real one for the
// spin orbit case

// mj is normally half integer from -j to j but to avoid computation
// error it is considered as integer so mj = 2 mj

std::complex<double>
calculate_U_sigma_m(const int l, const double j, const int mj, const int mp, const int sigma)
{
    if ((sigma != 0) && (sigma != 1)) {
        RTE_THROW("SphericalIndex function : unknown spin direction");
    }

    if (std::abs(j - l - 0.5) < 1e-8) {
        // j = l + 1/2
        // m = mj - 1/2

        int m1 = (mj - 1) >> 1;
        if (sigma == 0) { // up spin
            if (m1 < -l) { // convention U^s_{mj,m'} = 0
                return 0.0;
            } else {// U^s_{mj,mp} =
                return SHT::rlm_dot_ylm(l, m1, mp);
            }
        } else { // down spin
            if ((m1 + 1) > l) {
                return 0.0;
            } else {
                return SHT::rlm_dot_ylm(l, m1 + 1, mp);
            }
        }
    } else {
        if (std::abs(j - l + 0.5) < 1e-8) {
            int m1 = (mj + 1) >> 1;
            if (sigma == 0) {
                return SHT::rlm_dot_ylm(l, m1 - 1, mp);
            } else {
                return SHT::rlm_dot_ylm(l, m1, mp);
            }
        } else {
            RTE_THROW("Spherical Index function : l and j are not compatible");
        }
    }
    return 0; // make compiler happy
}

} // namespace sht

template<>
void SHT::backward_transform<double>(int ld, double const *flm, int nr, int lmmax, double *ftp) const
{
    assert(lmmax <= lmmax_);
    assert(ld >= lmmax);
    la::wrap(la::lib_t::blas).gemm('T', 'N', num_points_, nr, lmmax, &la::constant<double>::one(),
        &rlm_backward_(0, 0), lmmax_, flm, ld, &la::constant<double>::zero(), ftp, num_points_);
}

template<>
void SHT::backward_transform<std::complex<double>>(int ld, std::complex<double> const *flm, int nr, int lmmax,
                                             std::complex<double> *ftp) const
{
    assert(lmmax <= lmmax_);
    assert(ld >= lmmax);
<<<<<<< HEAD
    sddk::linalg(sddk::linalg_t::blas).gemm('T', 'N', num_points_, nr, lmmax,
        &sddk::linalg_const<std::complex<double>>::one(), &ylm_backward_(0, 0), lmmax_, flm, ld,
        &sddk::linalg_const<std::complex<double>>::zero(), ftp, num_points_);
=======
    la::wrap(la::lib_t::blas).gemm('T', 'N', num_points_, nr, lmmax,
        &la::constant<std::complex<double>>::one(), &ylm_backward_(0, 0), lmmax_, flm, ld,
        &la::constant<std::complex<double>>::zero(), ftp, num_points_);
>>>>>>> a30ef91d
}

template<>
void SHT::forward_transform<double>(double const *ftp, int nr, int lmmax, int ld, double *flm) const
{
    assert(lmmax <= lmmax_);
    assert(ld >= lmmax);
    la::wrap(la::lib_t::blas).gemm('T', 'N', lmmax, nr, num_points_, &la::constant<double>::one(),
        &rlm_forward_(0, 0), num_points_, ftp, num_points_, &la::constant<double>::zero(), flm, ld);
}

template<>
void SHT::forward_transform<std::complex<double>>(std::complex<double> const *ftp, int nr, int lmmax, int ld,
                                            std::complex<double> *flm) const
{
    assert(lmmax <= lmmax_);
    assert(ld >= lmmax);
<<<<<<< HEAD
    sddk::linalg(sddk::linalg_t::blas).gemm('T', 'N', lmmax, nr, num_points_, &sddk::linalg_const<std::complex<double>>::one(),
        &ylm_forward_(0, 0), num_points_, ftp, num_points_, &sddk::linalg_const<std::complex<double>>::zero(), flm, ld);
=======
    la::wrap(la::lib_t::blas).gemm('T', 'N', lmmax, nr, num_points_, &la::constant<std::complex<double>>::one(),
        &ylm_forward_(0, 0), num_points_, ftp, num_points_, &la::constant<std::complex<double>>::zero(), flm, ld);
>>>>>>> a30ef91d
}

void SHT::check() const
{
    double dr = 0;
    double dy = 0;

    for (int lm = 0; lm < lmmax_; lm++) {
        for (int lm1 = 0; lm1 < lmmax_; lm1++) {
            double t = 0;
            std::complex<double> zt(0, 0);
            for (int itp = 0; itp < num_points_; itp++) {
                zt += ylm_forward_(itp, lm) * ylm_backward_(lm1, itp);
                t += rlm_forward_(itp, lm) * rlm_backward_(lm1, itp);
            }

            if (lm == lm1) {
                zt -= 1.0;
                t -= 1.0;
            }
            dr += std::abs(t);
            dy += std::abs(zt);
        }
    }
    dr = dr / lmmax_ / lmmax_;
    dy = dy / lmmax_ / lmmax_;

    if (dr > 1e-15 || dy > 1e-15) {
        std::stringstream s;
        s << "spherical mesh error is too big" << std::endl
          << "  real spherical integration error " << dr << std::endl
          << "  complex spherical integration error " << dy;
        WARNING(s.str())
    }

    std::vector<double> flm(lmmax_);
    std::vector<double> ftp(num_points_);
    for (int lm = 0; lm < lmmax_; lm++) {
        std::memset(&flm[0], 0, lmmax_ * sizeof(double));
        flm[lm] = 1.0;
        backward_transform(lmmax_, &flm[0], 1, lmmax_, &ftp[0]);
        forward_transform(&ftp[0], 1, lmmax_, lmmax_, &flm[0]);
        flm[lm] -= 1.0;

        double t = 0.0;
        for (int lm1 = 0; lm1 < lmmax_; lm1++) {
            t += std::abs(flm[lm1]);
        }

        t /= lmmax_;

        if (t > 1e-15) {
            std::stringstream s;
            s << "test of backward / forward real SHT failed" << std::endl
              << "  total error " << t;
            WARNING(s.str());
        }
    }
}

}<|MERGE_RESOLUTION|>--- conflicted
+++ resolved
@@ -255,15 +255,9 @@
 {
     assert(lmmax <= lmmax_);
     assert(ld >= lmmax);
-<<<<<<< HEAD
-    sddk::linalg(sddk::linalg_t::blas).gemm('T', 'N', num_points_, nr, lmmax,
-        &sddk::linalg_const<std::complex<double>>::one(), &ylm_backward_(0, 0), lmmax_, flm, ld,
-        &sddk::linalg_const<std::complex<double>>::zero(), ftp, num_points_);
-=======
     la::wrap(la::lib_t::blas).gemm('T', 'N', num_points_, nr, lmmax,
         &la::constant<std::complex<double>>::one(), &ylm_backward_(0, 0), lmmax_, flm, ld,
         &la::constant<std::complex<double>>::zero(), ftp, num_points_);
->>>>>>> a30ef91d
 }
 
 template<>
@@ -281,13 +275,8 @@
 {
     assert(lmmax <= lmmax_);
     assert(ld >= lmmax);
-<<<<<<< HEAD
-    sddk::linalg(sddk::linalg_t::blas).gemm('T', 'N', lmmax, nr, num_points_, &sddk::linalg_const<std::complex<double>>::one(),
-        &ylm_forward_(0, 0), num_points_, ftp, num_points_, &sddk::linalg_const<std::complex<double>>::zero(), flm, ld);
-=======
     la::wrap(la::lib_t::blas).gemm('T', 'N', lmmax, nr, num_points_, &la::constant<std::complex<double>>::one(),
         &ylm_forward_(0, 0), num_points_, ftp, num_points_, &la::constant<std::complex<double>>::zero(), flm, ld);
->>>>>>> a30ef91d
 }
 
 void SHT::check() const
