# workaround for set_target_properties(... POSITION_INDEPENDENT_CODE ON) not
# working correctly
# list(APPEND CUDA_NVCC_FLAGS "-Xcompiler -fPIC")

include(GNUInstallDirs)  # required to get a proper LIBDIR variable

if(CREATE_FORTRAN_BINDINGS)
  set(_FSOURCES "sirius_api.cpp;sirius.f90")
endif()

if(USE_CUDA)
  file(GLOB_RECURSE CUFILES_SDDK "SDDK/*.cu")
  file(GLOB_RECURSE CUFILES_KERNELS "Kernels/*.cu")
  set(_CUSOURCES "${CUFILES_KERNELS};${CUFILES_SDDK}")
endif()

set(_SOURSES "Band/band.cpp;Band/solve.cpp;Density/density.cpp;dft_ground_state.cpp"
  "Band/diag_pseudo_potential.cpp;Band/diag_full_potential.cpp;Band/residuals.cpp"
  "Hubbard/apply_hubbard_potential.cpp"
  "Hubbard/Hubbard.cpp"
  "Hubbard/hubbard_generate_atomic_orbitals.cpp"
  "Hubbard/hubbard_occupancies_derivatives.cpp"
  "Hubbard/hubbard_occupancy.cpp"
  "Hubbard/hubbard_potential_energy.cpp"
  "Potential/generate_d_operator_matrix.cpp"
  "Potential/generate_pw_coeffs.cpp"
  "Potential/paw_potential.cpp"
  "Potential/poisson.cpp"
  "Potential/xc.cpp"
  "Unit_cell/unit_cell.cpp"
  "simulation_context.cpp"
  "simulation_parameters.cpp"
  "Geometry/force.cpp"
  "Geometry/stress.cpp"
  "Geometry/non_local_functor.cpp"
  "Hamiltonian/apply.cpp"
  "Hamiltonian/set_lapw_h_o.cpp"
  "Hamiltonian/local_operator.cpp"
  "Hamiltonian/non_local_operator.cpp"
  "Hamiltonian/get_h_o_diag.cpp"
  "K_point/generate_atomic_wave_functions.cpp"
  "K_point/generate_fv_states.cpp"
  "K_point/generate_spinor_wave_functions.cpp"
  "K_point/k_point.cpp"
  "K_point/k_point_set.cpp"
  "K_point/initialize.cpp"
  "K_point/generate_gklo_basis.cpp"
  "K_point/test_fv_states.cpp"
  "field4d.cpp"
  "radial_integrals.cpp"
  "sbessel.cpp"
  "utils/cmd_args.cpp"
  "utils/timer.cpp"
  "utils/utils.cpp"
  "SDDK/wf_inner.cpp"
  "SDDK/wf_ortho.cpp"
  "SDDK/wf_trans.cpp"
  "SDDK/wave_functions.cpp"
  "SDDK/communicator.cpp"
  "SDDK/dmatrix.cpp"
  "SDDK/gvec.cpp"
  "SDDK/matrix_storage.cpp"
<<<<<<< HEAD
        "SDDK/GPU/acc.cpp"
=======
  "SDDK/GPU/acc.cpp"
>>>>>>> 4d02ef36
  )

# create library with .cpp, .cu and .f90 sources
add_library(sirius STATIC "${_SOURSES};${_CUSOURCES};${_FSOURCES}" SHT/sht.cpp)

# add dependency on auto-generated headers
add_dependencies(sirius generate_version_hpp)
add_dependencies(sirius runtime_options_json_hpp)

set_target_properties(sirius PROPERTIES POSITION_INDEPENDENT_CODE ON)

include_directories(".")

INSTALL (TARGETS sirius ARCHIVE DESTINATION
  ARCHIVE DESTINATION "${CMAKE_INSTALL_LIBDIR}"
  LIBRARY DESTINATION "${CMAKE_INSTALL_LIBDIR}"
  )
target_link_libraries(sirius PUBLIC OpenMP::OpenMP_CXX)

if(CREATE_FORTRAN_BINDINGS)
  set_target_properties(sirius PROPERTIES Fortran_MODULE_DIRECTORY mod_files)
  INSTALL ( CODE
    "EXECUTE_PROCESS (COMMAND \"${CMAKE_COMMAND}\" -E copy_directory \"${PROJECT_BINARY_DIR}/src/mod_files\" \"${CMAKE_INSTALL_PREFIX}/include/sirius/\")"
    )
endif()

if(USE_ROCM)
  add_library(sirius_rocm_interface STATIC ./SDDK/GPU/rocfft_interface.cpp)
  set_target_properties(sirius_rocm_interface PROPERTIES POSITION_INDEPENDENT_CODE ON)
  # don't install as it is STATIC and not meant to be used by external projects
  target_link_libraries(sirius_rocm_interface PUBLIC OpenMP::OpenMP_CXX)

  # use include directories and definitions of sirius_rocm_interface (using custom targets not possible with generators)
  set(DEFINITIONS_PROP "$<TARGET_PROPERTY:sirius_rocm_interface,COMPILE_DEFINITIONS>")
  set(DEFINITIONS_GENERATOR "$<$<BOOL:${DEFINITIONS_PROP}>:-D$<JOIN:${DEFINITIONS_PROP}, -D>>")
  set(INCLUDE_DIR_PROP "$<TARGET_PROPERTY:sirius_rocm_interface,INCLUDE_DIRECTORIES>")
  set(INCLUDE_DIR_GENERATOR "$<$<BOOL:${INCLUDE_DIR_PROP}>:-I$<JOIN:${INCLUDE_DIR_PROP}, -I>>")

  # create gpu library compiled with hip
  file(GLOB_RECURSE HIPFILES_KERNELS "Kernels/*.cu")
  file(GLOB_RECURSE HIPFILES_SDDK "SDDK/*.cu")
  rocm_hip_add_library(sirius_rocm SHARED ${HIPFILES_SDDK} ${HIPFILES_KERNELS}
    FLAGS ${DEFINITIONS_GENERATOR} ${INCLUDE_DIR_GENERATOR} "-Wno-macro-redefined" OUTPUT_DIR ${CMAKE_CURRENT_BINARY_DIR})
endif()

install(DIRECTORY ./ DESTINATION "${CMAKE_INSTALL_PREFIX}/include/sirius" FILES_MATCHING REGEX ".*(hpp|h)$")
install(FILES ${PROJECT_BINARY_DIR}/src/version.hpp DESTINATION "${CMAKE_INSTALL_PREFIX}/include/sirius")<|MERGE_RESOLUTION|>--- conflicted
+++ resolved
@@ -60,11 +60,7 @@
   "SDDK/dmatrix.cpp"
   "SDDK/gvec.cpp"
   "SDDK/matrix_storage.cpp"
-<<<<<<< HEAD
-        "SDDK/GPU/acc.cpp"
-=======
   "SDDK/GPU/acc.cpp"
->>>>>>> 4d02ef36
   )
 
 # create library with .cpp, .cu and .f90 sources
