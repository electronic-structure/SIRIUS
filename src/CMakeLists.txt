# workaround for set_target_properties(... POSITION_INDEPENDENT_CODE ON) not
# working correctly
# list(APPEND CUDA_NVCC_FLAGS "-Xcompiler -fPIC")

include(GNUInstallDirs)  # required to get a proper LIBDIR variable

if(CREATE_FORTRAN_BINDINGS)
  set(_FSOURCES "sirius_api.cpp;sirius.f90")
endif()

if(USE_CUDA)
  file(GLOB_RECURSE CUFILES_SDDK "SDDK/*.cu")
  file(GLOB_RECURSE CUFILES_KERNELS "Kernels/*.cu")
  set(_CUSOURCES "${CUFILES_KERNELS};${CUFILES_SDDK}")
endif()

set(_SOURSES "Band/band.cpp;Band/solve.cpp;Density/density.cpp;dft_ground_state.cpp"
  "Band/diag_pseudo_potential.cpp;Band/diag_full_potential.cpp;Band/residuals.cpp"
  "Hubbard/apply_hubbard_potential.cpp"
  "Hubbard/Hubbard.cpp"
  "Hubbard/hubbard_generate_atomic_orbitals.cpp"
  "Hubbard/hubbard_occupancies_derivatives.cpp"
  "Hubbard/hubbard_occupancy.cpp"
  "Hubbard/hubbard_potential_energy.cpp"
<<<<<<< HEAD
  "utils/cmd_args.cpp"
  "utils/timer.cpp"
  "utils/utils.cpp"
  "SDDK/communicator.cpp"
  "SDDK/dmatrix.cpp"
  "SDDK/gvec.cpp"
  "SDDK/matrix_storage.cpp"
  "SDDK/wave_functions.cpp"
  "SDDK/wf_inner.cpp"
  "SDDK/wf_ortho.cpp"
  "SDDK/wf_trans.cpp"
=======
  "Potential/generate_d_operator_matrix.cpp"
  "Potential/generate_pw_coeffs.cpp"
  "Potential/paw_potential.cpp"
  "Potential/poisson.cpp"
  "Potential/xc.cpp"
  "Unit_cell/unit_cell.cpp"
  "simulation_context.cpp"
  "simulation_parameters.cpp"
>>>>>>> 7f8c667c
  )

# create library with .cpp, .cu and .f90 sources
add_library(sirius STATIC "${_SOURSES};${_CUSOURCES};${_FSOURCES}")

# add dependency on auto-generated headers
add_dependencies(sirius generate_version_hpp)
add_dependencies(sirius runtime_options_json_hpp)

set_target_properties(sirius PROPERTIES POSITION_INDEPENDENT_CODE ON)

include_directories(".")

INSTALL (TARGETS sirius ARCHIVE DESTINATION
  ARCHIVE DESTINATION "${CMAKE_INSTALL_LIBDIR}"
  LIBRARY DESTINATION "${CMAKE_INSTALL_LIBDIR}"
  )
target_link_libraries(sirius PUBLIC OpenMP::OpenMP_CXX)

if(CREATE_FORTRAN_BINDINGS)
  set_target_properties(sirius PROPERTIES Fortran_MODULE_DIRECTORY mod_files)
  INSTALL ( CODE
    "EXECUTE_PROCESS (COMMAND \"${CMAKE_COMMAND}\" -E copy_directory \"${PROJECT_BINARY_DIR}/src/mod_files\" \"${CMAKE_INSTALL_PREFIX}/include/sirius/\")"
    )
endif()

if(USE_ROCM)
  add_library(sirius_rocm_interface STATIC ./SDDK/GPU/rocfft_interface.cpp)
  set_target_properties(sirius_rocm_interface PROPERTIES POSITION_INDEPENDENT_CODE ON)
  # don't install as it is STATIC and not meant to be used by external projects
  target_link_libraries(sirius_rocm_interface PUBLIC OpenMP::OpenMP_CXX)

  # use include directories and definitions of sirius_rocm_interface (using custom targets not possible with generators)
  set(DEFINITIONS_PROP "$<TARGET_PROPERTY:sirius_rocm_interface,COMPILE_DEFINITIONS>")
  set(DEFINITIONS_GENERATOR "$<$<BOOL:${DEFINITIONS_PROP}>:-D$<JOIN:${DEFINITIONS_PROP}, -D>>")
  set(INCLUDE_DIR_PROP "$<TARGET_PROPERTY:sirius_rocm_interface,INCLUDE_DIRECTORIES>")
  set(INCLUDE_DIR_GENERATOR "$<$<BOOL:${INCLUDE_DIR_PROP}>:-I$<JOIN:${INCLUDE_DIR_PROP}, -I>>")

  # create gpu library compiled with hip
  file(GLOB_RECURSE HIPFILES_KERNELS "Kernels/*.cu")
  file(GLOB_RECURSE HIPFILES_SDDK "SDDK/*.cu")
  rocm_hip_add_library(sirius_rocm SHARED ${HIPFILES_SDDK} ${HIPFILES_KERNELS}
    FLAGS ${DEFINITIONS_GENERATOR} ${INCLUDE_DIR_GENERATOR} "-Wno-macro-redefined" OUTPUT_DIR ${CMAKE_CURRENT_BINARY_DIR})
endif()

install(DIRECTORY ./ DESTINATION "${CMAKE_INSTALL_PREFIX}/include/sirius" FILES_MATCHING REGEX ".*(hpp|h)$")
install(FILES ${PROJECT_BINARY_DIR}/src/version.hpp DESTINATION "${CMAKE_INSTALL_PREFIX}/include/sirius")<|MERGE_RESOLUTION|>--- conflicted
+++ resolved
@@ -22,7 +22,6 @@
   "Hubbard/hubbard_occupancies_derivatives.cpp"
   "Hubbard/hubbard_occupancy.cpp"
   "Hubbard/hubbard_potential_energy.cpp"
-<<<<<<< HEAD
   "utils/cmd_args.cpp"
   "utils/timer.cpp"
   "utils/utils.cpp"
@@ -34,7 +33,7 @@
   "SDDK/wf_inner.cpp"
   "SDDK/wf_ortho.cpp"
   "SDDK/wf_trans.cpp"
-=======
+  "Hubbard/hubbard_potential_energy.cpp"
   "Potential/generate_d_operator_matrix.cpp"
   "Potential/generate_pw_coeffs.cpp"
   "Potential/paw_potential.cpp"
@@ -43,7 +42,6 @@
   "Unit_cell/unit_cell.cpp"
   "simulation_context.cpp"
   "simulation_parameters.cpp"
->>>>>>> 7f8c667c
   )
 
 # create library with .cpp, .cu and .f90 sources
