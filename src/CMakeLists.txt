--- conflicted
+++ resolved
@@ -57,11 +57,6 @@
   "utils/rt_graph.cpp"
   "utils/profiler.cpp"
   "mpi/communicator.cpp"
-<<<<<<< HEAD
-  "SDDK/gvec.cpp"
-=======
-  "SDDK/dmatrix.cpp"
->>>>>>> 81e70449
   "SDDK/memory.cpp"
   "gpu/acc.cpp"
   "gpu/acc_blas.cpp"
