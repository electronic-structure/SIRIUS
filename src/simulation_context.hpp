// Copyright (c) 2013-2018 Anton Kozhevnikov, Thomas Schulthess
// All rights reserved.
//
// Redistribution and use in source and binary forms, with or without modification, are permitted provided that
// the following conditions are met:
//
// 1. Redistributions of source code must retain the above copyright notice, this list of conditions and the
//    following disclaimer.
// 2. Redistributions in binary form must reproduce the above copyright notice, this list of conditions
//    and the following disclaimer in the documentation and/or other materials provided with the distribution.
//
// THIS SOFTWARE IS PROVIDED BY THE COPYRIGHT HOLDERS AND CONTRIBUTORS "AS IS" AND ANY EXPRESS OR IMPLIED
// WARRANTIES, INCLUDING, BUT NOT LIMITED TO, THE IMPLIED WARRANTIES OF MERCHANTABILITY AND FITNESS FOR A
// PARTICULAR PURPOSE ARE DISCLAIMED. IN NO EVENT SHALL THE COPYRIGHT HOLDER OR CONTRIBUTORS BE LIABLE FOR
// ANY DIRECT, INDIRECT, INCIDENTAL, SPECIAL, EXEMPLARY, OR CONSEQUENTIAL DAMAGES (INCLUDING, BUT NOT LIMITED TO,
// PROCUREMENT OF SUBSTITUTE GOODS OR SERVICES; LOSS OF USE, DATA, OR PROFITS; OR BUSINESS INTERRUPTION) HOWEVER
// CAUSED AND ON ANY THEORY OF LIABILITY, WHETHER IN CONTRACT, STRICT LIABILITY, OR TORT (INCLUDING NEGLIGENCE OR
// OTHERWISE) ARISING IN ANY WAY OUT OF THE USE OF THIS SOFTWARE, EVEN IF ADVISED OF THE POSSIBILITY OF SUCH DAMAGE.

/** \file simulation_context.hpp
 *
 *  \brief Contains definition and implementation of Simulation_context class.
 */

#ifndef __SIMULATION_CONTEXT_HPP__
#define __SIMULATION_CONTEXT_HPP__

#include <algorithm>

#include "version.hpp"
#include "simulation_parameters.hpp"
#include "mpi_grid.hpp"
#include "radial_integrals.hpp"
#include "utils/utils.hpp"
#include "Density/augmentation_operator.hpp"
#include "Potential/xc_functional.hpp"
#include "SDDK/GPU/acc.hpp"
#include "Symmetry/check_gvec.hpp"
#include "Symmetry/rotation.hpp"

#ifdef __GPU
extern "C" void generate_phase_factors_gpu(int num_gvec_loc__, int num_atoms__, int const* gvec__,
                                           double const* atom_pos__, double_complex* phase_factors__);
#endif

namespace sirius {

/// Utility function to print a CPU and GPU memory utilization.
inline void print_memory_usage(const char* file__, int line__)
{
    size_t VmRSS, VmHWM;
    utils::get_proc_status(&VmHWM, &VmRSS);

    std::vector<char> str(2048);

    int n = snprintf(&str[0], 2048, "[rank%04i at line %i of file %s]", Communicator::world().rank(), line__, file__);

    n += snprintf(&str[n], 2048, " VmHWM: %i Mb, VmRSS: %i Mb", static_cast<int>(VmHWM >> 20),
                  static_cast<int>(VmRSS >> 20));

    if (acc::num_devices() > 0) {
        size_t gpu_mem = acc::get_free_mem();
        n += snprintf(&str[n], 2048, ", GPU free memory: %i Mb", static_cast<int>(gpu_mem >> 20));
    }
    printf("%s\n", &str[0]);
}

#define MEMORY_USAGE_INFO() print_memory_usage(__FILE__, __LINE__);

/// Utility function to generate LAPW unit step function.
inline double unit_step_function_form_factors(double R__, double g__)
{
    if (g__ < 1e-12) {
        return std::pow(R__, 3) / 3.0;
    } else {
        return (std::sin(g__ * R__) - g__ * R__ * std::cos(g__ * R__)) / std::pow(g__, 3);
    }
}

/// Simulation context is a set of parameters and objects describing a single simulation.
/** The order of initialization of the simulation context is the following: first, the default parameter
 *  values are set in the constructor, then (optionally) import() method is called and the parameters are
 *  overwritten with the those from the input file, and finally, the user sets the values with setter metods.
 *  Then the unit cell can be populated and the context can be initialized. */
class Simulation_context : public Simulation_parameters
{
  private:
    /// Communicator for this simulation.
    Communicator const& comm_;

    /// Auxiliary communicator for the fine-grid FFT transformation.
    /** This communicator is orthogonal to the FFT communicator for density and potential within the full
     *  communicator of the simulation context. In other words, comm_ortho_fft_ \otimes comm_fft() = ctx_.comm() */
    Communicator comm_ortho_fft_;

    /// Auxiliary communicator for the coarse-grid FFT transformation.
    Communicator comm_ortho_fft_coarse_;

    Communicator comm_band_ortho_fft_coarse_;

    /// Unit cell of the simulation.
    Unit_cell unit_cell_;

    /// MPI grid for this simulation.
    std::unique_ptr<MPI_grid> mpi_grid_;

    /// 2D BLACS grid for distributed linear algebra operations.
    std::unique_ptr<BLACS_grid> blacs_grid_;

    /// Initial dimenstions for the fine-grain FFT grid.
    std::array<int, 3> fft_grid_size_{{0, 0, 0}};

    /// Fine-grained FFT for density and potential.
    /** This is the FFT driver to transform periodic functions such as density and potential on the fine-grained
     *  FFT grid. The transformation is parallel. */
    std::unique_ptr<FFT3D> fft_;

    /// Coarse-grained FFT for application of local potential and density summation.
    std::unique_ptr<FFT3D> fft_coarse_;

    /// G-vectors within the Gmax cutoff.
    std::unique_ptr<Gvec> gvec_;

    std::unique_ptr<Gvec_partition> gvec_partition_;

    /// G-vectors within the 2 * |Gmax^{WF}| cutoff.
    std::unique_ptr<Gvec> gvec_coarse_;

    std::unique_ptr<Gvec_partition> gvec_coarse_partition_;

    std::unique_ptr<Gvec_shells> remap_gvec_;

    /// Creation time of the parameters.
    timeval start_time_;

    /// A tag string based on the the starting time.
    std::string start_time_tag_;

    /// 1D phase factors for each atom coordinate and G-vector index.
    mdarray<double_complex, 3> phase_factors_;

    /// 1D phase factors of the symmetry operations.
    mdarray<double_complex, 3> sym_phase_factors_;

    /// Phase factors for atom types.
    mdarray<double_complex, 2> phase_factors_t_;

    /// Lattice coordinats of G-vectors in a GPU-friendly ordering.
    mdarray<int, 2> gvec_coord_;

    /// Radial integrals of beta-projectors.
    std::unique_ptr<Radial_integrals_beta<false>> beta_ri_;

    /// Radial integrals of beta-projectors with derivatives of spherical Bessel functions.
    std::unique_ptr<Radial_integrals_beta<true>> beta_ri_djl_;

    /// Radial integrals of augmentation operator.
    std::unique_ptr<Radial_integrals_aug<false>> aug_ri_;

    /// Radial integrals of augmentation operator with derivatives of spherical Bessel functions.
    std::unique_ptr<Radial_integrals_aug<true>> aug_ri_djl_;

    /// Radial integrals of atomic wave-functions.
    std::unique_ptr<Radial_integrals_atomic_wf<false>> atomic_wf_ri_;

    /// Radial integrals of atomic wave-functions with derivatives of spherical Bessel functions.
    std::unique_ptr<Radial_integrals_atomic_wf<true>> atomic_wf_ri_djl_;

    /// Radial integrals of pseudo-core charge density.
    std::unique_ptr<Radial_integrals_rho_core_pseudo<false>> ps_core_ri_;

    /// Radial integrals of pseudo-core charge density with derivatives of spherical Bessel functions.
    std::unique_ptr<Radial_integrals_rho_core_pseudo<true>> ps_core_ri_djl_;

    /// Radial integrals of total pseudo-charge density.
    std::unique_ptr<Radial_integrals_rho_pseudo> ps_rho_ri_;

    /// Radial integrals of the local part of pseudopotential.
    std::unique_ptr<Radial_integrals_vloc<false>> vloc_ri_;

    /// Radial integrals of the local part of pseudopotential with derivatives of spherical Bessel functions.
    std::unique_ptr<Radial_integrals_vloc<true>> vloc_ri_djl_;

    /// List of real-space point indices for each of the atoms.
    std::vector<std::vector<std::pair<int, double>>> atoms_to_grid_idx_;

    /// Storage for various memory pools.
    mutable std::map<memory_t, memory_pool> memory_pool_;

    /// Plane wave expansion coefficients of the step function.
    mdarray<double_complex, 1> theta_pw_;

    /// Step function on the real-space grid.
    mdarray<double, 1> theta_;

    /// Augmentation operator for each atom type.
    std::vector<Augmentation_operator> augmentation_op_;

    /// Standard eigen-value problem solver.
    std::unique_ptr<Eigensolver> std_evp_solver_;

    /// Generalized eigen-value problem solver.
    std::unique_ptr<Eigensolver> gen_evp_solver_;

    /// Type of host memory (pagable or page-locked) for the arrays that participate in host-to-device memory copy.
    memory_t host_memory_t_{memory_t::none};

    /// Type of preferred memory for wave-functions and related arrays.
    memory_t preferred_memory_t_{memory_t::none};

    /// Type of preferred memory for auxiliary wave-functions of the iterative solver.
    memory_t aux_preferred_memory_t_{memory_t::none};

    /// Type of BLAS linear algebra library.
    linalg_t blas_linalg_t_{linalg_t::none};

    /// True if the context is already initialized.
    bool initialized_{false};

    /// Initialize FFT drivers.
    inline void init_fft()
    {
        PROFILE("sirius::Simulation_context::init_fft");

        auto rlv = unit_cell_.reciprocal_lattice_vectors();

        if (!(control().fft_mode_ == "serial" || control().fft_mode_ == "parallel")) {
            TERMINATE("wrong FFT mode");
        }

        /* create FFT driver for dense mesh (density and potential) */
        auto fft_grid = fft_grid_size_;
        if (fft_grid[0] * fft_grid[1] * fft_grid[2] == 0) {
            fft_grid = get_min_fft_grid(pw_cutoff(), rlv).grid_size();
        }
        fft_ = std::unique_ptr<FFT3D>(new FFT3D(fft_grid, comm_fft(), processing_unit()));

        /* create FFT driver for coarse mesh */
        fft_coarse_ = std::unique_ptr<FFT3D>(
            new FFT3D(get_min_fft_grid(2 * gk_cutoff(), rlv).grid_size(), comm_fft_coarse(), processing_unit()));

        ///* create a list of G-vectors for corase FFT grid */
        //gvec_coarse_ = std::unique_ptr<Gvec>(new Gvec(rlv, 2 * gk_cutoff(), comm(), control().reduce_gvec_));

        //gvec_coarse_partition_ = std::unique_ptr<Gvec_partition>(
        //    new Gvec_partition(*gvec_coarse_, comm_fft_coarse(), comm_ortho_fft_coarse()));

        ///* create a list of G-vectors for dense FFT grid; G-vectors are divided between all available MPI ranks.*/
        //gvec_ = std::unique_ptr<Gvec>(new Gvec(pw_cutoff(), *gvec_coarse_));

        //gvec_partition_ = std::unique_ptr<Gvec_partition>(new Gvec_partition(*gvec_, comm_fft(), comm_ortho_fft()));

        //remap_gvec_ = std::unique_ptr<Gvec_shells>(new Gvec_shells(gvec()));

        //if (control().verification_ >= 1) {
        //    check_gvec(*remap_gvec_, unit_cell().symmetry());
        //}

        /* prepare fine-grained FFT driver for the entire simulation */
        //fft_->prepare(*gvec_partition_);

    }

    /// Initialize communicators.
    inline void init_comm()
    {
        PROFILE("sirius::Simulation_context::init_comm");

        /* check MPI grid dimensions and set a default grid if needed */
        if (!control().mpi_grid_dims_.size()) {
            set_mpi_grid_dims({1, 1});
        }
        if (control().mpi_grid_dims_.size() != 2) {
            TERMINATE("wrong MPI grid");
        }

        int npr = control_input_.mpi_grid_dims_[0];
        int npc = control_input_.mpi_grid_dims_[1];
        int npb = npr * npc;
        int npk = comm_.size() / npb;
        if (npk * npb != comm_.size()) {
            std::stringstream s;
            s << "Can't divide " << comm_.size() << " ranks into groups of size " << npb;
            TERMINATE(s);
        }

        /* setup MPI grid */
        mpi_grid_ = std::unique_ptr<MPI_grid>(new MPI_grid({npk, npc, npr}, comm_));

        comm_ortho_fft_ = comm().split(comm_fft().rank());

        comm_ortho_fft_coarse_ = comm().split(comm_fft_coarse().rank());

        comm_band_ortho_fft_coarse_ = comm_band().split(comm_fft_coarse().rank());
    }

    /// Unit step function is defined to be 1 in the interstitial and 0 inside muffin-tins.
    /** Unit step function is constructed from it's plane-wave expansion coefficients which are computed
     *  analytically:
     *  \f[
     *      \Theta({\bf r}) = \sum_{\bf G} \Theta({\bf G}) e^{i{\bf Gr}},
     *  \f]
     *  where
     *  \f[
     *      \Theta({\bf G}) = \frac{1}{\Omega} \int \Theta({\bf r}) e^{-i{\bf Gr}} d{\bf r} =
     *          \frac{1}{\Omega} \int_{\Omega} e^{-i{\bf Gr}} d{\bf r} - \frac{1}{\Omega} \int_{MT} e^{-i{\bf Gr}}
     *           d{\bf r} = \delta_{\bf G, 0} - \sum_{\alpha} \frac{1}{\Omega} \int_{MT_{\alpha}} e^{-i{\bf Gr}}
     *           d{\bf r}
     *  \f]
     *  Integralof a plane-wave over the muffin-tin volume is taken using the spherical expansion of the
     *  plane-wave around central point \f$ \tau_{\alpha} \f$:
     *  \f[ \int_{MT_{\alpha}} e^{-i{\bf Gr}} d{\bf r} = e^{-i{\bf G\tau_{\alpha}}}
     *   \int_{MT_{\alpha}} 4\pi \sum_{\ell m} (-i)^{\ell} j_{\ell}(Gr) Y_{\ell m}(\hat {\bf G}) Y_{\ell m}^{*}(\hat
     *   {\bf r}) r^2 \sin \theta dr d\phi d\theta
     *  \f]
     *  In the above integral only \f$ \ell=m=0 \f$ term survives. So we have:
     *  \f[
     *      \int_{MT_{\alpha}} e^{-i{\bf Gr}} d{\bf r} = 4\pi e^{-i{\bf G\tau_{\alpha}}} \Theta(\alpha, G)
     *  \f]
     *  where
     *  \f[
     *      \Theta(\alpha, G) = \int_{0}^{R_{\alpha}} \frac{\sin(Gr)}{Gr} r^2 dr =
     *          \left\{ \begin{array}{ll} \displaystyle R_{\alpha}^3 / 3 & G=0 \\
     *          \Big( \sin(GR_{\alpha}) - GR_{\alpha}\cos(GR_{\alpha}) \Big) / G^3 & G \ne 0 \end{array} \right.
     *  \f]
     *  are the so-called step function form factors. With this we have a final expression for the plane-wave
     *  coefficients of the unit step function:
     *  \f[ \Theta({\bf G}) = \delta_{\bf G, 0} - \sum_{\alpha}
     *   \frac{4\pi}{\Omega} e^{-i{\bf G\tau_{\alpha}}} \Theta(\alpha, G)
     *  \f]
     */
    void init_step_function()
    {
        auto v = make_periodic_function<index_domain_t::global>([&](int iat, double g)
        {
            auto R = unit_cell().atom_type(iat).mt_radius();
            return unit_step_function_form_factors(R, g);
        });

        theta_    = mdarray<double, 1>(fft().local_size());
        theta_pw_ = mdarray<double_complex, 1>(gvec().num_gvec());

        for (int ig = 0; ig < gvec().num_gvec(); ig++) {
            theta_pw_[ig] = -v[ig];
        }
        theta_pw_[0] += 1.0;

        std::vector<double_complex> ftmp(gvec_partition().gvec_count_fft());
        for (int i = 0; i < gvec_partition().gvec_count_fft(); i++) {
            ftmp[i] = theta_pw_[gvec_partition().idx_gvec(i)];
        }
        fft().transform<1>(ftmp.data());
        fft().output(&theta_[0]);

        double vit{0};
        for (int i = 0; i < fft().local_size(); i++) {
            vit += theta_[i];
        }
        vit *= (unit_cell().omega() / fft().size());
        fft().comm().allreduce(&vit, 1);

        if (std::abs(vit - unit_cell().volume_it()) > 1e-10) {
            std::stringstream s;
            s << "step function gives a wrong volume for IT region" << std::endl
              << "  difference with exact value : " << std::abs(vit - unit_cell().volume_it());
            if (comm().rank() == 0) {
                WARNING(s);
            }
        }
        if (control().print_checksum_) {
            double_complex z1 = theta_pw_.checksum();
            double d1         = theta_.checksum();
            fft().comm().allreduce(&d1, 1);
            if (comm().rank() == 0) {
                utils::print_checksum("theta", d1);
                utils::print_checksum("theta_pw", z1);
            }
        }
    }

    /// Get the stsrting time stamp.
    void start()
    {
        gettimeofday(&start_time_, NULL);
        start_time_tag_ = utils::timestamp("%Y%m%d_%H%M%S");
    }

    /// Find a list of real-space grid points around each atom.
    void init_atoms_to_grid_idx(double R__)
    {
        PROFILE("sirius::Simulation_context::init_atoms_to_grid_idx");

        atoms_to_grid_idx_.resize(unit_cell_.num_atoms());

        vector3d<double> delta(1.0 / fft_->size(0), 1.0 / fft_->size(1), 1.0 / fft_->size(2));

        int z_off = fft_->offset_z();
        vector3d<int> grid_beg(0, 0, z_off);
        vector3d<int> grid_end(fft_->size(0), fft_->size(1), z_off + fft_->local_size_z());
        std::vector<vector3d<double>> verts_cart{{-R__, -R__, -R__}, {R__, -R__, -R__}, {-R__, R__, -R__},
                                                 {R__, R__, -R__},   {-R__, -R__, R__}, {R__, -R__, R__},
                                                 {-R__, R__, R__},   {R__, R__, R__}};

        auto bounds_box = [&](vector3d<double> pos) {
            std::vector<vector3d<double>> verts;

            /* pos is a position of atom */
            for (auto v : verts_cart) {
                verts.push_back(pos + unit_cell_.get_fractional_coordinates(v));
            }

            std::pair<vector3d<int>, vector3d<int>> bounds_ind;

            for (int x : {0, 1, 2}) {
                std::sort(verts.begin(), verts.end(),
                          [x](vector3d<double>& a, vector3d<double>& b) { return a[x] < b[x]; });
                bounds_ind.first[x]  = std::max(static_cast<int>(verts[0][x] / delta[x]) - 1, grid_beg[x]);
                bounds_ind.second[x] = std::min(static_cast<int>(verts[5][x] / delta[x]) + 1, grid_end[x]);
            }

            return bounds_ind;
        };

        #pragma omp parallel for
        for (int ia = 0; ia < unit_cell_.num_atoms(); ia++) {

            std::vector<std::pair<int, double>> atom_to_ind_map;

            for (int t0 = -1; t0 <= 1; t0++) {
                for (int t1 = -1; t1 <= 1; t1++) {
                    for (int t2 = -1; t2 <= 1; t2++) {
                        auto pos = unit_cell_.atom(ia).position() + vector3d<double>(t0, t1, t2);

                        /* find the small box around this atom */
                        auto box = bounds_box(pos);

                        for (int j0 = box.first[0]; j0 < box.second[0]; j0++) {
                            for (int j1 = box.first[1]; j1 < box.second[1]; j1++) {
                                for (int j2 = box.first[2]; j2 < box.second[2]; j2++) {
                                    auto v = pos - vector3d<double>(delta[0] * j0, delta[1] * j1, delta[2] * j2);
                                    auto r  = unit_cell_.get_cartesian_coordinates(v).length();
                                    if (r < R__) {
                                        auto ir = fft_->index_by_coord(j0, j1, j2 - z_off);
                                        atom_to_ind_map.push_back({ir, r});
                                    }
                                }
                            }
                        }
                    }
                }
            }

            atoms_to_grid_idx_[ia] = std::move(atom_to_ind_map);
        }
    }

    /* copy constructor is forbidden */
    Simulation_context(Simulation_context const&) = delete;

  public:
    /// Create a simulation context with an explicit communicator and load parameters from JSON string or JSON file.
    Simulation_context(std::string const& str__, Communicator const& comm__)
        : comm_(comm__)
        , unit_cell_(*this, comm_)
    {
        start();
        import(str__);
        unit_cell_.import(unit_cell_input_);
    }

    /// Create an empty simulation context with an explicit communicator.
    Simulation_context(Communicator const& comm__)
        : comm_(comm__)
        , unit_cell_(*this, comm_)
    {
        start();
    }

    /// Create an empty simulation context with world communicator.
    Simulation_context()
        : comm_(Communicator::world())
        , unit_cell_(*this, comm_)
    {
        start();
    }

    /// Create a simulation context with world communicator and load parameters from JSON string or JSON file.
    Simulation_context(std::string const& str__)
        : comm_(Communicator::world())
        , unit_cell_(*this, comm_)
    {
        start();
        import(str__);
        unit_cell_.import(unit_cell_input_);
    }

    ~Simulation_context()
    {
        std::vector<std::string> names({"host", "host_pinned", "device"});

        if ((!comm().is_finalized() && comm().rank() == 0) && control().verbosity_ >= 2) {
            for (auto name: names) {
                auto& mp = mem_pool(get_memory_t(name));
                printf("memory_pool(%s): total size: %li MB, free size: %li MB\n", name.c_str(), mp.total_size() >> 20,
                       mp.free_size() >> 20);
            }
        }
    }

    /// Initialize the similation (can only be called once).
    void initialize();

    void print_info() const;

    /// Print the memory usage.
    inline void print_memory_usage(const char* file__, int line__)
    {
        if (comm().rank() == 0 && control().print_memory_usage_) {
            sirius::print_memory_usage(file__, line__);

            printf("memory_t::host pool:        %li %li %li %li\n", mem_pool(memory_t::host).total_size() >> 20,
                                                                    mem_pool(memory_t::host).free_size() >> 20,
                                                                    mem_pool(memory_t::host).num_blocks(),
                                                                    mem_pool(memory_t::host).num_stored_ptr());

            printf("memory_t::host_pinned pool: %li %li %li %li\n", mem_pool(memory_t::host_pinned).total_size() >> 20,
                                                                    mem_pool(memory_t::host_pinned).free_size() >> 20,
                                                                    mem_pool(memory_t::host_pinned).num_blocks(),
                                                                    mem_pool(memory_t::host_pinned).num_stored_ptr());

            printf("memory_t::device pool:      %li %li %li %li\n", mem_pool(memory_t::device).total_size() >> 20,
                                                                    mem_pool(memory_t::device).free_size() >> 20,
                                                                    mem_pool(memory_t::device).num_blocks(),
                                                                    mem_pool(memory_t::device).num_stored_ptr());
        }
    }

    /// Print message from the root rank.
    template <typename... Args>
    inline void message(int level__, char const* label__, Args... args) const
    {
        if (comm_.rank() == 0 && this->control().verbosity_ >= level__) {
            if (label__) {
                printf("[%s] ", label__);
            }
            printf(args...);
        }
    }

    /// Update context after setting new lattice vectors or atomic coordinates.
    void update()
    {
        PROFILE("sirius::Simulation_context::update");

        unit_cell().update();

        auto rlv = unit_cell_.reciprocal_lattice_vectors();

        /* create a list of G-vectors for corase FFT grid */
        if (!gvec_coarse_) {
            gvec_coarse_ = std::unique_ptr<Gvec>(new Gvec(rlv, 2 * gk_cutoff(), comm(), control().reduce_gvec_));
        } else {
            gvec_coarse_->lattice_vectors(unit_cell().reciprocal_lattice_vectors());
        }

        if (!gvec_coarse_partition_) {
            gvec_coarse_partition_ = std::unique_ptr<Gvec_partition>(
                new Gvec_partition(*gvec_coarse_, comm_fft_coarse(), comm_ortho_fft_coarse()));
        }

        /* create a list of G-vectors for dense FFT grid; G-vectors are divided between all available MPI ranks.*/
        if (!gvec_) {
            gvec_ = std::unique_ptr<Gvec>(new Gvec(pw_cutoff(), *gvec_coarse_));
        } else {
            gvec_->lattice_vectors(unit_cell().reciprocal_lattice_vectors());
        }

        if (!gvec_partition_) {
            gvec_partition_ = std::unique_ptr<Gvec_partition>(new Gvec_partition(*gvec_, comm_fft(), comm_ortho_fft()));
        }

        if (!remap_gvec_) {
            remap_gvec_ = std::unique_ptr<Gvec_shells>(new Gvec_shells(gvec()));
        }

        if (unit_cell_.num_atoms() != 0 && use_symmetry() && control().verification_ >= 1) {
            check_gvec(gvec(), unit_cell_.symmetry());
            if (!full_potential()) {
                check_gvec(gvec_coarse(), unit_cell_.symmetry());
            }
            check_gvec(*remap_gvec_, unit_cell().symmetry());
        }

        if (control().verification_ >= 1) {
            #pragma omp parallel for
            for (int igloc = 0; igloc < gvec().count(); igloc++) {
                int ig = gvec().offset() + igloc;

                auto gv = gvec().gvec(ig);
                /* check limits */
                for (int x: {0, 1, 2}) {
                    auto limits = fft().limits(x);
                    /* check boundaries */
                    if (gv[x] < limits.first || gv[x] > limits.second) {
                        std::stringstream s;
                        s << "G-vector is outside of grid limits" << std::endl
                          << "  G: " << gv << ", length: " << gvec().gvec_cart<index_domain_t::global>(ig).length() << std::endl
                          << "limits: "
                          << fft().limits(0).first << " " << fft().limits(0).second << " "
                          << fft().limits(1).first << " " << fft().limits(1).second << " "
                          << fft().limits(2).first << " " << fft().limits(2).second;

                          TERMINATE(s);
                    }
                }
            }
        }

        init_atoms_to_grid_idx(control().rmt_max_);

        std::pair<int, int> limits(0, 0);
        for (int x : {0, 1, 2}) {
            limits.first  = std::min(limits.first, fft().limits(x).first);
            limits.second = std::max(limits.second, fft().limits(x).second);
        }

        phase_factors_ =
            mdarray<double_complex, 3>(3, limits, unit_cell().num_atoms(), memory_t::host, "phase_factors_");
        #pragma omp parallel for
        for (int i = limits.first; i <= limits.second; i++) {
            for (int ia = 0; ia < unit_cell_.num_atoms(); ia++) {
                auto pos = unit_cell_.atom(ia).position();
                for (int x : {0, 1, 2}) {
                    phase_factors_(x, i, ia) = std::exp(double_complex(0.0, twopi * (i * pos[x])));
                }
            }
        }

        phase_factors_t_ = mdarray<double_complex, 2>(gvec().count(), unit_cell().num_atom_types());
        #pragma omp parallel for schedule(static)
        for (int igloc = 0; igloc < gvec().count(); igloc++) {
            /* global index of G-vector */
            int ig = gvec().offset() + igloc;
            for (int iat = 0; iat < unit_cell().num_atom_types(); iat++) {
                double_complex z(0, 0);
                for (int ia = 0; ia < unit_cell().atom_type(iat).num_atoms(); ia++) {
                    z += gvec_phase_factor(ig, unit_cell().atom_type(iat).atom_id(ia));
                }
                phase_factors_t_(igloc, iat) = z;
            }
        }

        if (use_symmetry()) {
            sym_phase_factors_ = mdarray<double_complex, 3>(3, limits, unit_cell().symmetry().num_mag_sym());

            #pragma omp parallel for
            for (int i = limits.first; i <= limits.second; i++) {
                for (int isym = 0; isym < unit_cell().symmetry().num_mag_sym(); isym++) {
                    auto t = unit_cell().symmetry().magnetic_group_symmetry(isym).spg_op.t;
                    for (int x : {0, 1, 2}) {
                        sym_phase_factors_(x, i, isym) = std::exp(double_complex(0.0, twopi * (i * t[x])));
                    }
                }
            }
        }

        if (processing_unit() == device_t::GPU) {
            gvec_coord_ = mdarray<int, 2>(gvec().count(), 3, memory_t::host, "gvec_coord_");
            gvec_coord_.allocate(memory_t::device);
            for (int igloc = 0; igloc < gvec().count(); igloc++) {
                int ig = gvec().offset() + igloc;
                auto G = gvec().gvec(ig);
                for (int x : {0, 1, 2}) {
                    gvec_coord_(igloc, x) = G[x];
                }
            }
            gvec_coord_.copy_to(memory_t::device);
        }

        /* prepare fine-grained FFT driver for the entire simulation */
        if (!fft_->is_ready()) {
            fft_->prepare(*gvec_partition_);
        }

        if (full_potential()) {
            init_step_function();
        }

        if (!full_potential()) {
            augmentation_op_.clear();
            memory_pool* mp{nullptr};
            switch (processing_unit()) {
                case device_t::CPU: {
                    mp = &mem_pool(memory_t::host);
                    break;
                }
                case device_t::GPU: {
                    mp = &mem_pool(memory_t::host_pinned);
                    break;
                }
            }
            /* create augmentation operator Q_{xi,xi'}(G) here */
            for (int iat = 0; iat < unit_cell().num_atom_types(); iat++) {
                augmentation_op_.push_back(
                    std::move(Augmentation_operator(unit_cell().atom_type(iat), gvec(), comm())));
                augmentation_op_.back().generate_pw_coeffs(aug_ri(), *mp);
            }
        }
    }

    std::vector<std::pair<int, double>> const& atoms_to_grid_idx_map(int ia__) const
    {
        return atoms_to_grid_idx_[ia__];
    };

    Unit_cell& unit_cell()
    {
        return unit_cell_;
    }

    Unit_cell const& unit_cell() const
    {
        return unit_cell_;
    }

    inline FFT3D& fft() const
    {
        return *fft_;
    }

    inline FFT3D& fft_coarse() const
    {
        return *fft_coarse_;
    }

    Gvec const& gvec() const
    {
        return *gvec_;
    }

    Gvec_partition const& gvec_partition() const
    {
        return *gvec_partition_;
    }

    Gvec const& gvec_coarse() const
    {
        return *gvec_coarse_;
    }

    Gvec_partition const& gvec_coarse_partition() const
    {
        return *gvec_coarse_partition_;
    }

    Gvec_shells const& remap_gvec() const
    {
        return *remap_gvec_;
    }

    BLACS_grid const& blacs_grid() const
    {
        return *blacs_grid_;
    }

    /// Total communicator of the simulation.
    Communicator const& comm() const
    {
        return comm_;
    }

    /// Communicator between k-points.
    /** This communicator is used to split k-points */
    Communicator const& comm_k() const
    {
        /* 1st dimension of the MPI grid is used for k-point distribution */
        return mpi_grid_->communicator(1 << 0);
    }

    /// Band parallelization communicator.
    /** This communicator is used to parallelize the band problem. However it is not necessarily used
        to create the BLACS grid. Diagonalization might be sequential. */
    Communicator const& comm_band() const
    {
        /* 2nd and 3rd dimensions of the MPI grid are used for parallelization inside k-point */
        return mpi_grid_->communicator(1 << 1 | 1 << 2);
    }

    /// Communicator of the dense FFT grid.
    Communicator const& comm_fft() const
    {
        /* 3rd dimension of MPI grid is used */
        return mpi_grid_->communicator(1 << 2);
    }

    Communicator const& comm_ortho_fft() const
    {
        return comm_ortho_fft_;
    }

    /// Communicator of the coarse FFT grid.
    Communicator const& comm_fft_coarse() const
    {
        if (control().fft_mode_ == "serial") {
            return Communicator::self();
        } else {
            return comm_fft();
        }
    }

    Communicator const& comm_ortho_fft_coarse() const
    {
        return comm_ortho_fft_coarse_;
    }

    Communicator const& comm_band_ortho_fft_coarse() const
    {
        return comm_band_ortho_fft_coarse_;
    }

    void create_storage_file() const
    {
        if (comm_.rank() == 0) {
            /* create new hdf5 file */
            HDF5_tree fout(storage_file_name, hdf5_access_t::truncate);
            fout.create_node("parameters");
            fout.create_node("effective_potential");
            fout.create_node("effective_magnetic_field");
            fout.create_node("density");
            fout.create_node("magnetization");

            for (int j = 0; j < num_mag_dims(); j++) {
                fout["magnetization"].create_node(j);
                fout["effective_magnetic_field"].create_node(j);
            }

            fout["parameters"].write("num_spins", num_spins());
            fout["parameters"].write("num_mag_dims", num_mag_dims());
            fout["parameters"].write("num_bands", num_bands());

            mdarray<int, 2> gv(3, gvec().num_gvec());
            for (int ig = 0; ig < gvec().num_gvec(); ig++) {
                auto G = gvec().gvec(ig);
                for (int x : {0, 1, 2}) {
                    gv(x, ig) = G[x];
                }
            }
            fout["parameters"].write("num_gvec", gvec().num_gvec());
            fout["parameters"].write("gvec", gv);

            fout.create_node("unit_cell");
            fout["unit_cell"].create_node("atoms");
            for (int j = 0; j < unit_cell().num_atoms(); j++) {
                fout["unit_cell"]["atoms"].create_node(j);
                fout["unit_cell"]["atoms"][j].write("mt_basis_size", unit_cell().atom(j).mt_basis_size());
            }
        }
        comm_.barrier();
    }

    inline std::string const& start_time_tag() const
    {
        return start_time_tag_;
    }

    inline ev_solver_t std_evp_solver_type() const
    {
        return get_ev_solver_t(std_evp_solver_name());
    }

    inline ev_solver_t gen_evp_solver_type() const
    {
        return get_ev_solver_t(gen_evp_solver_name());
    }

    inline Eigensolver& std_evp_solver()
    {
        return* std_evp_solver_;
    }

    inline Eigensolver& gen_evp_solver()
    {
        return* gen_evp_solver_;
    }

    /// Phase factors \f$ e^{i {\bf G} {\bf r}_{\alpha}} \f$
    inline double_complex gvec_phase_factor(vector3d<int> G__, int ia__) const
    {
        return phase_factors_(0, G__[0], ia__) * phase_factors_(1, G__[1], ia__) * phase_factors_(2, G__[2], ia__);
    }

    /// Phase factors \f$ e^{i {\bf G} {\bf r}_{\alpha}} \f$
    inline double_complex gvec_phase_factor(int ig__, int ia__) const
    {
        return gvec_phase_factor(gvec().gvec(ig__), ia__);
    }

    inline mdarray<int, 2> const& gvec_coord() const
    {
        return gvec_coord_;
    }

    /// Generate phase factors \f$ e^{i {\bf G} {\bf r}_{\alpha}} \f$ for all atoms of a given type.
    inline void generate_phase_factors(int iat__, mdarray<double_complex, 2>& phase_factors__) const
    {
        PROFILE("sirius::Simulation_context::generate_phase_factors");
        int na = unit_cell_.atom_type(iat__).num_atoms();
        switch (processing_unit_) {
            case device_t::CPU: {
                #pragma omp parallel for
                for (int igloc = 0; igloc < gvec().count(); igloc++) {
                    int ig = gvec().offset() + igloc;
                    for (int i = 0; i < na; i++) {
                        int ia                    = unit_cell().atom_type(iat__).atom_id(i);
                        phase_factors__(igloc, i) = gvec_phase_factor(ig, ia);
                    }
                }
                break;
            }
            case device_t::GPU: {
#if defined(__GPU)
                //acc::set_device();
                generate_phase_factors_gpu(gvec().count(), na, gvec_coord().at(memory_t::device),
                                           unit_cell().atom_coord(iat__).at(memory_t::device), phase_factors__.at(memory_t::device));
#else
                TERMINATE_NO_GPU
#endif
                break;
            }
        }
    }

    /// Make periodic function out of form factors.
    /** Return vector of plane-wave coefficients */ // TODO: return mdarray
    template <index_domain_t index_domain>
    inline std::vector<double_complex> make_periodic_function(std::function<double(int, double)> form_factors__) const
    {
        PROFILE("sirius::Simulation_context::make_periodic_function");

        double fourpi_omega = fourpi / unit_cell_.omega();

        int ngv = (index_domain == index_domain_t::local) ? gvec().count() : gvec().num_gvec();
        std::vector<double_complex> f_pw(ngv, double_complex(0, 0));

        #pragma omp parallel for schedule(static)
        for (int igloc = 0; igloc < gvec().count(); igloc++) {
            /* global index of G-vector */
            int ig   = gvec().offset() + igloc;
            double g = gvec().gvec_len(ig);

            int j = (index_domain == index_domain_t::local) ? igloc : ig;
            for (int iat = 0; iat < unit_cell_.num_atom_types(); iat++) {
                f_pw[j] += fourpi_omega * std::conj(phase_factors_t_(igloc, iat)) * form_factors__(iat, g);
            }
        }

        if (index_domain == index_domain_t::global) {
            comm_.allgather(&f_pw[0], gvec().offset(), gvec().count());
        }

        return f_pw;
    }

    /// Compute values of spherical Bessel functions at MT boundary.
    inline mdarray<double, 3> generate_sbessel_mt(int lmax__) const
    {
        PROFILE("sirius::Simulation_context::generate_sbessel_mt");

        mdarray<double, 3> sbessel_mt(lmax__ + 1, gvec().count(), unit_cell().num_atom_types());
        for (int iat = 0; iat < unit_cell().num_atom_types(); iat++) {
            #pragma omp parallel for schedule(static)
            for (int igloc = 0; igloc < gvec().count(); igloc++) {
                auto gv = gvec().gvec_cart<index_domain_t::local>(igloc);
                gsl_sf_bessel_jl_array(lmax__, gv.length() * unit_cell().atom_type(iat).mt_radius(),
                                       &sbessel_mt(0, igloc, iat));
            }
        }
        return sbessel_mt;
    }

    /// Generate complex spherical harmoics for the local set of G-vectors.
    inline matrix<double_complex> generate_gvec_ylm(int lmax__)
    {
        PROFILE("sirius::Simulation_context::generate_gvec_ylm");

        matrix<double_complex> gvec_ylm(utils::lmmax(lmax__), gvec().count(), memory_t::host, "gvec_ylm");
        #pragma omp parallel for schedule(static)
        for (int igloc = 0; igloc < gvec().count(); igloc++) {
            auto rtp = SHT::spherical_coordinates(gvec().gvec_cart<index_domain_t::local>(igloc));
            SHT::spherical_harmonics(lmax__, rtp[1], rtp[2], &gvec_ylm(0, igloc));
        }
        return gvec_ylm;
    }

    /// Sum over the plane-wave coefficients and spherical harmonics that apperas in Poisson solver and finding of the
    /// MT boundary values.
    /** The following operation is performed:
     *  \f[
     *    q_{\ell m}^{\alpha} = \sum_{\bf G} 4\pi \rho({\bf G})
     *     e^{i{\bf G}{\bf r}_{\alpha}}i^{\ell}f_{\ell}^{\alpha}(G) Y_{\ell m}^{*}(\hat{\bf G})
     *  \f]
     */
    inline mdarray<double_complex, 2> sum_fg_fl_yg(int lmax__, double_complex const* fpw__, mdarray<double, 3>& fl__,
                                                   matrix<double_complex>& gvec_ylm__)
    {
        PROFILE("sirius::Simulation_context::sum_fg_fl_yg");

        int ngv_loc = gvec().count();

        int na_max{0};
        for (int iat = 0; iat < unit_cell_.num_atom_types(); iat++) {
            na_max = std::max(na_max, unit_cell_.atom_type(iat).num_atoms());
        }

        int lmmax = utils::lmmax(lmax__);
        /* resuling matrix */
        mdarray<double_complex, 2> flm(lmmax, unit_cell().num_atoms());

        matrix<double_complex> phase_factors;
        matrix<double_complex> zm;
        matrix<double_complex> tmp;

        switch (processing_unit()) {
            case device_t::CPU: {
                auto& mp = mem_pool(memory_t::host);
                phase_factors = matrix<double_complex>(mp, ngv_loc, na_max);
                zm = matrix<double_complex>(mp, lmmax, ngv_loc);
                tmp = matrix<double_complex>(mp, lmmax, na_max);
                break;
            }
            case device_t::GPU: {
                auto& mp = mem_pool(memory_t::host);
                auto& mpd = mem_pool(memory_t::device);
                phase_factors = matrix<double_complex>(nullptr, ngv_loc, na_max);
                phase_factors.allocate(mpd);
                zm = matrix<double_complex>(mp, lmmax, ngv_loc);
                zm.allocate(mpd);
                tmp = matrix<double_complex>(mp, lmmax, na_max);
                tmp.allocate(mpd);
                break;
            }
        }

        std::vector<double_complex> zil(lmax__ + 1);
        for (int l = 0; l <= lmax__; l++) {
            zil[l] = std::pow(double_complex(0, 1), l);
        }

        for (int iat = 0; iat < unit_cell_.num_atom_types(); iat++) {
            int na = unit_cell_.atom_type(iat).num_atoms();
            generate_phase_factors(iat, phase_factors);
            utils::timer t1("sirius::Simulation_context::sum_fg_fl_yg|zm");
            #pragma omp parallel for schedule(static)
            for (int igloc = 0; igloc < ngv_loc; igloc++) {
                for (int l = 0, lm = 0; l <= lmax__; l++) {
                    double_complex z = fourpi * fl__(l, igloc, iat) * zil[l] * fpw__[igloc];
                    for (int m = -l; m <= l; m++, lm++) {
                        zm(lm, igloc) = z * std::conj(gvec_ylm__(lm, igloc));
                    }
                }
            }
            t1.stop();
            utils::timer t2("sirius::Simulation_context::sum_fg_fl_yg|mul");
            switch (processing_unit()) {
                case device_t::CPU: {
                    linalg<device_t::CPU>::gemm(0, 0, lmmax, na, ngv_loc, zm.at(memory_t::host), zm.ld(), phase_factors.at(memory_t::host),
                                      phase_factors.ld(), tmp.at(memory_t::host), tmp.ld());
                    break;
                }
                case device_t::GPU: {
#if defined(__GPU)
                    zm.copy_to(memory_t::device);
                    linalg<GPU>::gemm(0, 0, lmmax, na, ngv_loc, zm.at(memory_t::device), zm.ld(), phase_factors.at(memory_t::device),
                                      phase_factors.ld(), tmp.at(memory_t::device), tmp.ld());
                    tmp.copy_to(memory_t::host);
#endif
                    break;
                }
            }
            t2.stop();

            for (int i = 0; i < na; i++) {
                int ia = unit_cell_.atom_type(iat).atom_id(i);
                std::copy(&tmp(0, i), &tmp(0, i) + lmmax, &flm(0, ia));
            }
        }

        comm().allreduce(&flm(0, 0), (int)flm.size());

        return flm;
    }

    inline Radial_integrals_beta<false> const& beta_ri() const
    {
        return *beta_ri_;
    }

    inline Radial_integrals_beta<true> const& beta_ri_djl() const
    {
        return *beta_ri_djl_;
    }

    inline Radial_integrals_aug<false> const& aug_ri() const
    {
        return *aug_ri_;
    }

    inline Radial_integrals_aug<true> const& aug_ri_djl() const
    {
        return *aug_ri_djl_;
    }

    inline Radial_integrals_atomic_wf<false> const& atomic_wf_ri() const
    {
        return *atomic_wf_ri_;
    }

    inline Radial_integrals_atomic_wf<true> const& atomic_wf_djl() const
    {
        return *atomic_wf_ri_djl_;
    }

    inline Radial_integrals_rho_core_pseudo<false> const& ps_core_ri() const
    {
        return *ps_core_ri_;
    }

    inline Radial_integrals_rho_core_pseudo<true> const& ps_core_ri_djl() const
    {
        return *ps_core_ri_djl_;
    }

    inline Radial_integrals_rho_pseudo const& ps_rho_ri() const
    {
        return *ps_rho_ri_;
    }

    inline Radial_integrals_vloc<false> const& vloc_ri() const
    {
        return *vloc_ri_;
    }

    inline Radial_integrals_vloc<true> const& vloc_ri_djl() const
    {
        return *vloc_ri_djl_;
    }

    /// Find the lambda parameter used in the Ewald summation.
    /** Lambda parameter scales the erfc function argument:
     *  \f[
     *    {\rm erf}(\sqrt{\lambda}x)
     *  \f]
     */
    double ewald_lambda() const
    {
        /* alpha = 1 / (2*sigma^2), selecting alpha here for better convergence */
        double lambda{1};
        double gmax = pw_cutoff();
        double upper_bound{0};
        double charge = unit_cell_.num_electrons();

        /* iterate to find lambda */
        do {
            lambda += 0.1;
            upper_bound = charge * charge * std::sqrt(2.0 * lambda / twopi) *
                          std::erfc(gmax * std::sqrt(1.0 / (4.0 * lambda)));
        } while (upper_bound < 1e-8);

        if (lambda < 1.5 && comm().rank() == 0) {
            std::stringstream s;
            s << "ewald_lambda(): pw_cutoff is too small";
            WARNING(s);
        }
        return lambda;
    }

    mdarray<double_complex, 3> const& sym_phase_factors() const
    {
        return sym_phase_factors_;
    }

    /// Return a reference to a memory pool.
    /** A memory pool is created when this function called for the first time. */
    memory_pool& mem_pool(memory_t M__) const
    {
        if (memory_pool_.count(M__) == 0) {
            memory_pool_.emplace(M__, std::move(memory_pool(M__)));
        }
        return memory_pool_.at(M__);
    }

    /// Get a default memory pool for a given device.
    memory_pool& mem_pool(device_t dev__)
    {
        switch (dev__) {
            case device_t::CPU: {
                return mem_pool(memory_t::host);
                break;
            }
            case device_t::GPU: {
                return mem_pool(memory_t::device);
                break;
            }
        }
        return mem_pool(memory_t::host); // make compiler happy
    }

    inline bool initialized() const
    {
        return initialized_;
    }

    /// Return plane-wave coefficient of the step function.
    inline double_complex const& theta_pw(int ig__) const
    {
        return theta_pw_[ig__];
    }

    /// Return the value of the step function for the grid point ir.
    inline double theta(int ir__) const
    {
        return theta_[ir__];
    }

    /// Returns a constant reference to the augmentation operator of a given atom type.
    inline Augmentation_operator const& augmentation_op(int iat__) const
    {
        return augmentation_op_[iat__];
    }

    /// Returns a reference to the augmentation operator of a given atom type.
    inline Augmentation_operator& augmentation_op(int iat__)
    {
        return augmentation_op_[iat__];
    }

    /// Type of the host memory for arrays used in linear algebra operations.
    inline memory_t host_memory_t() const
    {
        return host_memory_t_;
    }

    /// Type of preferred memory for the storage of hpsi, spsi, residuals and and related arrays.
    inline memory_t preferred_memory_t() const
    {
        return preferred_memory_t_;
    }

    /// Type of preferred memory for the storage of auxiliary wave-functions.
    inline memory_t aux_preferred_memory_t() const
    {
        return aux_preferred_memory_t_;
    }

    /// Linear algebra driver for the BLAS operations.
    inline linalg_t blas_linalg_t() const
    {
        return blas_linalg_t_;
    }

    inline splindex<splindex_t::block> split_gvec_local() const
    {
        /* local number of G-vectors for this MPI rank */
        int ngv_loc = gvec().count();
        /* estimate number of G-vectors in a block */
        int ngv_b{-1};
        for (int iat = 0; iat < unit_cell_.num_atom_types(); iat++) {
            int nat = unit_cell_.atom_type(iat).num_atoms();
            int nbf = unit_cell_.atom_type(iat).mt_basis_size();
            ngv_b = std::max(ngv_b, std::max(nbf * (nbf + 1) / 2, nat));
        }
        /* limit the size of relevant array to ~1Gb */
        ngv_b = (1 << 30) / sizeof(double_complex) / ngv_b;
        ngv_b = std::max(1, std::min(ngv_loc, ngv_b));
        /* number of blocks of G-vectors */
        int nb = ngv_loc / ngv_b;
        /* split local number of G-vectors between blocks */
<<<<<<< HEAD
        return std::move(splindex<splindex_t::block>(ngv_loc, nb, 0));
=======
        return splindex<block>(ngv_loc, nb, 0);
>>>>>>> 9aaaf713
    }

    inline void fft_grid_size(std::array<int, 3> fft_grid_size__)
    {
        fft_grid_size_ = fft_grid_size__;
    }
};

inline void Simulation_context::initialize()
{
    PROFILE("sirius::Simulation_context::initialize");

    /* can't initialize twice */
    if (initialized_) {
        TERMINATE("Simulation parameters are already initialized.");
    }
    /* Gamma-point calculation and non-collinear magnetism are not compatible */
    if (num_mag_dims() == 3) {
        set_gamma_point(false);
    }

    electronic_structure_method(parameters_input().electronic_structure_method_);
    set_core_relativity(parameters_input().core_relativity_);
    set_valence_relativity(parameters_input().valence_relativity_);

    /* set processing unit type */
    set_processing_unit(control().processing_unit_);

    /* check if we can use a GPU device */
    if (processing_unit() == device_t::GPU) {
#if !defined(__GPU)
        TERMINATE_NO_GPU;
#endif
    }

    /* initialize MPI communicators */
    init_comm();

    switch (processing_unit()) {
        case device_t::CPU: {
            host_memory_t_ = memory_t::host;
            break;
        }
        case device_t::GPU: {
            //return memory_t::host;
            host_memory_t_ = memory_t::host_pinned;
            break;
        }
    }

    switch (processing_unit()) {
        case device_t::CPU: {
            preferred_memory_t_ = memory_t::host;
            break;
        }
        case device_t::GPU: {
            if (control_input_.memory_usage_ == "high") {
                preferred_memory_t_ = memory_t::device;
            }
            if (control_input_.memory_usage_ == "low" || control_input_.memory_usage_ == "medium") {
                preferred_memory_t_ = memory_t::host_pinned;
            }
            break;
        }
    }

    switch (processing_unit()) {
        case device_t::CPU: {
            aux_preferred_memory_t_ = memory_t::host;
            break;
        }
        case device_t::GPU: {
            if (control_input_.memory_usage_ == "high" || control_input_.memory_usage_ == "medium") {
                aux_preferred_memory_t_ = memory_t::device;
            }
            if (control_input_.memory_usage_ == "low") {
                aux_preferred_memory_t_ = memory_t::host_pinned;
            }
            break;
        }
    }

    switch (processing_unit()) {
        case device_t::CPU: {
            blas_linalg_t_ = linalg_t::blas;
            break;
        }
        case device_t::GPU: {
            if (control_input_.memory_usage_ == "high") {
                blas_linalg_t_ = linalg_t::gpublas;
            }
            if (control_input_.memory_usage_ == "low" || control_input_.memory_usage_ == "medium") {
#ifdef __ROCM
                blas_linalg_t_ = linalg_t::gpublas;
#else
                blas_linalg_t_ = linalg_t::cublasxt;
#endif
            }
            break;
        }
    }

    /* can't use reduced G-vectors in LAPW code */
    if (full_potential()) {
        control_input_.reduce_gvec_ = false;
    }

    if (!iterative_solver_input_.type_.size()) {
        if (full_potential()) {
            iterative_solver_input_.type_ = "exact";
        } else {
            iterative_solver_input_.type_ = "davidson";
        }
    }
    /* set default values for the G-vector cutoff */
    if (pw_cutoff() <= 0) {
        pw_cutoff(full_potential() ? 12 : 20);
    }

    /* initialize variables related to the unit cell */
    unit_cell_.initialize();

    auto lv = matrix3d<double>(unit_cell_.lattice_vectors());

    auto lat_sym = find_lat_sym(lv, 1e-6);

    for (int i = 0; i < unit_cell_.symmetry().num_mag_sym(); i++) {
        auto& spgR = unit_cell_.symmetry().magnetic_group_symmetry(i).spg_op.R;
        bool found{false};
        for (size_t i = 0; i < lat_sym.size(); i++) {
            auto latR = lat_sym[i];
            found = true;
            for (int x: {0, 1, 2}) {
                for (int y: {0, 1, 2}) {
                    found = found && (spgR(x, y) == latR(x, y));
                }
            }
            if (found) {
                break;
            }
        }
        if (!found) {
            TERMINATE("spglib lattice symetry was not found in the list of SIRIUS generated symmetries");
        }
    }

    /* set default values for the G+k-vector cutoff */
    if (full_potential()) {
        /* find the cutoff for G+k vectors (derived from rgkmax (aw_cutoff here) and minimum MT radius) */
        if (aw_cutoff() > 0) {
            gk_cutoff(aw_cutoff() / unit_cell_.min_mt_radius());
        }
        if (gk_cutoff() <= 0) {
            gk_cutoff(3);
        }
    } else {
        /* in pseudopotential case */
        if (gk_cutoff() <= 0) {
            gk_cutoff(7);
        }
    }

    /* check the G+k cutoff */
    if (gk_cutoff() * 2 > pw_cutoff()) {
        std::stringstream s;
        s << "G+k cutoff is too large for a given plane-wave cutoff" << std::endl
          << "  pw cutoff : " << pw_cutoff() << std::endl
          << "  doubled G+k cutoff : " << gk_cutoff() * 2;
        TERMINATE(s);
    }

    if (!full_potential()) {
        set_lmax_rho(unit_cell_.lmax() * 2);
        set_lmax_pot(unit_cell_.lmax() * 2);
        set_lmax_apw(-1);
    }

    /* initialize FFT interface */
    init_fft();

    int nbnd = static_cast<int>(unit_cell_.num_valence_electrons() / 2.0) +
               std::max(10, static_cast<int>(0.1 * unit_cell_.num_valence_electrons()));
    if (full_potential()) {
        /* take 10% of empty non-magnetic states */
        if (num_fv_states() < 0) {
            num_fv_states(nbnd);
        }
        if (num_fv_states() < static_cast<int>(unit_cell_.num_valence_electrons() / 2.0)) {
            std::stringstream s;
            s << "not enough first-variational states : " << num_fv_states();
            TERMINATE(s);
        }
    } else {
        if (num_mag_dims() == 3) {
            nbnd *= 2;
        }
        if (num_bands() < 0) {
            num_bands(nbnd);
        }
    }

    std::string evsn[] = {std_evp_solver_name(), gen_evp_solver_name()};
#if defined(__MAGMA)
    bool is_magma{true};
#else
    bool is_magma{false};
#endif
#if defined(__SCALAPACK)
    bool is_scalapack{true};
#else
    bool is_scalapack{false};
#endif
#if defined(__ELPA)
    bool is_elpa{true};
#else
    bool is_elpa{false};
#endif

    int npr = control_input_.mpi_grid_dims_[0];
    int npc = control_input_.mpi_grid_dims_[1];

    /* deduce the default eigen-value solver */
    for (int i : {0, 1}) {
        if (evsn[i] == "") {
            /* conditions for sequential diagonalization */
            if (comm_band().size() == 1 || npc == 1 || npr == 1 || !is_scalapack) {
                if (is_magma && num_bands() > 200) {
                    evsn[i] = "magma";
                } else {
                    evsn[i] = "lapack";
                }
            } else {
                if (is_scalapack) {
                    evsn[i] = "scalapack";
                }
                if (is_elpa) {
                    evsn[i] = "elpa1";
                }
            }
        }
    }

    std_evp_solver_name(evsn[0]);
    gen_evp_solver_name(evsn[1]);

    std_evp_solver_ = Eigensolver_factory(std_evp_solver_type());
    gen_evp_solver_ = Eigensolver_factory(gen_evp_solver_type());

    auto& std_solver = std_evp_solver();
    auto& gen_solver = gen_evp_solver();

    if (std_solver.is_parallel() != gen_solver.is_parallel()) {
        TERMINATE("both solvers must be sequential or parallel");
    }

    /* setup BLACS grid */
    if (std_solver.is_parallel()) {
        blacs_grid_ = std::unique_ptr<BLACS_grid>(new BLACS_grid(comm_band(), npr, npc));
    } else {
        blacs_grid_ = std::unique_ptr<BLACS_grid>(new BLACS_grid(Communicator::self(), 1, 1));
    }

    /* setup the cyclic block size */
    if (cyclic_block_size() < 0) {
        double a = std::min(std::log2(double(num_bands()) / blacs_grid_->num_ranks_col()),
                            std::log2(double(num_bands()) / blacs_grid_->num_ranks_row()));
        if (a < 1) {
            control_input_.cyclic_block_size_ = 2;
        } else {
            control_input_.cyclic_block_size_ =
                static_cast<int>(std::min(128.0, std::pow(2.0, static_cast<int>(a))) + 1e-12);
        }
    }

    if (!full_potential()) {
        /* add extra length to the cutoffs in order to interpolate radial integrals for q > cutoff */
        beta_ri_ = std::unique_ptr<Radial_integrals_beta<false>>(
            new Radial_integrals_beta<false>(unit_cell(), 2 * gk_cutoff(), settings().nprii_beta_));
        beta_ri_djl_ = std::unique_ptr<Radial_integrals_beta<true>>(
            new Radial_integrals_beta<true>(unit_cell(), 2 * gk_cutoff(), settings().nprii_beta_));
        aug_ri_ = std::unique_ptr<Radial_integrals_aug<false>>(
            new Radial_integrals_aug<false>(unit_cell(), 2 * pw_cutoff(), settings().nprii_aug_));
        aug_ri_djl_ = std::unique_ptr<Radial_integrals_aug<true>>(
            new Radial_integrals_aug<true>(unit_cell(), 2 * pw_cutoff(), settings().nprii_aug_));
        atomic_wf_ri_ = std::unique_ptr<Radial_integrals_atomic_wf<false>>(
            new Radial_integrals_atomic_wf<false>(unit_cell(), 2 * gk_cutoff(), 20));
        atomic_wf_ri_djl_ = std::unique_ptr<Radial_integrals_atomic_wf<true>>(
            new Radial_integrals_atomic_wf<true>(unit_cell(), 2 * gk_cutoff(), 20));
        ps_core_ri_ = std::unique_ptr<Radial_integrals_rho_core_pseudo<false>>(
            new Radial_integrals_rho_core_pseudo<false>(unit_cell(), 2 * pw_cutoff(), settings().nprii_rho_core_));
        ps_core_ri_djl_ = std::unique_ptr<Radial_integrals_rho_core_pseudo<true>>(
            new Radial_integrals_rho_core_pseudo<true>(unit_cell(), 2 * pw_cutoff(), settings().nprii_rho_core_));
        ps_rho_ri_ = std::unique_ptr<Radial_integrals_rho_pseudo>(
            new Radial_integrals_rho_pseudo(unit_cell(), 2 * pw_cutoff(), 20));
        vloc_ri_ = std::unique_ptr<Radial_integrals_vloc<false>>(
            new Radial_integrals_vloc<false>(unit_cell(), 2 * pw_cutoff(), settings().nprii_vloc_));
        vloc_ri_djl_ = std::unique_ptr<Radial_integrals_vloc<true>>(
            new Radial_integrals_vloc<true>(unit_cell(), 2 * pw_cutoff(), settings().nprii_vloc_));
    }

    if (control().verbosity_ >= 3) {
        pstdout pout(comm());
        if (comm().rank() == 0) {
            pout.printf("--- MPI rank placement ---\n");
        }
        pout.printf("rank: %3i, comm_band_rank: %3i, comm_k_rank: %3i, hostname: %s\n", comm().rank(),
                    comm_band().rank(), comm_k().rank(), utils::hostname().c_str());
    }

    update();

    if (comm_.rank() == 0 && control().print_memory_usage_) {
        MEMORY_USAGE_INFO();
    }

    if (control().verbosity_ >= 1 && comm().rank() == 0) {
        print_info();
    }

    initialized_ = true;
}

inline void Simulation_context::print_info() const
{
    tm const* ptm = localtime(&start_time_.tv_sec);
    char buf[100];
    strftime(buf, sizeof(buf), "%a, %e %b %Y %H:%M:%S", ptm);

    printf("\n");
    printf("SIRIUS version : %i.%i.%i\n", major_version, minor_version, revision);
    printf("git hash       : %s\n", git_hash);
    printf("git branch     : %s\n", git_branchname);
    printf("start time     : %s\n", buf);
    printf("\n");
    printf("number of MPI ranks           : %i\n", comm_.size());
    if (mpi_grid_) {
        printf("MPI grid                      :");
        for (int i = 0; i < mpi_grid_->num_dimensions(); i++) {
            printf(" %i", mpi_grid_->communicator(1 << i).size());
        }
        printf("\n");
    }
    printf("maximum number of OMP threads : %i\n", omp_get_max_threads());
    printf("number of MPI ranks per node  : %i\n", num_ranks_per_node());
    printf("page size (Kb)                : %li\n", utils::get_page_size() >> 10);
    printf("number of pages               : %li\n", utils::get_num_pages());
    printf("available memory (GB)         : %li\n", utils::get_total_memory() >> 30);

    std::string headers[]         = {"FFT context for density and potential", "FFT context for coarse grid"};
    double cutoffs[]              = {pw_cutoff(), 2 * gk_cutoff()};
    Communicator const* comms[]   = {&comm_fft(), &comm_fft_coarse()};
    FFT3D_grid const* fft_grids[] = {&fft(), &fft_coarse()};
    Gvec const* gvecs[]           = {&gvec(), &gvec_coarse()};

    printf("\n");
    for (int i = 0; i < 2; i++) {
        printf("%s\n", headers[i].c_str());
        printf("=====================================\n");
        printf("  comm size                             : %i\n", comms[i]->size());
        printf("  plane wave cutoff                     : %f\n", cutoffs[i]);
        printf("  grid size                             : %i %i %i   total : %i\n", fft_grids[i]->size(0),
               fft_grids[i]->size(1), fft_grids[i]->size(2), fft_grids[i]->size());
        printf("  grid limits                           : %i %i   %i %i   %i %i\n", fft_grids[i]->limits(0).first,
               fft_grids[i]->limits(0).second, fft_grids[i]->limits(1).first, fft_grids[i]->limits(1).second,
               fft_grids[i]->limits(2).first, fft_grids[i]->limits(2).second);
        printf("  number of G-vectors within the cutoff : %i\n", gvecs[i]->num_gvec());
        printf("  local number of G-vectors             : %i\n", gvecs[i]->count());
        printf("  number of G-shells                    : %i\n", gvecs[i]->num_shells());
        printf("\n");
    }

    unit_cell_.print_info(control().verbosity_);
    for (int i = 0; i < unit_cell_.num_atom_types(); i++) {
        unit_cell_.atom_type(i).print_info();
    }

    printf("\n");
    printf("total nuclear charge               : %i\n", unit_cell().total_nuclear_charge());
    printf("number of core electrons           : %f\n", unit_cell().num_core_electrons());
    printf("number of valence electrons        : %f\n", unit_cell().num_valence_electrons());
    printf("total number of electrons          : %f\n", unit_cell().num_electrons());
    printf("total number of aw basis functions : %i\n", unit_cell().mt_aw_basis_size());
    printf("total number of lo basis functions : %i\n", unit_cell().mt_lo_basis_size());
    printf("number of first-variational states : %i\n", num_fv_states());
    printf("number of bands                    : %i\n", num_bands());
    printf("number of spins                    : %i\n", num_spins());
    printf("number of magnetic dimensions      : %i\n", num_mag_dims());
    printf("lmax_apw                           : %i\n", lmax_apw());
    printf("lmax_rho                           : %i\n", lmax_rho());
    printf("lmax_pot                           : %i\n", lmax_pot());
    printf("lmax_rf                            : %i\n", unit_cell_.lmax());
    printf("smearing width                     : %f\n", smearing_width());
    printf("cyclic block size                  : %i\n", cyclic_block_size());
    printf("|G+k| cutoff                       : %f\n", gk_cutoff());

    std::string reln[] = {"valence relativity                 : ", "core relativity                    : "};

    relativity_t relt[] = {valence_relativity_, core_relativity_};
    for (int i = 0; i < 2; i++) {
        printf("%s", reln[i].c_str());
        switch (relt[i]) {
            case relativity_t::none: {
                printf("none\n");
                break;
            }
            case relativity_t::koelling_harmon: {
                printf("Koelling-Harmon\n");
                break;
            }
            case relativity_t::zora: {
                printf("zora\n");
                break;
            }
            case relativity_t::iora: {
                printf("iora\n");
                break;
            }
            case relativity_t::dirac: {
                printf("Dirac\n");
                break;
            }
        }
    }

    std::string evsn[] = {"standard eigen-value solver        : ", "generalized eigen-value solver     : "};

    ev_solver_t evst[] = {std_evp_solver_type(), gen_evp_solver_type()};
    for (int i = 0; i < 2; i++) {
        printf("%s", evsn[i].c_str());
        switch (evst[i]) {
            case ev_solver_t::lapack: {
                printf("LAPACK\n");
                break;
            }
#ifdef __SCALAPACK
            case ev_solver_t::scalapack: {
                printf("ScaLAPACK\n");
                break;
            }
            case ev_solver_t::elpa1: {
                printf("ELPA1\n");
                break;
            }
            case ev_solver_t::elpa2: {
                printf("ELPA2\n");
                break;
            }
#endif
            case ev_solver_t::magma: {
                printf("MAGMA\n");
                break;
            }
            case ev_solver_t::magma_gpu: {
                printf("MAGMA with GPU pointers\n");
                break;
            }
            case ev_solver_t::plasma: {
                printf("PLASMA\n");
                break;
            }
            case ev_solver_t::cusolver: {
                printf("cuSOLVER\n");
                break;
            }
            default: {
                TERMINATE("wrong eigen-value solver");
            }
        }
    }

    printf("processing unit                    : ");
    switch (processing_unit()) {
        case device_t::CPU: {
            printf("CPU\n");
            break;
        }
        case device_t::GPU: {
            printf("GPU\n");
            acc::print_device_info(0);
            break;
        }
    }
    printf("\n");
    printf("iterative solver                   : %s\n", iterative_solver_input_.type_.c_str());
    printf("number of steps                    : %i\n", iterative_solver_input_.num_steps_);
    printf("subspace size                      : %i\n", iterative_solver_input_.subspace_size_);

    printf("\n");
    printf("spglib version: %d.%d.%d\n", spg_get_major_version(), spg_get_minor_version(), spg_get_micro_version());
    {
        unsigned int vmajor, vminor, vmicro;
        H5get_libversion(&vmajor, &vminor, &vmicro);
        printf("HDF5 version: %d.%d.%d\n", vmajor, vminor, vmicro);
    }
    {
        int vmajor, vminor, vmicro;
        xc_version(&vmajor, &vminor, &vmicro);
        printf("Libxc version: %d.%d.%d\n", vmajor, vminor, vmicro);
    }

    int i{1};
    printf("\n");
    printf("XC functionals\n");
    printf("==============\n");
    for (auto& xc_label : xc_functionals()) {
        XC_functional xc(fft(),
                         unit_cell().lattice_vectors(),
                         xc_label,
                         num_spins());
#ifdef USE_VDWXC
        if (xc.is_vdw()) {
            printf("Van der Walls functional\n");
            printf("%s\n", xc.refs().c_str());
            continue;
        }
#endif
        printf("%i) %s: %s\n", i, xc_label.c_str(), xc.name().c_str());
        printf("%s\n", xc.refs().c_str());
        i++;
    }
}

} // namespace sirius

#endif<|MERGE_RESOLUTION|>--- conflicted
+++ resolved
@@ -1070,8 +1070,8 @@
                 case device_t::GPU: {
 #if defined(__GPU)
                     zm.copy_to(memory_t::device);
-                    linalg<GPU>::gemm(0, 0, lmmax, na, ngv_loc, zm.at(memory_t::device), zm.ld(), phase_factors.at(memory_t::device),
-                                      phase_factors.ld(), tmp.at(memory_t::device), tmp.ld());
+                    linalg<device_t::GPU>::gemm(0, 0, lmmax, na, ngv_loc, zm.at(memory_t::device), zm.ld(), phase_factors.at(memory_t::device),
+                                      		phase_factors.ld(), tmp.at(memory_t::device), tmp.ld());
                     tmp.copy_to(memory_t::host);
 #endif
                     break;
@@ -1275,11 +1275,7 @@
         /* number of blocks of G-vectors */
         int nb = ngv_loc / ngv_b;
         /* split local number of G-vectors between blocks */
-<<<<<<< HEAD
-        return std::move(splindex<splindex_t::block>(ngv_loc, nb, 0));
-=======
-        return splindex<block>(ngv_loc, nb, 0);
->>>>>>> 9aaaf713
+        return splindex<splindex_t::block>(ngv_loc, nb, 0);
     }
 
     inline void fft_grid_size(std::array<int, 3> fft_grid_size__)
