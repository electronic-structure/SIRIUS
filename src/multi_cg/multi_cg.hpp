// Copyright (c) 2018-2022 Harmen Stoppels, Anton Kozhevnikov
// All rights reserved.
//
// Redistribution and use in source and binary forms, with or without modification, are permitted provided that
// the following conditions are met:
//
// 1. Redistributions of source code must retain the above copyright notice, this list of conditions and the
//    following disclaimer.
// 2. Redistributions in binary form must reproduce the above copyright notice, this list of conditions
//    and the following disclaimer in the documentation and/or other materials provided with the distribution.
//
// THIS SOFTWARE IS PROVIDED BY THE COPYRIGHT HOLDERS AND CONTRIBUTORS "AS IS" AND ANY EXPRESS OR IMPLIED
// WARRANTIES, INCLUDING, BUT NOT LIMITED TO, THE IMPLIED WARRANTIES OF MERCHANTABILITY AND FITNESS FOR A
// PARTICULAR PURPOSE ARE DISCLAIMED. IN NO EVENT SHALL THE COPYRIGHT HOLDER OR CONTRIBUTORS BE LIABLE FOR
// ANY DIRECT, INDIRECT, INCIDENTAL, SPECIAL, EXEMPLARY, OR CONSEQUENTIAL DAMAGES (INCLUDING, BUT NOT LIMITED TO,
// PROCUREMENT OF SUBSTITUTE GOODS OR SERVICES; LOSS OF USE, DATA, OR PROFITS; OR BUSINESS INTERRUPTION) HOWEVER
// CAUSED AND ON ANY THEORY OF LIABILITY, WHETHER IN CONTRACT, STRICT LIABILITY, OR TORT (INCLUDING NEGLIGENCE OR
// OTHERWISE) ARISING IN ANY WAY OUT OF THE USE OF THIS SOFTWARE, EVEN IF ADVISED OF THE POSSIBILITY OF SUCH DAMAGE.

/** \file multi_cg.hpp
 *
 *  \brief Linear response functionality.
 */

#ifndef __MULTI_CG_HPP__
#define __MULTI_CG_HPP__

#include <vector>
#include <algorithm>
#include <numeric>
#include <cmath>
#include <iostream>
#include <complex>
#include "SDDK/wave_functions.hpp"
#include "band/residuals.hpp"
#include "hamiltonian/hamiltonian.hpp"
#include "hamiltonian/non_local_operator.hpp"
#include "k_point/k_point.hpp"

namespace sirius {
namespace cg {

template <class T>
void repack(std::vector<T> &data, std::vector<int> const&ids) {
    for (size_t i = 0; i < ids.size(); ++i) {
        data[i] = data[ids[i]];
    }
}

template<class Matrix, class Prec, class StateVec>
std::vector<std::vector<typename StateVec::value_type>> multi_cg(
    Matrix &A, Prec &P, StateVec &X, StateVec &B, StateVec &U, StateVec &C, 
    size_t maxiters = 10, double tol = 1e-3, bool initial_guess_is_zero = false
) {
    auto n = X.cols();

    U.zero();

    // Use R for residual, we modify the right-hand side B in-place.
    auto &R = B;

    // Use B effectively as the residual block-vector
    // R = B - A * X -- don't multiply when initial guess is zero.
    if (!initial_guess_is_zero)
        A.multiply(-1.0, X, 1.0, R, n);

    auto rhos = std::vector<typename StateVec::value_type>(n);
    auto rhos_old = rhos;
    auto sigmas = rhos;
    auto alphas = rhos;

    // When vectors converge we move them to the front, but we can't really do
    // that with X, so we have to keep track of where is what.
    auto ids = std::vector<int>(n);
    std::iota(ids.begin(), ids.end(), 0);

    size_t num_unconverged = n;

    auto residual_history = std::vector<std::vector<typename StateVec::value_type>>(n);

    for (size_t iter = 0; iter < maxiters; ++iter) {
        // Check the residual norms in the P-norm
        // that means whenever P is approximately inv(A)
        // since (r, Pr) = (Ae, PAe) ~= (e, Ae)
        // we check the errors roughly in the A-norm.
        // When P = I, we just check the residual norm.

        // C = P * R.
        P.apply(C, R);

        rhos_old = rhos;

        // rhos = dot(C, R)
        C.block_dot(R, rhos, num_unconverged);

        for (size_t i = 0; i < num_unconverged; ++i) {
            residual_history[ids[i]].push_back(std::sqrt(std::abs(rhos[i])));
        }

        auto not_converged = std::vector<int>{};
        for (size_t i = 0; i < num_unconverged; ++i) {
            if (std::abs(rhos[i]) > tol * tol) {
                not_converged.push_back(i);
            }
        }

        num_unconverged = not_converged.size();

        if (not_converged.empty()) {
            break;
        }

        // Move everything contiguously to the front,
        // except for X, since that's updated in-place.
        repack(ids, not_converged);
        repack(rhos, not_converged);
        repack(rhos_old, not_converged);

        U.repack(not_converged);
        C.repack(not_converged);
        R.repack(not_converged);

        A.repack(not_converged);
        P.repack(not_converged);

        // In the first iteration we have U == 0, so no need for an axpy.
        if (iter == 0) {
            U.copy(C, num_unconverged);
        } else {
            for (size_t i = 0; i < num_unconverged; ++i) {
                alphas[i] = rhos[i] / rhos_old[i];
            }

            // U[:, i] = C[:, i] + alpha[i] * U[:, i] for i < num_unconverged
            U.block_xpby(C, alphas, num_unconverged);
        }

        // C = A * U.
        A.multiply(1.0, U, 0.0, C, num_unconverged);

        // compute the optimal distance for the search direction
        // sigmas = dot(U, C)
        U.block_dot(C, sigmas, num_unconverged);

        // Update the solution and the residual
        for (size_t i = 0; i < num_unconverged; ++i) {
            alphas[i] = rhos[i] / sigmas[i];
        }

        // X[:, ids[i]] += alpha[i] * U[:, i]
        X.block_axpy_scatter(alphas, U, ids, num_unconverged);

        for (size_t i = 0; i < num_unconverged; ++i) {
            alphas[i] *= -1;
        }

        R.block_axpy(alphas, C, num_unconverged);
    }

    return residual_history;
}
}

namespace lr {

struct Wave_functions_wrap {
    wf::Wave_functions<double> *x;

    typedef std::complex<double> value_type;

    void zero()
    {
        x->zero(sddk::memory_t::host);
    }

    int cols() const
    {
        return x->num_wf().get();
    }

    void block_dot(Wave_functions_wrap const& y__, std::vector<value_type>& rhos__, size_t N__)
    {
        rhos__ = wf::inner_diag<double, value_type>(sddk::memory_t::host, *x, *y__.x, wf::spin_range(0),
                wf::num_bands(N__));
    }

    void repack(std::vector<int> const& ids__)
    {
        int j{0};
        for (auto i : ids__) {
            if (j != i) {
                wf::copy(sddk::memory_t::host, *x, wf::spin_index(0), wf::band_range(i, i + 1),
                        *x, wf::spin_index(0), wf::band_range(j, j + 1));
            }
            ++j;
        }
    }

    void copy(Wave_functions_wrap const &y__, size_t N__)
    {
        wf::copy(sddk::memory_t::host, *y__.x, wf::spin_index(0), wf::band_range(0, N__),
                    *x, wf::spin_index(0), wf::band_range(0, N__));
    }

    void block_xpby(Wave_functions_wrap const &y__, std::vector<std::complex<double>> const &alphas, int N__) {
        std::vector<std::complex<double>> ones(N__, 1.0);
        wf::axpby(sddk::memory_t::host, wf::spin_range(0), wf::band_range(0, N__), ones.data(), y__.x, alphas.data(), x);
    }

    void block_axpy_scatter(std::vector<std::complex<double>> const& alphas__, Wave_functions_wrap const &y__,
            std::vector<int> const &idx__, int n__)
    {
        wf::axpy_scatter<double, std::complex<double>>(sddk::memory_t::host, wf::spin_range(0), alphas__, y__.x, idx__, x, n__);
    }

    void block_axpy(std::vector<std::complex<double>> const &alphas__, Wave_functions_wrap const &y__, int N__) {
        std::vector<std::complex<double>> ones(N__, 1.0);
        wf::axpby(sddk::memory_t::host, wf::spin_range(0), wf::band_range(0, N__), alphas__.data(), y__.x, ones.data(), x);
    }
};

struct Identity_preconditioner {
    size_t num_active;

    void apply(Wave_functions_wrap &x, Wave_functions_wrap const &y) {
        x.copy(y, num_active);
    }

    void repack(std::vector<int> const &ids) {
        num_active = ids.size();
    }
};

struct Smoothed_diagonal_preconditioner {
    sddk::mdarray<double, 2> H_diag;
    sddk::mdarray<double, 2> S_diag;
    sddk::mdarray<double, 1> eigvals;
    int num_active;

    void apply(Wave_functions_wrap &x, Wave_functions_wrap const &y) {
        // Could avoid a copy here, but apply_precondition is in-place.
        x.copy(y, num_active);
        sirius::apply_preconditioner(
            sddk::memory_t::host,
            wf::spin_range(0),
            wf::num_bands(num_active),
            *x.x,
            H_diag,
            S_diag,
            eigvals);
    }

    void repack(std::vector<int> const &ids) {
        num_active = ids.size();
        for (size_t i = 0; i < ids.size(); ++i) {
            eigvals[i] = eigvals[ids[i]];
        }
    }
};


struct Linear_response_operator {
    sirius::Simulation_context &ctx;
    sirius::Hamiltonian_k<double> &Hk;
    std::vector<double> min_eigenvals;
    wf::Wave_functions<double> * Hphi;
    wf::Wave_functions<double> * Sphi;
    wf::Wave_functions<double> * evq;
    wf::Wave_functions<double> * tmp;
    double alpha_pv;
<<<<<<< HEAD
    sddk::dmatrix<std::complex<double>> overlap;

=======
    la::dmatrix<std::complex<double>> overlap;
>>>>>>> a30ef91d

    Linear_response_operator(
        sirius::Simulation_context &ctx,
        sirius::Hamiltonian_k<double> & Hk,
        std::vector<double> const &eigvals,
        wf::Wave_functions<double> * Hphi,
        wf::Wave_functions<double> * Sphi,
        wf::Wave_functions<double> * evq,
        wf::Wave_functions<double> * tmp,
        double alpha_pv)
    : ctx(ctx), Hk(Hk), min_eigenvals(eigvals), Hphi(Hphi), Sphi(Sphi), evq(evq), tmp(tmp),
      alpha_pv(alpha_pv), overlap(ctx.num_bands(), ctx.num_bands())
    {
        // I think we could just compute alpha_pv here by just making it big enough
        // s.t. the operator H - e * S + alpha_pv * Q is positive, e.g:
        // alpha_pv = 2 * min_eigenvals.back();
        // but QE has a very specific way to compute it, so we just forward it from
        // there.;

        // flip the sign of the eigenvals so that the axpby works
        for (auto &e : min_eigenvals) {
            e *= -1;
        }
    }

    void repack(std::vector<int> const &ids) {
        for (size_t i = 0; i < ids.size(); ++i) {
            min_eigenvals[i] = min_eigenvals[ids[i]];
        }
    }

    // y[:, i] <- alpha * A * x[:, i] + beta * y[:, i] where A = (H - e_j S + constant   * SQ * SQ')
    // where SQ is S * eigenvectors.
    void multiply(double alpha, Wave_functions_wrap x, double beta, Wave_functions_wrap y, int num_active) {
        // Hphi = H * x, Sphi = S * x
        Hk.apply_h_s<std::complex<double>>(
            wf::spin_range(0),
            wf::band_range(0, num_active),
            *x.x,
            Hphi,
            Sphi
        );

        std::vector<double> ones(num_active, 1.0);

        // effectively tmp := (H - e * S) * x, as an axpy, modifying Hphi.
        wf::axpby(sddk::memory_t::host, wf::spin_range(0), wf::band_range(0, num_active),
                min_eigenvals.data(), Sphi, ones.data(), Hphi);
        wf::copy(sddk::memory_t::host, *Hphi, wf::spin_index(0), wf::band_range(0, num_active), *tmp,
                wf::spin_index(0), wf::band_range(0, num_active));

        // Projector, add alpha_pv * (S * (evq * (evq' * (S * x))))

        // overlap := evq' * (S * x)
        wf::inner(ctx.spla_context(), sddk::memory_t::host, wf::spin_range(0), *evq, wf::band_range(0, ctx.num_bands()),
            *Sphi, wf::band_range(0, num_active), overlap, 0, 0);

        // Hphi := evq * overlap
        wf::transform(
            ctx.spla_context(),
            sddk::memory_t::host,
            overlap, 0, 0,
            1.0, *evq, wf::spin_index(0), wf::band_range(0, ctx.num_bands()),
            0.0, *Hphi, wf::spin_index(0), wf::band_range(0, num_active));

        // Sphi := S * Hphi = S * (evq * (evq' * (S * x)))
        sirius::apply_S_operator<double, std::complex<double>>(
            sddk::memory_t::host,
            wf::spin_range(0), wf::band_range(0, num_active),
            Hk.kp().beta_projectors(),
            *Hphi, &Hk.H0().Q(), *Sphi);

        // tmp := alpha_pv * Sphi + tmp = (H - e * S) * x + alpha_pv * (S * (evq * (evq' * (S * x))))
        std::vector<double> alpha_pvs(num_active, alpha_pv);
        wf::axpby(sddk::memory_t::host, wf::spin_range(0), wf::band_range(0, num_active),
                alpha_pvs.data(), Sphi, ones.data(), tmp);
        // y[:, i] <- alpha * tmp + beta * y[:, i]
        std::vector<double> alphas(num_active, alpha);
        std::vector<double> betas(num_active, beta);
        wf::axpby(sddk::memory_t::host, wf::spin_range(0), wf::band_range(0, num_active),
                alphas.data(), tmp, betas.data(), y.x);
        //y.x->axpby(sddk::device_t::CPU, sddk::spin_range(0), alpha, *tmp, beta, num_active);
    }
};

}

}
#endif<|MERGE_RESOLUTION|>--- conflicted
+++ resolved
@@ -268,12 +268,7 @@
     wf::Wave_functions<double> * evq;
     wf::Wave_functions<double> * tmp;
     double alpha_pv;
-<<<<<<< HEAD
-    sddk::dmatrix<std::complex<double>> overlap;
-
-=======
     la::dmatrix<std::complex<double>> overlap;
->>>>>>> a30ef91d
 
     Linear_response_operator(
         sirius::Simulation_context &ctx,
