// Copyright (c) 2013-2019 Anton Kozhevnikov, Thomas Schulthess
// All rights reserved.
//
// Redistribution and use in source and binary forms, with or without modification, are permitted provided that
// the following conditions are met:
//
// 1. Redistributions of source code must retain the above copyright notice, this list of conditions and the
//    following disclaimer.
// 2. Redistributions in binary form must reproduce the above copyright notice, this list of conditions
//    and the following disclaimer in the documentation and/or other materials provided with the distribution.
//
// THIS SOFTWARE IS PROVIDED BY THE COPYRIGHT HOLDERS AND CONTRIBUTORS "AS IS" AND ANY EXPRESS OR IMPLIED
// WARRANTIES, INCLUDING, BUT NOT LIMITED TO, THE IMPLIED WARRANTIES OF MERCHANTABILITY AND FITNESS FOR A
// PARTICULAR PURPOSE ARE DISCLAIMED. IN NO EVENT SHALL THE COPYRIGHT HOLDER OR CONTRIBUTORS BE LIABLE FOR
// ANY DIRECT, INDIRECT, INCIDENTAL, SPECIAL, EXEMPLARY, OR CONSEQUENTIAL DAMAGES (INCLUDING, BUT NOT LIMITED TO,
// PROCUREMENT OF SUBSTITUTE GOODS OR SERVICES; LOSS OF USE, DATA, OR PROFITS; OR BUSINESS INTERRUPTION) HOWEVER
// CAUSED AND ON ANY THEORY OF LIABILITY, WHETHER IN CONTRACT, STRICT LIABILITY, OR TORT (INCLUDING NEGLIGENCE OR
// OTHERWISE) ARISING IN ANY WAY OUT OF THE USE OF THIS SOFTWARE, EVEN IF ADVISED OF THE POSSIBILITY OF SUCH DAMAGE.

/** \file residuals.hpp
 *
 *  \brief Compute residuals from the eigen-vectors and basis functions.
 */

#ifndef __RESIDUALS_HPP__
#define __RESIDUALS_HPP__

#include "typedefs.hpp"
#include "memory.hpp"
#include "linalg/linalg.hpp"
#include "context/simulation_context.hpp"
#include "SDDK/type_definition.hpp"
<<<<<<< HEAD

namespace sddk {
template <typename T>
class Wave_functions;
class spin_range;
};
=======
#include "SDDK/wave_functions.hpp"

//namespace sddk {
//template <typename T>
//class Wave_functions;
//class spin_range;
//};
>>>>>>> 69c0e855

struct residual_result
{
  int num_consecutive_smallest_converged;
  int unconverged_residuals;
  double frobenius_norm;
};

<<<<<<< HEAD
=======
template <typename T>
struct normalized_preconditioned_residuals_result
{
    int num_unconverged;
    std::vector<T> norm;
};

>>>>>>> 69c0e855
#if defined(SIRIUS_GPU)
//extern "C" void residuals_aux_gpu(int num_gvec_loc__,
//                                  int num_res_local__,
//                                  int* res_idx__,
//                                  double* eval__,
//                                  double_complex const* hpsi__,
//                                  double_complex const* opsi__,
//                                  double const* h_diag__,
//                                  double const* o_diag__,
//                                  double_complex* res__,
//                                  double* res_norm__,
//                                  double* p_norm__,
//                                  int gkvec_reduced__,
//                                  int mpi_rank__);
//
extern "C" {

void compute_residuals_gpu_double(double_complex const* hpsi__, double_complex const* opsi__, double_complex* res__,
                                  int num_gvec_loc__, int num_bands__, double const* eval__);

void compute_residuals_gpu_float(std::complex<float> const* hpsi__, std::complex<float> const* opsi__,
                                  std::complex<float>* res__, int num_gvec_loc__, int num_bands__, float const* eval__);

void apply_preconditioner_gpu_double(double_complex* res__, int num_rows_loc__, int num_bands__, double const* eval__,
                                      const double* h_diag__, const double* o_diag__);

void apply_preconditioner_gpu_float(std::complex<float>* res__, int num_rows_loc__, int num_bands__, float const* eval__,
                                     const float* h_diag__, const float* o_diag__);

void make_real_g0_gpu_double(double_complex* res__, int ld__, int n__);

void make_real_g0_gpu_float(std::complex<float>* res__, int ld__, int n__);
}

inline void compute_residuals_gpu(double_complex const* hpsi__, double_complex const* opsi__, double_complex* res__,
                            int num_gvec_loc__, int num_bands__, double const* eval__)
{
    compute_residuals_gpu_double(hpsi__, opsi__, res__, num_gvec_loc__, num_bands__, eval__);
}

inline void compute_residuals_gpu(std::complex<float> const* hpsi__, std::complex<float> const* opsi__, std::complex<float>* res__,
                           int num_gvec_loc__, int num_bands__, float const* eval__)
{
    compute_residuals_gpu_float(hpsi__, opsi__, res__, num_gvec_loc__, num_bands__, eval__);
}

inline void apply_preconditioner_gpu(std::complex<double>* res__, int num_rows_loc__, int num_bands__,
                              double const* eval__, double const* h_diag__, double const* o_diag__)
{
    apply_preconditioner_gpu_double(res__, num_rows_loc__, num_bands__, eval__, h_diag__, o_diag__);
}

inline void apply_preconditioner_gpu(std::complex<float>* res__, int num_rows_loc__, int num_bands__,
                              float const* eval__, const float* h_diag__, const float* o_diag__)
{
    apply_preconditioner_gpu_float(res__, num_rows_loc__, num_bands__, eval__, h_diag__, o_diag__);
}

inline void make_real_g0_gpu(double_complex* res__,  int ld__,  int n__)
{
    make_real_g0_gpu_double(res__, ld__, n__);
}

inline void make_real_g0_gpu(std::complex<float>* res__,  int ld__,  int n__)
{
    make_real_g0_gpu_float(res__, ld__, n__);
}
#endif

namespace sirius {

/// Compute preconditionined residuals.
/** The residuals of wave-functions are defined as:
    \f[
      R_{i} = \hat H \psi_{i} - \epsilon_{i} \hat S \psi_{i}
    \f]
 */
//template <typename T, typename F>
//residual_result
//residuals(Simulation_context& ctx__, sddk::memory_t mem_type__, sddk::spin_range ispn__,
//          int N__, int num_bands__, int num_locked, sddk::mdarray<real_type<F>, 1>& eval__,
//          sddk::dmatrix<F>& evec__, sddk::Wave_functions<real_type<T>>& hphi__, sddk::Wave_functions<real_type<T>>& ophi__,
//          sddk::Wave_functions<real_type<T>>& hpsi__, sddk::Wave_functions<real_type<T>>& opsi__,
//          sddk::Wave_functions<real_type<T>>& res__, sddk::mdarray<real_type<T>, 2> const& h_diag__,
//          sddk::mdarray<real_type<T>, 2> const& o_diag__, bool estimate_eval__, real_type<T> norm_tolerance__,
//          std::function<bool(int, int)> is_converged__);
//
//template <typename T>
//void
//apply_preconditioner(sddk::memory_t mem_type__, sddk::spin_range spins__, int num_bands__, sddk::Wave_functions<T>& res__,
//                     sddk::mdarray<T, 2> const& h_diag__, sddk::mdarray<T, 2> const& o_diag__,
//                     sddk::mdarray<T, 1>& eval__);
//

/// Compute band residuals.
/**
 *
 * \tparam T Precision type of the wave-functions (float or double).
 *
 *
 */
template <typename T>
static void
compute_residuals(sddk::memory_t mem__, wf::spin_range spins__, wf::num_bands num_bands__,
        sddk::mdarray<T, 1> const& eval__, wf::Wave_functions<T> const& hpsi__, wf::Wave_functions<T> const& opsi__,
        wf::Wave_functions<T>& res__)
{
    RTE_ASSERT(hpsi__.ld() == opsi__.ld());
    RTE_ASSERT(hpsi__.ld() == res__.ld());
    RTE_ASSERT(hpsi__.num_md() == opsi__.num_md());
    RTE_ASSERT(hpsi__.num_md() == res__.num_md());

    for (auto s = spins__.begin(); s != spins__.end(); s++) {
        auto sp = hpsi__.actual_spin_index(s);
        if (is_host_memory(mem__)) {
            /* compute residuals r_{i} = H\Psi_{i} - E_{i}O\Psi_{i} */
            #pragma omp parallel for
            for (int i = 0; i < num_bands__.get(); i++) {
                auto hpsi_ptr = hpsi__.at(mem__, 0, sp, wf::band_index(i));
                auto opsi_ptr = opsi__.at(mem__, 0, sp, wf::band_index(i));
                auto res_ptr = res__.at(mem__, 0, sp, wf::band_index(i));

                for (int j = 0; j < hpsi__.ld(); j++) {
                    res_ptr[j] = hpsi_ptr[j] - eval__[i] * opsi_ptr[j];
                }
            }
        } else {
#if defined(SIRIUS_GPU)
            auto hpsi_ptr = hpsi__.at(mem__, 0, sp, wf::band_index(0));
            auto opsi_ptr = opsi__.at(mem__, 0, sp, wf::band_index(0));
            auto res_ptr = res__.at(mem__, 0, sp, wf::band_index(0));
            compute_residuals_gpu(hpsi_ptr, opsi_ptr, res_ptr, res__.ld(), num_bands__.get(), eval__.at(mem__));
#endif
        }
    }
}


/// Apply preconditioner to the residuals.
template <typename T>
void
apply_preconditioner(sddk::memory_t mem__, wf::spin_range spins__, wf::num_bands num_bands__,
        wf::Wave_functions<T>& res__, sddk::mdarray<T, 2> const& h_diag__, sddk::mdarray<T, 2> const& o_diag__,
        sddk::mdarray<T, 1> const& eval__)
{
    for (auto s = spins__.begin(); s != spins__.end(); s++) {
        auto sp = res__.actual_spin_index(s);
        if (is_host_memory(mem__)) {
            #pragma omp parallel for schedule(static)
            for (int i = 0; i < num_bands__.get(); i++) {
                auto res_ptr = res__.at(mem__, 0, sp, wf::band_index(i));
                for (int j = 0; j < res__.ld(); j++) {
                    T p = h_diag__(j, s.get()) - o_diag__(j, s.get()) * eval__[i];
                    p = 0.5 * (1 + p + std::sqrt(1 + (p - 1) * (p - 1)));
                    res_ptr[j] /= p;
                }
            }
        } else {
#if defined(SIRIUS_GPU)
            apply_preconditioner_gpu(res__.at(mem__, 0, sp, wf::band_index(0)), res__.ld(), num_bands__.get(),
                                     eval__.at(mem__), h_diag__.at(mem__, 0, s.get()), o_diag__.at(mem__, 0, s.get()));
#endif
        }
    }
}

template <typename T, typename F>
static auto
normalized_preconditioned_residuals(sddk::memory_t mem__, wf::spin_range spins__, wf::num_bands num_bands__,
                                    sddk::mdarray<T, 1> const& eval__, wf::Wave_functions<T> const& hpsi__,
                                    wf::Wave_functions<T> const& opsi__, wf::Wave_functions<T>& res__,
                                    sddk::mdarray<T, 2> const& h_diag__, sddk::mdarray<T, 2> const& o_diag__,
                                    T norm_tolerance__, bool gamma__)
{
    PROFILE("sirius::normalized_preconditioned_residuals");

    RTE_ASSERT(num_bands__.get() != 0);

    normalized_preconditioned_residuals_result<real_type<F>> result;
    result.norm = std::vector<real_type<F>>(num_bands__.get());

    /* compute "raw" residuals */
    compute_residuals<T>(mem__, spins__, num_bands__, eval__, hpsi__, opsi__, res__);

    /* compute norm of the "raw" residuals; if norm is small, residuals are close to convergence */
    auto res_norm = wf::inner_diag<T, F>(mem__, res__, res__, spins__, num_bands__);
    for (int i = 0; i < num_bands__.get(); i++) {
        result.norm[i] = std::sqrt(std::real(res_norm[i]));
    }

    /* apply preconditioner */
    apply_preconditioner<T>(mem__, spins__, num_bands__, res__, h_diag__, o_diag__, eval__);

    /* this not strictly necessary as the wave-function orthoronormalization can take care of this;
       however, normalization of residuals is harmless and gives a better numerical stability */
    res_norm = wf::inner_diag<T, F>(mem__, res__, res__, spins__, num_bands__);
    std::vector<real_type<F>> norm1;
    for (auto e : res_norm) {
        norm1.push_back(1.0 / std::sqrt(std::real(e)));
    }
    wf::axpby<T, real_type<F>>(mem__, spins__, wf::band_range(0, num_bands__.get()),
            nullptr, nullptr, norm1.data(), &res__);

    int n{0};
    for (int i = 0; i < num_bands__.get(); i++) {
        /* take the residual if it's norm is above the threshold */
        if (result.norm[i] > norm_tolerance__) {
            /* shift unconverged residuals to the beginning of array */
            /* note: we can just keep them where they were  */
            if (n != i) {
                for (auto s = spins__.begin(); s != spins__.end(); s++) {
                    auto sp = res__.actual_spin_index(s);
                    wf::copy(mem__, res__, sp, wf::band_range(i, i + 1), res__, sp, wf::band_range(n, n + 1));
                }
            }
            n++;
        }
    }
    result.num_unconverged = n;

    /* prevent numerical noise */
    /* this only happens for real wave-functions (Gamma-point case), non-magnetic or collinear magnetic */
    if (gamma__ && res__.comm().rank() == 0 && n != 0) {
        RTE_ASSERT(spins__.begin().get() + 1 == spins__.end().get());
        if (is_device_memory(mem__)) {
#if defined(SIRIUS_GPU)
            make_real_g0_gpu(res__.at(mem__, 0, spins__.begin(), wf::band_index(0)), res__.ld(), n);
#endif
        } else {
            for (int i = 0; i < n; i++) {
                res__.pw_coeffs(0, spins__.begin(), wf::band_index(i)) =
                    res__.pw_coeffs(0, spins__.begin(), wf::band_index(i)).real();
            }
        }
    }

    return result;
}

/// Compute residuals from eigen-vectors.
/**
 *
 * \tparam T Precision type of the wave-functions (float or double).
 * \tparam F Type of the subspace (float or double for Gamma-point calculation,
 *           complex<float> or complex<double> otherwise.
 *
 *
 */
template <typename T, typename F>
residual_result
<<<<<<< HEAD
residuals(Simulation_context& ctx__, sddk::memory_t mem_type__, sddk::linalg_t la_type__, sddk::spin_range ispn__,
          int N__, int num_bands__, int num_locked, sddk::mdarray<real_type<F>, 1>& eval__,
          sddk::dmatrix<F>& evec__, sddk::Wave_functions<real_type<T>>& hphi__, sddk::Wave_functions<real_type<T>>& ophi__,
          sddk::Wave_functions<real_type<T>>& hpsi__, sddk::Wave_functions<real_type<T>>& opsi__,
          sddk::Wave_functions<real_type<T>>& res__, sddk::mdarray<real_type<T>, 2> const& h_diag__,
          sddk::mdarray<real_type<T>, 2> const& o_diag__, bool estimate_eval__, real_type<T> norm_tolerance__,
          std::function<bool(int, int)> is_converged__);

template <typename T>
void
apply_preconditioner(sddk::memory_t mem_type__, sddk::spin_range spins__, int num_bands__, sddk::Wave_functions<T>& res__,
                     sddk::mdarray<T, 2> const& h_diag__, sddk::mdarray<T, 2> const& o_diag__,
                     sddk::mdarray<T, 1>& eval__);
=======
residuals(Simulation_context& ctx__, sddk::memory_t mem__, wf::spin_range sr__,
          int N__, int num_bands__, int num_locked__, sddk::mdarray<real_type<F>, 1>& eval__, sddk::dmatrix<F>& evec__,
          wf::Wave_functions<T>& hphi__, wf::Wave_functions<T>& ophi__,
          wf::Wave_functions<T>& hpsi__, wf::Wave_functions<T>& opsi__,
          wf::Wave_functions<T>& res__, sddk::mdarray<T, 2> const& h_diag__,
          sddk::mdarray<T, 2> const& o_diag__, bool estimate_eval__, T norm_tolerance__,
          std::function<bool(int, int)> is_converged__)
{
    PROFILE("sirius::residuals");

    RTE_ASSERT(N__ != 0);
    RTE_ASSERT(hphi__.num_sc() == hpsi__.num_sc());
    RTE_ASSERT(ophi__.num_sc() == opsi__.num_sc());

    sddk::dmatrix<F> evec_tmp;

    sddk::mdarray<T, 1> eval(num_bands__);
    eval = [&](size_t j) -> T { return eval__[j]; };

    sddk::dmatrix<F>* evec_ptr{nullptr};

    /* total number of residuals to be computed */
    int num_residuals{0};

    /* number of lockable eigenvectors */
    int num_consecutive_converged{0};

    /* when estimate_eval is set we only compute true residuals of unconverged eigenpairs
       where convergence is determined just on the change in the eigenvalues. */
    if (estimate_eval__) {
        /* Locking is only based on the "is_converged" criterion, not on the actual
           residual norms. We could lock more by considering the residual norm criterion
           later, but since we're reordering eigenvectors too, this becomes messy. */
        while (num_consecutive_converged < num_bands__ && is_converged__(num_consecutive_converged, sr__.spinor_index())) {
            ++num_consecutive_converged;
        }

        /* collect indices of unconverged eigenpairs */
        std::vector<int> ev_idx;
        for (int j = 0; j < num_bands__; j++) {
            if (!is_converged__(j, sr__.spinor_index())) {
                ev_idx.push_back(j);
            }
        }

        /* if everything is converged, return early */
        if (ev_idx.empty()) {
            return residual_result{num_bands__, 0, 0};
        }

        // Otherwise copy / reorder the unconverged eigenpairs
        num_residuals = static_cast<int>(ev_idx.size());

        evec_tmp = sddk::dmatrix<F>(N__, num_residuals, evec__.blacs_grid(), evec__.bs_row(), evec__.bs_col());
        evec_ptr = &evec_tmp;

        int num_rows_local = evec_tmp.num_rows_local();
        for (int j = 0; j < num_residuals; j++) {
            eval[j] = eval[ev_idx[j]];
            if (evec__.blacs_grid().comm().size() == 1) {
                /* do a local copy */
                std::copy(&evec__(0, ev_idx[j]), &evec__(0, ev_idx[j]) + num_rows_local, &evec_tmp(0, j));
            } else {
                auto pos_src  = evec__.spl_col().location(ev_idx[j]);
                auto pos_dest = evec_tmp.spl_col().location(j);
                /* do MPI send / receive */
                if (pos_src.rank == evec__.blacs_grid().comm_col().rank() && num_rows_local) {
                    evec__.blacs_grid().comm_col().isend(&evec__(0, pos_src.local_index), num_rows_local, pos_dest.rank, ev_idx[j]);
                }
                if (pos_dest.rank == evec__.blacs_grid().comm_col().rank() && num_rows_local) {
                    evec__.blacs_grid().comm_col().recv(&evec_tmp(0, pos_dest.local_index), num_rows_local, pos_src.rank, ev_idx[j]);
                }
            }
        }
        if (is_device_memory(mem__) && evec_tmp.blacs_grid().comm().size() == 1) {
            evec_tmp.allocate(sddk::memory_t::device);
        }
    } else {
        evec_ptr = &evec__;
        num_residuals = num_bands__;
    }
    if (is_device_memory(mem__)) {
        eval.allocate(sddk::memory_t::device).copy_to(sddk::memory_t::device);
    }

    for (auto s = sr__.begin(); s != sr__.end(); s++) {
        auto sp = hphi__.actual_spin_index(s);

        /* compute H\Psi_{i} = \sum_{mu} H\phi_{mu} * Z_{mu, i} */
        wf::transform<T, F>(ctx__.spla_context(), mem__, *evec_ptr, 0, 0, 1.0, hphi__, sp, wf::band_range(num_locked__, N__),
                0.0, hpsi__, sp, wf::band_range(0, num_residuals));

        sp = ophi__.actual_spin_index(s);
        /* compute O\Psi_{i} = \sum_{mu} O\phi_{mu} * Z_{mu, i} */
        wf::transform<T, F>(ctx__.spla_context(), mem__, *evec_ptr, 0, 0, 1.0, ophi__, sp, wf::band_range(num_locked__, N__),
                0.0, opsi__, sp, wf::band_range(0, num_residuals));
    }

    auto result = normalized_preconditioned_residuals<T, F>(mem__, sr__, wf::num_bands(num_residuals), eval, hpsi__,
            opsi__, res__, h_diag__, o_diag__, norm_tolerance__, std::is_same<F, real_type<F>>::value);

    // In case we're not using the delta in eigenvalues as a convergence criterion,
    // we lock eigenpairs using residual norms.
    if (!estimate_eval__) {
        while (num_consecutive_converged < num_residuals &&
               result.norm[num_consecutive_converged] <= norm_tolerance__) {
            num_consecutive_converged++;
        }
    }

    auto frobenius_norm = 0.0;
    for (int i = 0; i < num_residuals; i++) {
        frobenius_norm += result.norm[i] * result.norm[i];
    }
    frobenius_norm = std::sqrt(frobenius_norm);
    return {
        num_consecutive_converged,
        result.num_unconverged,
        frobenius_norm
    };
}


>>>>>>> 69c0e855
}

#endif<|MERGE_RESOLUTION|>--- conflicted
+++ resolved
@@ -30,14 +30,6 @@
 #include "linalg/linalg.hpp"
 #include "context/simulation_context.hpp"
 #include "SDDK/type_definition.hpp"
-<<<<<<< HEAD
-
-namespace sddk {
-template <typename T>
-class Wave_functions;
-class spin_range;
-};
-=======
 #include "SDDK/wave_functions.hpp"
 
 //namespace sddk {
@@ -45,7 +37,6 @@
 //class Wave_functions;
 //class spin_range;
 //};
->>>>>>> 69c0e855
 
 struct residual_result
 {
@@ -54,8 +45,6 @@
   double frobenius_norm;
 };
 
-<<<<<<< HEAD
-=======
 template <typename T>
 struct normalized_preconditioned_residuals_result
 {
@@ -63,7 +52,6 @@
     std::vector<T> norm;
 };
 
->>>>>>> 69c0e855
 #if defined(SIRIUS_GPU)
 //extern "C" void residuals_aux_gpu(int num_gvec_loc__,
 //                                  int num_res_local__,
@@ -314,21 +302,6 @@
  */
 template <typename T, typename F>
 residual_result
-<<<<<<< HEAD
-residuals(Simulation_context& ctx__, sddk::memory_t mem_type__, sddk::linalg_t la_type__, sddk::spin_range ispn__,
-          int N__, int num_bands__, int num_locked, sddk::mdarray<real_type<F>, 1>& eval__,
-          sddk::dmatrix<F>& evec__, sddk::Wave_functions<real_type<T>>& hphi__, sddk::Wave_functions<real_type<T>>& ophi__,
-          sddk::Wave_functions<real_type<T>>& hpsi__, sddk::Wave_functions<real_type<T>>& opsi__,
-          sddk::Wave_functions<real_type<T>>& res__, sddk::mdarray<real_type<T>, 2> const& h_diag__,
-          sddk::mdarray<real_type<T>, 2> const& o_diag__, bool estimate_eval__, real_type<T> norm_tolerance__,
-          std::function<bool(int, int)> is_converged__);
-
-template <typename T>
-void
-apply_preconditioner(sddk::memory_t mem_type__, sddk::spin_range spins__, int num_bands__, sddk::Wave_functions<T>& res__,
-                     sddk::mdarray<T, 2> const& h_diag__, sddk::mdarray<T, 2> const& o_diag__,
-                     sddk::mdarray<T, 1>& eval__);
-=======
 residuals(Simulation_context& ctx__, sddk::memory_t mem__, wf::spin_range sr__,
           int N__, int num_bands__, int num_locked__, sddk::mdarray<real_type<F>, 1>& eval__, sddk::dmatrix<F>& evec__,
           wf::Wave_functions<T>& hphi__, wf::Wave_functions<T>& ophi__,
@@ -452,7 +425,6 @@
 }
 
 
->>>>>>> 69c0e855
 }
 
 #endif