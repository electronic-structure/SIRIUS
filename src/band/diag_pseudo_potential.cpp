// Copyright (c) 2013-2018 Anton Kozhevnikov, Thomas Schulthess
// All rights reserved.
//
// Redistribution and use in source and binary forms, with or without modification, are permitted provided that
// the following conditions are met:
//
// 1. Redistributions of source code must retain the above copyright notice, this list of conditions and the
//    following disclaimer.
// 2. Redistributions in binary form must reproduce the above copyright notice, this list of conditions
//    and the following disclaimer in the documentation and/or other materials provided with the distribution.
//
// THIS SOFTWARE IS PROVIDED BY THE COPYRIGHT HOLDERS AND CONTRIBUTORS "AS IS" AND ANY EXPRESS OR IMPLIED
// WARRANTIES, INCLUDING, BUT NOT LIMITED TO, THE IMPLIED WARRANTIES OF MERCHANTABILITY AND FITNESS FOR A
// PARTICULAR PURPOSE ARE DISCLAIMED. IN NO EVENT SHALL THE COPYRIGHT HOLDER OR CONTRIBUTORS BE LIABLE FOR
// ANY DIRECT, INDIRECT, INCIDENTAL, SPECIAL, EXEMPLARY, OR CONSEQUENTIAL DAMAGES (INCLUDING, BUT NOT LIMITED TO,
// PROCUREMENT OF SUBSTITUTE GOODS OR SERVICES; LOSS OF USE, DATA, OR PROFITS; OR BUSINESS INTERRUPTION) HOWEVER
// CAUSED AND ON ANY THEORY OF LIABILITY, WHETHER IN CONTRACT, STRICT LIABILITY, OR TORT (INCLUDING NEGLIGENCE OR
// OTHERWISE) ARISING IN ANY WAY OUT OF THE USE OF THIS SOFTWARE, EVEN IF ADVISED OF THE POSSIBILITY OF SUCH DAMAGE.

/** \file diag_pseudo_potential.cpp
 *
 *  \brief Diagonalization of pseudopotential Hamiltonian.
 */

#include "band.hpp"
#include "residuals.hpp"
#include "davidson.hpp"
#include "potential/potential.hpp"
#include "utils/profiler.hpp"

#if defined(SIRIUS_GPU) && defined(SIRIUS_CUDA)
#include "gpu/acc.hpp"
extern "C" void compute_chebyshev_polynomial_gpu(int num_gkvec,
                                                 int n,
                                                 double c,
                                                 double r,
                                                 acc_complex_double_t* phi0,
                                                 acc_complex_double_t* phi1,
                                                 acc_complex_double_t* phi2);
#endif

namespace sirius {

template <typename T, typename F>
void
Band::diag_pseudo_potential_exact(int ispn__, Hamiltonian_k<T>& Hk__) const
{
    PROFILE("sirius::Band::diag_pseudo_potential_exact");

    auto& kp = Hk__.kp();

    if (ctx_.gamma_point()) {
        TERMINATE("exact diagonalization for Gamma-point case is not implemented");
    }

    const int bs = ctx_.cyclic_block_size();
<<<<<<< HEAD
    sddk::dmatrix<T> hmlt(kp.num_gkvec(), kp.num_gkvec(), ctx_.blacs_grid(), bs, bs);
    sddk::dmatrix<T> ovlp(kp.num_gkvec(), kp.num_gkvec(), ctx_.blacs_grid(), bs, bs);
    sddk::dmatrix<T> evec(kp.num_gkvec(), kp.num_gkvec(), ctx_.blacs_grid(), bs, bs);
    std::vector<real_type<T>> eval(kp.num_gkvec());
=======
    sddk::dmatrix<F> hmlt(kp.num_gkvec(), kp.num_gkvec(), ctx_.blacs_grid(), bs, bs);
    sddk::dmatrix<F> ovlp(kp.num_gkvec(), kp.num_gkvec(), ctx_.blacs_grid(), bs, bs);
    sddk::dmatrix<F> evec(kp.num_gkvec(), kp.num_gkvec(), ctx_.blacs_grid(), bs, bs);
    std::vector<real_type<F>> eval(kp.num_gkvec());
>>>>>>> 69c0e855

    hmlt.zero();
    ovlp.zero();

    auto& gen_solver = ctx_.gen_evp_solver();

    for (int ig = 0; ig < kp.num_gkvec(); ig++) {
        hmlt.set(ig, ig, 0.5 * std::pow(kp.gkvec().template gkvec_cart<sddk::index_domain_t::global>(ig).length(), 2));
        ovlp.set(ig, ig, 1);
    }

    auto veff = Hk__.H0().potential().effective_potential().gather_f_pw();
    std::vector<double_complex> beff;
    if (ctx_.num_mag_dims() == 1) {
        beff = Hk__.H0().potential().effective_magnetic_field(0).gather_f_pw();
        for (int ig = 0; ig < ctx_.gvec().num_gvec(); ig++) {
            auto z1 = veff[ig];
            auto z2 = beff[ig];
            veff[ig] = z1 + z2;
            beff[ig] = z1 - z2;
        }
    }

    #pragma omp parallel for schedule(static)
    for (int igk_col = 0; igk_col < kp.num_gkvec_col(); igk_col++) {
        int ig_col    = kp.igk_col(igk_col);
        auto gvec_col = kp.gkvec().template gvec<sddk::index_domain_t::global>(ig_col);
        for (int igk_row = 0; igk_row < kp.num_gkvec_row(); igk_row++) {
            int ig_row    = kp.igk_row(igk_row);
            auto gvec_row = kp.gkvec().template gvec<sddk::index_domain_t::global>(ig_row);
            auto ig12 = ctx_.gvec().index_g12_safe(gvec_row, gvec_col);

            if (ispn__ == 0) {
                if (ig12.second) {
                    hmlt(igk_row, igk_col) += std::conj(veff[ig12.first]);
                } else {
                    hmlt(igk_row, igk_col) += veff[ig12.first];
                }
            } else {
                if (ig12.second) {
                    hmlt(igk_row, igk_col) += std::conj(beff[ig12.first]);
                } else {
                    hmlt(igk_row, igk_col) += beff[ig12.first];
                }
            }
        }
    }

    auto& Dop = Hk__.H0().D();
    auto& Qop = Hk__.H0().Q();

    sddk::mdarray<F, 2> dop(ctx_.unit_cell().max_mt_basis_size(), ctx_.unit_cell().max_mt_basis_size());
    sddk::mdarray<F, 2> qop(ctx_.unit_cell().max_mt_basis_size(), ctx_.unit_cell().max_mt_basis_size());

    sddk::mdarray<F, 2> btmp(kp.num_gkvec_row(), ctx_.unit_cell().max_mt_basis_size());

    kp.beta_projectors_row().prepare();
    kp.beta_projectors_col().prepare();
    for (int ichunk = 0; ichunk <  kp.beta_projectors_row().num_chunks(); ichunk++) {
        /* generate beta-projectors for a block of atoms */
        kp.beta_projectors_row().generate(sddk::memory_t::host, ichunk);
        kp.beta_projectors_col().generate(sddk::memory_t::host, ichunk);

        auto& beta_row = kp.beta_projectors_row().pw_coeffs_a();
        auto& beta_col = kp.beta_projectors_col().pw_coeffs_a();

        for (int i = 0; i <  kp.beta_projectors_row().chunk(ichunk).num_atoms_; i++) {
            /* number of beta functions for a given atom */
            int nbf  = kp.beta_projectors_row().chunk(ichunk).desc_(beta_desc_idx::nbf, i);
            int offs = kp.beta_projectors_row().chunk(ichunk).desc_(beta_desc_idx::offset, i);
            int ia   = kp.beta_projectors_row().chunk(ichunk).desc_(beta_desc_idx::ia, i);

            for (int xi1 = 0; xi1 < nbf; xi1++) {
                for (int xi2 = 0; xi2 < nbf; xi2++) {
                    dop(xi1, xi2) = Dop.template value<F>(xi1, xi2, ispn__, ia);
                    qop(xi1, xi2) = Qop.template value<F>(xi1, xi2, ispn__, ia);
                }
            }
            /* compute <G+k|beta> D */
            sddk::linalg(sddk::linalg_t::blas).gemm('N', 'N', kp.num_gkvec_row(), nbf, nbf,
<<<<<<< HEAD
                &sddk::linalg_const<T>::one(), &beta_row(0, offs), beta_row.ld(), &dop(0, 0), dop.ld(),
                &sddk::linalg_const<T>::zero(), &btmp(0, 0), btmp.ld());
            /* compute (<G+k|beta> D ) <beta|G+k> */
            sddk::linalg(sddk::linalg_t::blas).gemm('N', 'C', kp.num_gkvec_row(), kp.num_gkvec_col(), nbf,
                &sddk::linalg_const<T>::one(), &btmp(0, 0), btmp.ld(), &beta_col(0, offs), beta_col.ld(),
                &sddk::linalg_const<T>::one(), &hmlt(0, 0), hmlt.ld());
            /* update the overlap matrix */
            if (ctx_.unit_cell().atom(ia).type().augment()) {
                sddk::linalg(sddk::linalg_t::blas).gemm('N', 'N', kp.num_gkvec_row(), nbf, nbf,
                    &sddk::linalg_const<T>::one(), &beta_row(0, offs), beta_row.ld(), &qop(0, 0), qop.ld(),
                    &sddk::linalg_const<T>::zero(), &btmp(0, 0), btmp.ld());
                sddk::linalg(sddk::linalg_t::blas).gemm('N', 'C', kp.num_gkvec_row(), kp.num_gkvec_col(), nbf,
                    &sddk::linalg_const<T>::one(), &btmp(0, 0), btmp.ld(), &beta_col(0, offs), beta_col.ld(),
                    &sddk::linalg_const<T>::one(), &ovlp(0, 0), ovlp.ld());
=======
                &sddk::linalg_const<F>::one(), &beta_row(0, offs), beta_row.ld(), &dop(0, 0), dop.ld(),
                &sddk::linalg_const<F>::zero(), &btmp(0, 0), btmp.ld());
            /* compute (<G+k|beta> D ) <beta|G+k> */
            sddk::linalg(sddk::linalg_t::blas).gemm('N', 'C', kp.num_gkvec_row(), kp.num_gkvec_col(), nbf,
                &sddk::linalg_const<F>::one(), &btmp(0, 0), btmp.ld(), &beta_col(0, offs), beta_col.ld(),
                &sddk::linalg_const<F>::one(), &hmlt(0, 0), hmlt.ld());
            /* update the overlap matrix */
            if (ctx_.unit_cell().atom(ia).type().augment()) {
                sddk::linalg(sddk::linalg_t::blas).gemm('N', 'N', kp.num_gkvec_row(), nbf, nbf,
                    &sddk::linalg_const<F>::one(), &beta_row(0, offs), beta_row.ld(), &qop(0, 0), qop.ld(),
                    &sddk::linalg_const<F>::zero(), &btmp(0, 0), btmp.ld());
                sddk::linalg(sddk::linalg_t::blas).gemm('N', 'C', kp.num_gkvec_row(), kp.num_gkvec_col(), nbf,
                    &sddk::linalg_const<F>::one(), &btmp(0, 0), btmp.ld(), &beta_col(0, offs), beta_col.ld(),
                    &sddk::linalg_const<F>::one(), &ovlp(0, 0), ovlp.ld());
>>>>>>> 69c0e855
            }
        } // i (atoms in chunk)
    }
    kp.beta_projectors_row().dismiss();
    kp.beta_projectors_col().dismiss();

    if (ctx_.cfg().control().verification() >= 1) {
        double max_diff = check_hermitian(ovlp, kp.num_gkvec());
        if (max_diff > 1e-12) {
            std::stringstream s;
            s << "overlap matrix is not hermitian, max_err = " << max_diff;
            TERMINATE(s);
        }
        max_diff = check_hermitian(hmlt, kp.num_gkvec());
        if (max_diff > 1e-12) {
            std::stringstream s;
            s << "Hamiltonian matrix is not hermitian, max_err = " << max_diff;
            TERMINATE(s);
        }
    }
    if (ctx_.cfg().control().verification() >= 2) {
        RTE_OUT(ctx_.out()) << "checking eigen-values of S-matrix\n";

<<<<<<< HEAD
        sddk::dmatrix<T> ovlp1(kp.num_gkvec(), kp.num_gkvec(), ctx_.blacs_grid(), bs, bs);
        sddk::dmatrix<T> evec(kp.num_gkvec(), kp.num_gkvec(), ctx_.blacs_grid(), bs, bs);
=======
        sddk::dmatrix<F> ovlp1(kp.num_gkvec(), kp.num_gkvec(), ctx_.blacs_grid(), bs, bs);
        sddk::dmatrix<F> evec(kp.num_gkvec(), kp.num_gkvec(), ctx_.blacs_grid(), bs, bs);
>>>>>>> 69c0e855

        ovlp >> ovlp1;

        std::vector<real_type<F>> eo(kp.num_gkvec());

        auto solver = Eigensolver_factory("scalapack");
        solver->solve(kp.num_gkvec(), ovlp1, eo.data(), evec);

        for (int i = 0; i < kp.num_gkvec(); i++) {
            if (eo[i] < 1e-6) {
                RTE_OUT(ctx_.out()) << "small eigen-value: " << eo[i] << std::endl;
            }
        }
    }

    if (gen_solver.solve(kp.num_gkvec(), ctx_.num_bands(), hmlt, ovlp, eval.data(), evec)) {
        std::stringstream s;
        s << "error in full diagonalization";
<<<<<<< HEAD
        TERMINATE(s);
=======
        RTE_THROW(s);
>>>>>>> 69c0e855
    }

    for (int j = 0; j < ctx_.num_bands(); j++) {
        kp.band_energy(j, ispn__, eval[j]);
    }

    auto layout_in  = evec.grid_layout(0, 0, kp.num_gkvec(), ctx_.num_bands());
    auto layout_out = kp.spinor_wave_functions().grid_layout_pw(wf::spin_index(ispn__), wf::band_range(0, ctx_.num_bands()));

    costa::transform(layout_in, layout_out, 'N', sddk::linalg_const<std::complex<T>>::one(),
            sddk::linalg_const<std::complex<T>>::zero(), kp.gkvec().comm().mpi_comm());
}

template <typename T>
sddk::mdarray<real_type<T>, 1>
Band::diag_S_davidson(Hamiltonian_k<real_type<T>>& Hk__) const
{
    PROFILE("sirius::Band::diag_S_davidson");

<<<<<<< HEAD
    auto& kp = Hk__.kp();

    auto& itso = ctx_.cfg().iterative_solver();

    /* for overlap matrix we do non-magnetic or non-collinear diagonalization */
    const int num_mag_dims = (ctx_.num_mag_dims() == 3) ? 3 : 0;

    /* number of spin components, treated simultaneously
     *   1 - in case of non-magnetic
     *   2 - in case of non-collinear calculation
     */
    const int num_sc = (num_mag_dims == 3) ? 2 : 1;
=======
    RTE_THROW("implement this");
>>>>>>> 69c0e855

//    auto& kp = Hk__.kp();
//
//    auto& itso = ctx_.cfg().iterative_solver();
//
//    /* for overlap matrix we do non-magnetic or non-collinear diagonalization */
//    const int num_mag_dims = (ctx_.num_mag_dims() == 3) ? 3 : 0;
//
//    /* number of spin components, treated simultaneously
//     *   1 - in case of non-magnetic
//     *   2 - in case of non-collinear calculation
//     */
//    const int num_sc = (num_mag_dims == 3) ? 2 : 1;
//
    /* number of eigen-vectors to find */
    const int nevec{1};
<<<<<<< HEAD

    /* alias for memory pool */
    auto& mp = ctx_.mem_pool(ctx_.host_memory_t());

    /* eigen-vectors */
    sddk::Wave_functions<real_type<T>> psi(mp, kp.gkvec_partition(), nevec, ctx_.aux_preferred_memory_t(), num_sc);
    for (int i = 0; i < nevec; i++) {
        for (int ispn = 0; ispn < num_sc; ispn++) {
            for (int igk_loc = 0; igk_loc < kp.num_gkvec_loc(); igk_loc++) {
                /* global index of G+k vector */
                int igk = kp.idxgk(igk_loc);
                if (igk == i + 1) {
                    psi.pw_coeffs(ispn).prime(igk_loc, i) = 1.0;
                }
                if (igk == i + 2) {
                    psi.pw_coeffs(ispn).prime(igk_loc, i) = 0.5;
                }
                if (igk == i + 3) {
                    psi.pw_coeffs(ispn).prime(igk_loc, i) = 0.25;
                }
                if (igk == i + 4) {
                    psi.pw_coeffs(ispn).prime(igk_loc, i) = 0.125;
                }
            }
        }
    }
    std::vector<double> tmp(4096);
    for (int i = 0; i < 4096; i++) {
        tmp[i] = utils::random<double>();
    }
    #pragma omp parallel for schedule(static)
    for (int i = 0; i < nevec; i++) {
        for (int ispn = 0; ispn < num_sc; ispn++) {
            for (int igk_loc = kp.gkvec().skip_g0(); igk_loc < kp.num_gkvec_loc(); igk_loc++) {
                /* global index of G+k vector */
                int igk = kp.idxgk(igk_loc);
                psi.pw_coeffs(ispn).prime(igk_loc, i) += tmp[igk & 0xFFF] * 1e-5;
            }
        }
    }

    auto result = davidson<T, T, davidson_evp_t::overlap>(Hk__, nevec, num_mag_dims, psi,
            [](int i, int ispn){ return 1e-10; }, itso.residual_tolerance(), itso.num_steps(), itso.locking(),
            10, itso.converge_by_energy(), itso.extra_ortho(), std::cout, 0);

    sddk::mdarray<real_type<T>, 1> eval(nevec);
    for (int i = 0; i < nevec; i++) {
        eval(i) = result.eval(i, 0);
    }

=======
//
//    /* alias for memory pool */
//    auto& mp = ctx_.mem_pool(ctx_.host_memory_t());
//
//    /* eigen-vectors */
//    sddk::Wave_functions<real_type<T>> psi(mp, kp.gkvec_partition(), nevec, ctx_.aux_preferred_memory_t(), num_sc);
//    for (int i = 0; i < nevec; i++) {
//        for (int ispn = 0; ispn < num_sc; ispn++) {
//            for (int igk_loc = 0; igk_loc < kp.num_gkvec_loc(); igk_loc++) {
//                /* global index of G+k vector */
//                int igk = kp.idxgk(igk_loc);
//                if (igk == i + 1) {
//                    psi.pw_coeffs(ispn).prime(igk_loc, i) = 1.0;
//                }
//                if (igk == i + 2) {
//                    psi.pw_coeffs(ispn).prime(igk_loc, i) = 0.5;
//                }
//                if (igk == i + 3) {
//                    psi.pw_coeffs(ispn).prime(igk_loc, i) = 0.25;
//                }
//                if (igk == i + 4) {
//                    psi.pw_coeffs(ispn).prime(igk_loc, i) = 0.125;
//                }
//            }
//        }
//    }
//    std::vector<double> tmp(4096);
//    for (int i = 0; i < 4096; i++) {
//        tmp[i] = utils::random<double>();
//    }
//    #pragma omp parallel for schedule(static)
//    for (int i = 0; i < nevec; i++) {
//        for (int ispn = 0; ispn < num_sc; ispn++) {
//            for (int igk_loc = kp.gkvec().skip_g0(); igk_loc < kp.num_gkvec_loc(); igk_loc++) {
//                /* global index of G+k vector */
//                int igk = kp.idxgk(igk_loc);
//                psi.pw_coeffs(ispn).prime(igk_loc, i) += tmp[igk & 0xFFF] * 1e-5;
//            }
//        }
//    }
//
//    auto result = davidson<T, T, davidson_evp_t::overlap>(Hk__, nevec, num_mag_dims, psi,
//            [](int i, int ispn){ return 1e-10; }, itso.residual_tolerance(), itso.num_steps(), itso.locking(),
//            10, itso.converge_by_energy(), itso.extra_ortho(), std::cout, 0);
//
    sddk::mdarray<real_type<T>, 1> eval(nevec);
//    for (int i = 0; i < nevec; i++) {
//        eval(i) = result.eval(i, 0);
//    }
//
>>>>>>> 69c0e855
    return eval;
}

template
sddk::mdarray<double, 1>
Band::diag_S_davidson<double>(Hamiltonian_k<double>& Hk__) const;

template
sddk::mdarray<double, 1>
Band::diag_S_davidson<std::complex<double>>(Hamiltonian_k<double>& Hk__) const;

template
void
Band::diag_pseudo_potential_exact<double, std::complex<double>>(int ispn__, Hamiltonian_k<double>& Hk__) const;

template<>
void
Band::diag_pseudo_potential_exact<double, double>(int ispn__, Hamiltonian_k<double>& Hk__) const
{
    RTE_THROW("not implemented");
}

#if defined(USE_FP32)
template
sddk::mdarray<float, 1>
Band::diag_S_davidson<float>(Hamiltonian_k<float>& Hk__) const;

template
sddk::mdarray<float, 1>
Band::diag_S_davidson<std::complex<float>>(Hamiltonian_k<float>& Hk__) const;

template
void
Band::diag_pseudo_potential_exact<float, std::complex<float>>(int ispn__, Hamiltonian_k<float>& Hk__) const;

template<>
void
Band::diag_pseudo_potential_exact<float, float>(int ispn__, Hamiltonian_k<float>& Hk__) const
{
    RTE_THROW("not implemented");
}
template<>
void
Band::diag_pseudo_potential_exact<float, double>(int ispn__, Hamiltonian_k<float>& Hk__) const
{
    RTE_THROW("not implemented");
}
template<>
void
Band::diag_pseudo_potential_exact<float, std::complex<double>>(int ispn__, Hamiltonian_k<float>& Hk__) const
{
    RTE_THROW("not implemented");
}
#endif

}<|MERGE_RESOLUTION|>--- conflicted
+++ resolved
@@ -54,17 +54,10 @@
     }
 
     const int bs = ctx_.cyclic_block_size();
-<<<<<<< HEAD
-    sddk::dmatrix<T> hmlt(kp.num_gkvec(), kp.num_gkvec(), ctx_.blacs_grid(), bs, bs);
-    sddk::dmatrix<T> ovlp(kp.num_gkvec(), kp.num_gkvec(), ctx_.blacs_grid(), bs, bs);
-    sddk::dmatrix<T> evec(kp.num_gkvec(), kp.num_gkvec(), ctx_.blacs_grid(), bs, bs);
-    std::vector<real_type<T>> eval(kp.num_gkvec());
-=======
     sddk::dmatrix<F> hmlt(kp.num_gkvec(), kp.num_gkvec(), ctx_.blacs_grid(), bs, bs);
     sddk::dmatrix<F> ovlp(kp.num_gkvec(), kp.num_gkvec(), ctx_.blacs_grid(), bs, bs);
     sddk::dmatrix<F> evec(kp.num_gkvec(), kp.num_gkvec(), ctx_.blacs_grid(), bs, bs);
     std::vector<real_type<F>> eval(kp.num_gkvec());
->>>>>>> 69c0e855
 
     hmlt.zero();
     ovlp.zero();
@@ -145,22 +138,6 @@
             }
             /* compute <G+k|beta> D */
             sddk::linalg(sddk::linalg_t::blas).gemm('N', 'N', kp.num_gkvec_row(), nbf, nbf,
-<<<<<<< HEAD
-                &sddk::linalg_const<T>::one(), &beta_row(0, offs), beta_row.ld(), &dop(0, 0), dop.ld(),
-                &sddk::linalg_const<T>::zero(), &btmp(0, 0), btmp.ld());
-            /* compute (<G+k|beta> D ) <beta|G+k> */
-            sddk::linalg(sddk::linalg_t::blas).gemm('N', 'C', kp.num_gkvec_row(), kp.num_gkvec_col(), nbf,
-                &sddk::linalg_const<T>::one(), &btmp(0, 0), btmp.ld(), &beta_col(0, offs), beta_col.ld(),
-                &sddk::linalg_const<T>::one(), &hmlt(0, 0), hmlt.ld());
-            /* update the overlap matrix */
-            if (ctx_.unit_cell().atom(ia).type().augment()) {
-                sddk::linalg(sddk::linalg_t::blas).gemm('N', 'N', kp.num_gkvec_row(), nbf, nbf,
-                    &sddk::linalg_const<T>::one(), &beta_row(0, offs), beta_row.ld(), &qop(0, 0), qop.ld(),
-                    &sddk::linalg_const<T>::zero(), &btmp(0, 0), btmp.ld());
-                sddk::linalg(sddk::linalg_t::blas).gemm('N', 'C', kp.num_gkvec_row(), kp.num_gkvec_col(), nbf,
-                    &sddk::linalg_const<T>::one(), &btmp(0, 0), btmp.ld(), &beta_col(0, offs), beta_col.ld(),
-                    &sddk::linalg_const<T>::one(), &ovlp(0, 0), ovlp.ld());
-=======
                 &sddk::linalg_const<F>::one(), &beta_row(0, offs), beta_row.ld(), &dop(0, 0), dop.ld(),
                 &sddk::linalg_const<F>::zero(), &btmp(0, 0), btmp.ld());
             /* compute (<G+k|beta> D ) <beta|G+k> */
@@ -175,7 +152,6 @@
                 sddk::linalg(sddk::linalg_t::blas).gemm('N', 'C', kp.num_gkvec_row(), kp.num_gkvec_col(), nbf,
                     &sddk::linalg_const<F>::one(), &btmp(0, 0), btmp.ld(), &beta_col(0, offs), beta_col.ld(),
                     &sddk::linalg_const<F>::one(), &ovlp(0, 0), ovlp.ld());
->>>>>>> 69c0e855
             }
         } // i (atoms in chunk)
     }
@@ -199,13 +175,8 @@
     if (ctx_.cfg().control().verification() >= 2) {
         RTE_OUT(ctx_.out()) << "checking eigen-values of S-matrix\n";
 
-<<<<<<< HEAD
-        sddk::dmatrix<T> ovlp1(kp.num_gkvec(), kp.num_gkvec(), ctx_.blacs_grid(), bs, bs);
-        sddk::dmatrix<T> evec(kp.num_gkvec(), kp.num_gkvec(), ctx_.blacs_grid(), bs, bs);
-=======
         sddk::dmatrix<F> ovlp1(kp.num_gkvec(), kp.num_gkvec(), ctx_.blacs_grid(), bs, bs);
         sddk::dmatrix<F> evec(kp.num_gkvec(), kp.num_gkvec(), ctx_.blacs_grid(), bs, bs);
->>>>>>> 69c0e855
 
         ovlp >> ovlp1;
 
@@ -224,11 +195,7 @@
     if (gen_solver.solve(kp.num_gkvec(), ctx_.num_bands(), hmlt, ovlp, eval.data(), evec)) {
         std::stringstream s;
         s << "error in full diagonalization";
-<<<<<<< HEAD
-        TERMINATE(s);
-=======
         RTE_THROW(s);
->>>>>>> 69c0e855
     }
 
     for (int j = 0; j < ctx_.num_bands(); j++) {
@@ -248,22 +215,7 @@
 {
     PROFILE("sirius::Band::diag_S_davidson");
 
-<<<<<<< HEAD
-    auto& kp = Hk__.kp();
-
-    auto& itso = ctx_.cfg().iterative_solver();
-
-    /* for overlap matrix we do non-magnetic or non-collinear diagonalization */
-    const int num_mag_dims = (ctx_.num_mag_dims() == 3) ? 3 : 0;
-
-    /* number of spin components, treated simultaneously
-     *   1 - in case of non-magnetic
-     *   2 - in case of non-collinear calculation
-     */
-    const int num_sc = (num_mag_dims == 3) ? 2 : 1;
-=======
     RTE_THROW("implement this");
->>>>>>> 69c0e855
 
 //    auto& kp = Hk__.kp();
 //
@@ -280,58 +232,6 @@
 //
     /* number of eigen-vectors to find */
     const int nevec{1};
-<<<<<<< HEAD
-
-    /* alias for memory pool */
-    auto& mp = ctx_.mem_pool(ctx_.host_memory_t());
-
-    /* eigen-vectors */
-    sddk::Wave_functions<real_type<T>> psi(mp, kp.gkvec_partition(), nevec, ctx_.aux_preferred_memory_t(), num_sc);
-    for (int i = 0; i < nevec; i++) {
-        for (int ispn = 0; ispn < num_sc; ispn++) {
-            for (int igk_loc = 0; igk_loc < kp.num_gkvec_loc(); igk_loc++) {
-                /* global index of G+k vector */
-                int igk = kp.idxgk(igk_loc);
-                if (igk == i + 1) {
-                    psi.pw_coeffs(ispn).prime(igk_loc, i) = 1.0;
-                }
-                if (igk == i + 2) {
-                    psi.pw_coeffs(ispn).prime(igk_loc, i) = 0.5;
-                }
-                if (igk == i + 3) {
-                    psi.pw_coeffs(ispn).prime(igk_loc, i) = 0.25;
-                }
-                if (igk == i + 4) {
-                    psi.pw_coeffs(ispn).prime(igk_loc, i) = 0.125;
-                }
-            }
-        }
-    }
-    std::vector<double> tmp(4096);
-    for (int i = 0; i < 4096; i++) {
-        tmp[i] = utils::random<double>();
-    }
-    #pragma omp parallel for schedule(static)
-    for (int i = 0; i < nevec; i++) {
-        for (int ispn = 0; ispn < num_sc; ispn++) {
-            for (int igk_loc = kp.gkvec().skip_g0(); igk_loc < kp.num_gkvec_loc(); igk_loc++) {
-                /* global index of G+k vector */
-                int igk = kp.idxgk(igk_loc);
-                psi.pw_coeffs(ispn).prime(igk_loc, i) += tmp[igk & 0xFFF] * 1e-5;
-            }
-        }
-    }
-
-    auto result = davidson<T, T, davidson_evp_t::overlap>(Hk__, nevec, num_mag_dims, psi,
-            [](int i, int ispn){ return 1e-10; }, itso.residual_tolerance(), itso.num_steps(), itso.locking(),
-            10, itso.converge_by_energy(), itso.extra_ortho(), std::cout, 0);
-
-    sddk::mdarray<real_type<T>, 1> eval(nevec);
-    for (int i = 0; i < nevec; i++) {
-        eval(i) = result.eval(i, 0);
-    }
-
-=======
 //
 //    /* alias for memory pool */
 //    auto& mp = ctx_.mem_pool(ctx_.host_memory_t());
@@ -382,7 +282,6 @@
 //        eval(i) = result.eval(i, 0);
 //    }
 //
->>>>>>> 69c0e855
     return eval;
 }
 
