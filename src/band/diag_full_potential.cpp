// Copyright (c) 2013-2018 Anton Kozhevnikov, Thomas Schulthess
// All rights reserved.
//
// Redistribution and use in source and binary forms, with or without modification, are permitted provided that
// the following conditions are met:
//
// 1. Redistributions of source code must retain the above copyright notice, this list of conditions and the
//    following disclaimer.
// 2. Redistributions in binary form must reproduce the above copyright notice, this list of conditions
//    and the following disclaimer in the documentation and/or other materials provided with the distribution.
//
// THIS SOFTWARE IS PROVIDED BY THE COPYRIGHT HOLDERS AND CONTRIBUTORS "AS IS" AND ANY EXPRESS OR IMPLIED
// WARRANTIES, INCLUDING, BUT NOT LIMITED TO, THE IMPLIED WARRANTIES OF MERCHANTABILITY AND FITNESS FOR A
// PARTICULAR PURPOSE ARE DISCLAIMED. IN NO EVENT SHALL THE COPYRIGHT HOLDER OR CONTRIBUTORS BE LIABLE FOR
// ANY DIRECT, INDIRECT, INCIDENTAL, SPECIAL, EXEMPLARY, OR CONSEQUENTIAL DAMAGES (INCLUDING, BUT NOT LIMITED TO,
// PROCUREMENT OF SUBSTITUTE GOODS OR SERVICES; LOSS OF USE, DATA, OR PROFITS; OR BUSINESS INTERRUPTION) HOWEVER
// CAUSED AND ON ANY THEORY OF LIABILITY, WHETHER IN CONTRACT, STRICT LIABILITY, OR TORT (INCLUDING NEGLIGENCE OR
// OTHERWISE) ARISING IN ANY WAY OUT OF THE USE OF THIS SOFTWARE, EVEN IF ADVISED OF THE POSSIBILITY OF SUCH DAMAGE.

/** \file diag_full_potential.cpp
 *
 *  \brief Diagonalization of full-potential Hamiltonian.
 */

#include "band.hpp"
#include "residuals.hpp"
#include "context/simulation_context.hpp"
#include "k_point/k_point.hpp"
#include "utils/profiler.hpp"
#include "davidson.hpp"

namespace sirius {

void
Band::diag_full_potential_first_variation_exact(Hamiltonian_k<double>& Hk__) const
{
    PROFILE("sirius::Band::diag_fv_exact");

    auto& kp = Hk__.kp();

    auto& solver = ctx_.gen_evp_solver();

    /* total eigen-value problem size */
    int ngklo = kp.gklo_basis_size();

    /* block size of scalapack 2d block-cyclic distribution */
    int bs = ctx_.cyclic_block_size();

    sddk::dmatrix<double_complex> h(ngklo, ngklo, ctx_.blacs_grid(), bs, bs, get_memory_pool(solver.host_memory_t()));
    sddk::dmatrix<double_complex> o(ngklo, ngklo, ctx_.blacs_grid(), bs, bs, get_memory_pool(solver.host_memory_t()));

    /* setup Hamiltonian and overlap */
    Hk__.set_fv_h_o(h, o);

    if (ctx_.gen_evp_solver().type() == ev_solver_t::cusolver) {
<<<<<<< HEAD
        auto& mpd = ctx_.mem_pool(sddk::memory_t::device);
=======
        auto& mpd = get_memory_pool(sddk::memory_t::device);
>>>>>>> 69c0e855
        h.allocate(mpd);
        o.allocate(mpd);
        kp.fv_eigen_vectors().allocate(mpd);
    }

    if (ctx_.cfg().control().verification() >= 1) {
        double max_diff = check_hermitian(h, ngklo);
        if (max_diff > 1e-12) {
            std::stringstream s;
            s << "H matrix is not hermitian" << std::endl
              << "max error: " << max_diff;
            TERMINATE(s);
        }
        max_diff = check_hermitian(o, ngklo);
        if (max_diff > 1e-12) {
            std::stringstream s;
            s << "O matrix is not hermitian" << std::endl
              << "max error: " << max_diff;
            TERMINATE(s);
        }
    }

    if (ctx_.print_checksum()) {
        auto z1 = h.checksum(ngklo, ngklo);
        auto z2 = o.checksum(ngklo, ngklo);
<<<<<<< HEAD
        if (kp.comm().rank() == 0) {
            utils::print_checksum("h_lapw", z1);
            utils::print_checksum("o_lapw", z2);
        }
=======
        utils::print_checksum("h_lapw", z1, ctx_.out());
        utils::print_checksum("o_lapw", z2, ctx_.out());
>>>>>>> 69c0e855
    }

    RTE_ASSERT(kp.gklo_basis_size() > ctx_.num_fv_states());

    std::vector<double> eval(ctx_.num_fv_states());

    print_memory_usage(ctx_.out(), FILE_LINE);
    if (solver.solve(kp.gklo_basis_size(), ctx_.num_fv_states(), h, o, eval.data(), kp.fv_eigen_vectors())) {
        RTE_THROW("error in generalized eigen-value problem");
    }
    print_memory_usage(ctx_.out(), FILE_LINE);

    if (ctx_.gen_evp_solver().type() == ev_solver_t::cusolver) {
        h.deallocate(sddk::memory_t::device);
        o.deallocate(sddk::memory_t::device);
        kp.fv_eigen_vectors().deallocate(sddk::memory_t::device);
    }
    kp.set_fv_eigen_values(&eval[0]);

    {
        rte::ostream out(kp.out(4), std::string(__func__));
        for (int i = 0; i < ctx_.num_fv_states(); i++) {
            out << "eval[" << i << "]=" << eval[i] << std::endl;
        }
    }

    if (ctx_.print_checksum()) {
        auto z1 = kp.fv_eigen_vectors().checksum(kp.gklo_basis_size(), ctx_.num_fv_states());
        if (kp.comm().rank() == 0) {
            utils::print_checksum("fv_eigen_vectors", z1, kp.out(1));
        }
    }

    /* remap to slab */
    {
        auto layout_in = kp.fv_eigen_vectors().grid_layout(0, 0, kp.gkvec().num_gvec(), ctx_.num_fv_states());
        auto layout_out = kp.fv_eigen_vectors_slab().grid_layout_pw(wf::spin_index(0), wf::band_range(0, ctx_.num_fv_states()));
        costa::transform(layout_in, layout_out, 'N', sddk::linalg_const<std::complex<double>>::one(),
            sddk::linalg_const<std::complex<double>>::zero(), kp.comm().mpi_comm());
    }
    {
        auto layout_in = kp.fv_eigen_vectors().grid_layout(kp.gkvec().num_gvec(), 0,
                ctx_.unit_cell().mt_lo_basis_size(), ctx_.num_fv_states());
        auto layout_out = kp.fv_eigen_vectors_slab().grid_layout_mt(wf::spin_index(0), wf::band_range(0, ctx_.num_fv_states()));
        costa::transform(layout_in, layout_out, 'N', sddk::linalg_const<std::complex<double>>::one(),
            sddk::linalg_const<std::complex<double>>::zero(), kp.comm().mpi_comm());
    }

    /* renormalize wave-functions */
    if (ctx_.valence_relativity() == relativity_t::iora) {
<<<<<<< HEAD
        sddk::Wave_functions<double> ofv(kp.gkvec_partition(), unit_cell_.num_atoms(),
                           [this](int ia) { return unit_cell_.atom(ia).mt_lo_basis_size(); }, ctx_.num_fv_states(),
                           ctx_.preferred_memory_t(), 1);
        if (ctx_.processing_unit() == sddk::device_t::GPU) {
            kp.fv_eigen_vectors_slab().allocate(sddk::spin_range(0), sddk::memory_t::device);
            kp.fv_eigen_vectors_slab().copy_to(sddk::spin_range(0), sddk::memory_t::device, 0, ctx_.num_fv_states());
            ofv.allocate(sddk::spin_range(0), sddk::memory_t::device);
        }

        Hk__.apply_fv_h_o(false, false, 0, ctx_.num_fv_states(), kp.fv_eigen_vectors_slab(), nullptr, &ofv);

        if (ctx_.processing_unit() == sddk::device_t::GPU) {
            kp.fv_eigen_vectors_slab().deallocate(sddk::spin_range(0), sddk::memory_t::device);
        }

        //if (true) {
        //    Wave_functions phi(kp.gkvec_partition(), unit_cell_.num_atoms(),
        //                       [this](int ia) { return unit_cell_.atom(ia).mt_lo_basis_size(); }, ctx_.num_fv_states(),
        //                       ctx_.preferred_memory_t(), 1);
        //    Wave_functions ofv(kp.gkvec_partition(), unit_cell_.num_atoms(),
        //                       [this](int ia) { return unit_cell_.atom(ia).mt_lo_basis_size(); }, ctx_.num_fv_states(),
        //                       ctx_.preferred_memory_t(), 1);
        //    phi.allocate(spin_range(0), memory_t::device);
        //    ofv.allocate(spin_range(0), memory_t::device);

        //    for (int i = 0; i < kp.num_gkvec(); i++) {
        //        phi.zero(device_t::CPU, 0, 0, ctx_.num_fv_states());
        //        for (int j = 0; j < ctx_.num_fv_states(); j++) {
        //            phi.pw_coeffs(0).prime(i, j) = 1.0;
        //        }
        //        phi.copy_to(spin_range(0), memory_t::device, 0, ctx_.num_fv_states());
        //        Hk__.apply_fv_h_o(false, false, 0, ctx_.num_fv_states(), phi, nullptr, &ofv);
        //    }

        //    for (int i = 0; i < unit_cell_.mt_lo_basis_size(); i++) {
        //        phi.zero(device_t::CPU, 0, 0, ctx_.num_fv_states());
        //        for (int j = 0; j < ctx_.num_fv_states(); j++) {
        //            phi.mt_coeffs(0).prime(i, j) = 1.0;
        //        }
        //        phi.copy_to(spin_range(0), memory_t::device, 0, ctx_.num_fv_states());
        //        Hk__.apply_fv_h_o(false, false, 0, ctx_.num_fv_states(), phi, nullptr, &ofv);
        //    }
        //}

        std::vector<double> norm(ctx_.num_fv_states(), 0);
        #pragma omp parallel for schedule(static)
        for (int i = 0; i < ctx_.num_fv_states(); i++) {
            for (int j = 0; j < ofv.pw_coeffs(0).num_rows_loc(); j++) {
                norm[i] += std::real(std::conj(kp.fv_eigen_vectors_slab().pw_coeffs(0).prime(j, i)) * ofv.pw_coeffs(0).prime(j, i));
            }
            for (int j = 0; j < ofv.mt_coeffs(0).num_rows_loc(); j++) {
                norm[i] += std::real(std::conj(kp.fv_eigen_vectors_slab().mt_coeffs(0).prime(j, i)) * ofv.mt_coeffs(0).prime(j, i));
            }
        }
        kp.comm().allreduce(norm);
        if (ctx_.verbosity() >= 2) {
            for (int i = 0; i < ctx_.num_fv_states(); i++) {
                kp.message(2, __function_name__, "norm(%i)=%18.12f\n", i, norm[i]);
            }
        }
        #pragma omp parallel for schedule(static)
        for (int i = 0; i < ctx_.num_fv_states(); i++) {
            norm[i] = 1 / std::sqrt(norm[i]);
            for (int j = 0; j < ofv.pw_coeffs(0).num_rows_loc(); j++) {
                kp.fv_eigen_vectors_slab().pw_coeffs(0).prime(j, i) *= norm[i];
            }
            for (int j = 0; j < ofv.mt_coeffs(0).num_rows_loc(); j++) {
                kp.fv_eigen_vectors_slab().mt_coeffs(0).prime(j, i) *= norm[i];
            }
        }
    }

    if (ctx_.cfg().control().verification() >= 2) {
        kp.message(1, __function_name__, "%s", "checking application of H and O\n");
        /* check application of H and O */
        sddk::Wave_functions<double> hphi(kp.gkvec_partition(), unit_cell_.num_atoms(),
                            [this](int ia) { return unit_cell_.atom(ia).mt_lo_basis_size(); }, ctx_.num_fv_states(),
                            ctx_.preferred_memory_t());
        sddk::Wave_functions<double> ophi(kp.gkvec_partition(), unit_cell_.num_atoms(),
                            [this](int ia) { return unit_cell_.atom(ia).mt_lo_basis_size(); }, ctx_.num_fv_states(),
                            ctx_.preferred_memory_t());

        if (ctx_.processing_unit() == sddk::device_t::GPU) {
            kp.fv_eigen_vectors_slab().allocate(sddk::spin_range(0), sddk::memory_t::device);
            kp.fv_eigen_vectors_slab().copy_to(sddk::spin_range(0), sddk::memory_t::device, 0, ctx_.num_fv_states());
            hphi.allocate(sddk::spin_range(0), sddk::memory_t::device);
            ophi.allocate(sddk::spin_range(0), sddk::memory_t::device);
        }

        Hk__.apply_fv_h_o(false, false, 0, ctx_.num_fv_states(), kp.fv_eigen_vectors_slab(), &hphi, &ophi);

        sddk::dmatrix<double_complex> hmlt(ctx_.num_fv_states(), ctx_.num_fv_states(), ctx_.blacs_grid(),
                                     ctx_.cyclic_block_size(), ctx_.cyclic_block_size());
        sddk::dmatrix<double_complex> ovlp(ctx_.num_fv_states(), ctx_.num_fv_states(), ctx_.blacs_grid(),
                                     ctx_.cyclic_block_size(), ctx_.cyclic_block_size());

        inner(ctx_.spla_context(), sddk::spin_range(0), kp.fv_eigen_vectors_slab(), 0, ctx_.num_fv_states(),
              hphi, 0, ctx_.num_fv_states(), hmlt, 0, 0);
        inner(ctx_.spla_context(), sddk::spin_range(0), kp.fv_eigen_vectors_slab(), 0, ctx_.num_fv_states(),
              ophi, 0, ctx_.num_fv_states(), ovlp, 0, 0);

        double max_diff{0};
        for (int i = 0; i < hmlt.num_cols_local(); i++) {
            int icol = hmlt.icol(i);
            for (int j = 0; j < hmlt.num_rows_local(); j++) {
                int jrow = hmlt.irow(j);
                if (icol == jrow) {
                    max_diff = std::max(max_diff, std::abs(hmlt(j, i) - eval[icol]));
                } else {
                    max_diff = std::max(max_diff, std::abs(hmlt(j, i)));
                }
            }
        }
        if (max_diff > 1e-9) {
            std::stringstream s;
            s << "application of Hamiltonian failed, maximum error: " << max_diff;
            WARNING(s);
        }
=======
>>>>>>> 69c0e855

        std::vector<int> num_mt_coeffs(unit_cell_.num_atoms());
        for (int ia = 0; ia < unit_cell_.num_atoms(); ia++) {
            num_mt_coeffs[ia] = unit_cell_.atom(ia).mt_lo_basis_size();
        }
        wf::Wave_functions<double> ofv_new(kp.gkvec_sptr(), num_mt_coeffs, wf::num_mag_dims(0),
                wf::num_bands(ctx_.num_fv_states()), sddk::memory_t::host);

        {
            auto mem = ctx_.processing_unit() == sddk::device_t::CPU ? sddk::memory_t::host : sddk::memory_t::device;
            auto mg1 = kp.fv_eigen_vectors_slab().memory_guard(mem, wf::copy_to::device);
            auto mg2 = ofv_new.memory_guard(mem, wf::copy_to::host);

            Hk__.apply_fv_h_o(false, false, wf::band_range(0, ctx_.num_fv_states()), kp.fv_eigen_vectors_slab(),
                    nullptr, &ofv_new);
        }

        auto norm1 = wf::inner_diag<double, std::complex<double>>(sddk::memory_t::host, kp.fv_eigen_vectors_slab(),
                ofv_new, wf::spin_range(0), wf::num_bands(ctx_.num_fv_states()));

        std::vector<double> norm;
        for (auto e : norm1) {
            norm.push_back(1 / std::sqrt(std::real(e)));
        }

        wf::axpby<double, double>(sddk::memory_t::host, wf::spin_range(0), wf::band_range(0, ctx_.num_fv_states()),
                nullptr, nullptr, norm.data(), &kp.fv_eigen_vectors_slab());
    }

    //if (ctx_.cfg().control().verification() >= 2) {
    //    kp.message(1, __function_name__, "%s", "checking application of H and O\n");
    //    /* check application of H and O */
    //    sddk::Wave_functions<double> hphi(kp.gkvec_partition(), unit_cell_.num_atoms(),
    //                        [this](int ia) { return unit_cell_.atom(ia).mt_lo_basis_size(); }, ctx_.num_fv_states(),
    //                        ctx_.preferred_memory_t());
    //    sddk::Wave_functions<double> ophi(kp.gkvec_partition(), unit_cell_.num_atoms(),
    //                        [this](int ia) { return unit_cell_.atom(ia).mt_lo_basis_size(); }, ctx_.num_fv_states(),
    //                        ctx_.preferred_memory_t());

    //    if (ctx_.processing_unit() == sddk::device_t::GPU) {
    //        kp.fv_eigen_vectors_slab().allocate(sddk::spin_range(0), sddk::memory_t::device);
    //        kp.fv_eigen_vectors_slab().copy_to(sddk::spin_range(0), sddk::memory_t::device, 0, ctx_.num_fv_states());
    //        hphi.allocate(sddk::spin_range(0), sddk::memory_t::device);
    //        ophi.allocate(sddk::spin_range(0), sddk::memory_t::device);
    //    }

    //    Hk__.apply_fv_h_o(false, false, 0, ctx_.num_fv_states(), kp.fv_eigen_vectors_slab(), &hphi, &ophi);

    //    sddk::dmatrix<double_complex> hmlt(ctx_.num_fv_states(), ctx_.num_fv_states(), ctx_.blacs_grid(),
    //                                 ctx_.cyclic_block_size(), ctx_.cyclic_block_size());
    //    sddk::dmatrix<double_complex> ovlp(ctx_.num_fv_states(), ctx_.num_fv_states(), ctx_.blacs_grid(),
    //                                 ctx_.cyclic_block_size(), ctx_.cyclic_block_size());

    //    inner(ctx_.spla_context(), sddk::spin_range(0), kp.fv_eigen_vectors_slab(), 0, ctx_.num_fv_states(),
    //          hphi, 0, ctx_.num_fv_states(), hmlt, 0, 0);
    //    inner(ctx_.spla_context(), sddk::spin_range(0), kp.fv_eigen_vectors_slab(), 0, ctx_.num_fv_states(),
    //          ophi, 0, ctx_.num_fv_states(), ovlp, 0, 0);

    //    double max_diff{0};
    //    for (int i = 0; i < hmlt.num_cols_local(); i++) {
    //        int icol = hmlt.icol(i);
    //        for (int j = 0; j < hmlt.num_rows_local(); j++) {
    //            int jrow = hmlt.irow(j);
    //            if (icol == jrow) {
    //                max_diff = std::max(max_diff, std::abs(hmlt(j, i) - eval[icol]));
    //            } else {
    //                max_diff = std::max(max_diff, std::abs(hmlt(j, i)));
    //            }
    //        }
    //    }
    //    if (max_diff > 1e-9) {
    //        std::stringstream s;
    //        s << "application of Hamiltonian failed, maximum error: " << max_diff;
    //        WARNING(s);
    //    }

    //    max_diff = 0;
    //    for (int i = 0; i < ovlp.num_cols_local(); i++) {
    //        int icol = ovlp.icol(i);
    //        for (int j = 0; j < ovlp.num_rows_local(); j++) {
    //            int jrow = ovlp.irow(j);
    //            if (icol == jrow) {
    //                max_diff = std::max(max_diff, std::abs(ovlp(j, i) - 1.0));
    //            } else {
    //                max_diff = std::max(max_diff, std::abs(ovlp(j, i)));
    //            }
    //        }
    //    }
    //    if (max_diff > 1e-9) {
    //        std::stringstream s;
    //        s << "application of overlap failed, maximum error: " << max_diff;
    //        WARNING(s);
    //    }
    //}
}

void Band::get_singular_components(Hamiltonian_k<double>& Hk__, double itsol_tol__) const
{
    PROFILE("sirius::Band::get_singular_components");

    auto& kp = Hk__.kp();

<<<<<<< HEAD
    auto& psi = kp.singular_components();
=======
    int ncomp = kp.singular_components().num_wf().get();
>>>>>>> 69c0e855

    ctx_.out(3, __func__) << "number of singular components: " << ncomp << std::endl;

    auto& itso = ctx_.cfg().iterative_solver();

    std::stringstream s;
    std::ostream* out = (kp.comm().rank() == 0) ? &std::cout : &s;

<<<<<<< HEAD
    auto result = davidson<double_complex, double_complex, davidson_evp_t::overlap>(Hk__, ncomp, 0, psi,
            [&](int i, int ispn){ return itsol_tol__; }, itso.residual_tolerance(), itso.num_steps(), itso.locking(),
            itso.subspace_size(), itso.converge_by_energy(), itso.extra_ortho(), *out, ctx_.verbosity() - 2);

    kp.message(2, __function_name__, "smallest eigen-value of the singular components: %20.16f\n", result.eval[0]);
    for (int i = 0; i < ncomp; i++) {
        kp.message(3, __function_name__, "singular component eigen-value[%i] : %20.16f\n", i, result.eval[i]);
=======
    auto result = davidson<double, double_complex, davidson_evp_t::overlap>(Hk__, wf::num_bands(ncomp), wf::num_mag_dims(0),
            kp.singular_components(),
            [&](int i, int ispn){ return itsol_tol__; }, itso.residual_tolerance(), itso.num_steps(), itso.locking(),
            itso.subspace_size(), itso.converge_by_energy(), itso.extra_ortho(), *out, ctx_.verbosity() - 2);

    RTE_OUT(kp.out(2)) << "smallest eigen-value of the singular components: " << result.eval[0] << std::endl;
    for (int i = 0; i < ncomp; i++) {
        RTE_OUT(kp.out(3)) << "singular component eigen-value[" << i << "]=" << result.eval[i] << std::endl;
>>>>>>> 69c0e855
    }
}

void Band::diag_full_potential_first_variation_davidson(Hamiltonian_k<double>& Hk__, double itsol_tol__) const
{
    PROFILE("sirius::Band::diag_fv_davidson");

    auto& kp = Hk__.kp();

    auto& itso = ctx_.cfg().iterative_solver();

<<<<<<< HEAD
    get_singular_components(Hk__, itsol_tol__);

    /* total number of local orbitals */
    int nlo = ctx_.unit_cell().mt_lo_basis_size();

=======
>>>>>>> 69c0e855
    /* number of singular components */
    int ncomp = kp.singular_components().num_wf().get();

<<<<<<< HEAD
    auto phi_extra = wave_function_factory(ctx_, kp, nlo + ncomp, 1, true);
    phi_extra->pw_coeffs(0).zero(sddk::memory_t::host, 0, nlo + ncomp);
    phi_extra->mt_coeffs(0).zero(sddk::memory_t::host, 0, nlo + ncomp);

    /* copy [0, ncomp) from kp.singular_components() to [0, ncomp) in phi_extra */
    phi_extra->copy_from(sddk::device_t::CPU, ncomp, kp.singular_components(), 0, 0, 0, 0);

    /* add pure local orbitals to the basis staring from ncomp index */
    if (nlo) {
        for (int ialoc = 0; ialoc < phi_extra->spl_num_atoms().local_size(); ialoc++) {
            int ia = phi_extra->spl_num_atoms()[ialoc];
            for (int xi = 0; xi < unit_cell_.atom(ia).mt_lo_basis_size(); xi++) {
                phi_extra->mt_coeffs(0).prime(phi_extra->offset_mt_coeffs(ialoc) + xi,
                                              unit_cell_.atom(ia).offset_lo() + xi + ncomp) = 1.0;
            }
        }
    }
    if (is_device_memory(ctx_.preferred_memory_t())) {
        phi_extra->copy_to(sddk::spin_range(0), sddk::memory_t::device, 0, nlo + ncomp);
    }
    if (ctx_.cfg().control().print_checksum()) {
        phi_extra->print_checksum(get_device_t(phi_extra->preferred_memory_t()), "extra phi", 0, nlo + ncomp,
                RTE_OUT(std::cout));
    }

    /* short notation for target wave-functions */
    auto& psi = kp.fv_eigen_vectors_slab();
=======
    if (ncomp) {
        /* compute eigen-vectors of O^{APW-APW} */
        get_singular_components(Hk__, itsol_tol__);
    }

    /* total number of local orbitals */
    int nlo = ctx_.unit_cell().mt_lo_basis_size();

    auto phi_extra_new = wave_function_factory(ctx_, kp, wf::num_bands(nlo + ncomp), wf::num_mag_dims(0), true);
    phi_extra_new->zero(sddk::memory_t::host, wf::spin_index(0), wf::band_range(0, nlo + ncomp));

    if (ncomp) {
        /* copy [0, ncomp) from kp.singular_components() to [0, ncomp) in phi_extra */
        wf::copy(sddk::memory_t::host, kp.singular_components(), wf::spin_index(0), wf::band_range(0, ncomp),
                *phi_extra_new, wf::spin_index(0), wf::band_range(0, ncomp));
    }

    /* add pure local orbitals to the basis staring from ncomp index */
    if (nlo) {
        for (int ialoc = 0; ialoc < phi_extra_new->spl_num_atoms().local_size(); ialoc++) {
            int ia = phi_extra_new->spl_num_atoms()[ialoc];
            for (int xi = 0; xi < unit_cell_.atom(ia).mt_lo_basis_size(); xi++) {
                phi_extra_new->mt_coeffs(xi, wf::atom_index(ialoc), wf::spin_index(0),
                        wf::band_index(unit_cell_.atom(ia).offset_lo() + xi + ncomp)) = 1.0;
            }
        }
    }
    if (env::print_checksum()) {
        auto cs = phi_extra_new->checksum(sddk::memory_t::host, wf::band_range(0, nlo + ncomp));
        if (kp.comm().rank() == 0) {
            utils::print_checksum("phi_extra", cs, RTE_OUT(ctx_.out()));
        }
    }
>>>>>>> 69c0e855

    auto tolerance = [&](int j__, int ispn__) -> double {
        return itsol_tol__;
    };

    std::stringstream s;
    std::ostream* out = (kp.comm().rank() == 0) ? &std::cout : &s;
<<<<<<< HEAD
    auto result = davidson<std::complex<double>, std::complex<double>, davidson_evp_t::hamiltonian>(Hk__,
            ctx_.num_fv_states(), 0, psi, tolerance, itso.residual_tolerance(), itso.num_steps(), itso.locking(),
            itso.subspace_size(), itso.converge_by_energy(), itso.extra_ortho(), *out, ctx_.verbosity() - 2,
            phi_extra.get());
=======

    auto result = davidson<double, std::complex<double>, davidson_evp_t::hamiltonian>(Hk__,
            wf::num_bands(ctx_.num_fv_states()), wf::num_mag_dims(0), kp.fv_eigen_vectors_slab(), tolerance,
            itso.residual_tolerance(), itso.num_steps(), itso.locking(), itso.subspace_size(),
            itso.converge_by_energy(), itso.extra_ortho(), *out, ctx_.verbosity() - 2,
            phi_extra_new.get());
>>>>>>> 69c0e855

    kp.set_fv_eigen_values(&result.eval[0]);
}

void Band::diag_full_potential_second_variation(Hamiltonian_k<double>& Hk__) const
{
    PROFILE("sirius::Band::diag_sv");

    auto& kp = Hk__.kp();

    if (!ctx_.need_sv()) {
        kp.bypass_sv();
        return;
    }

    auto pcs = env::print_checksum();

    int nfv = ctx_.num_fv_states();
    int bs  = ctx_.cyclic_block_size();

    sddk::mdarray<double, 2> band_energies(ctx_.num_bands(), ctx_.num_spinors());

    std::vector<int> num_mt_coeffs(ctx_.unit_cell().num_atoms());
    for (int ia = 0; ia < ctx_.unit_cell().num_atoms(); ia++) {
        num_mt_coeffs[ia] = ctx_.unit_cell().atom(ia).mt_basis_size();
    }

    /* product of the second-variational Hamiltonian and a first-variational wave-function */
<<<<<<< HEAD
    std::vector<sddk::Wave_functions<double>> hpsi;
    for (int i = 0; i < ctx_.num_mag_comp(); i++) {
        hpsi.push_back(sddk::Wave_functions<double>(kp.gkvec_partition(), unit_cell_.num_atoms(),
                                      [this](int ia) { return unit_cell_.atom(ia).mt_basis_size(); },
                                      ctx_.num_fv_states(), ctx_.preferred_memory_t()));
=======
    std::vector<wf::Wave_functions<double>> hpsi;
    for (int i = 0; i < ctx_.num_mag_comp(); i++) {
        hpsi.push_back(wf::Wave_functions<double>(kp.gkvec_sptr(), num_mt_coeffs, 
                    wf::num_mag_dims(0), wf::num_bands(nfv), ctx_.host_memory_t()));
    }

    if (pcs) {
        auto cs1 = kp.fv_states().checksum_pw(sddk::memory_t::host, wf::spin_index(0), wf::band_range(0, nfv));
        auto cs2 = kp.fv_states().checksum_mt(sddk::memory_t::host, wf::spin_index(0), wf::band_range(0, nfv));
        if (kp.comm().rank() == 0) {
            utils::print_checksum("psi_pw", cs1, RTE_OUT(ctx_.out()));
            utils::print_checksum("psi_mt", cs2, RTE_OUT(ctx_.out()));
        }
>>>>>>> 69c0e855
    }

    /* compute product of magnetic field and wave-function */
    if (ctx_.num_spins() == 2) {
        Hk__.apply_b(kp.fv_states(), hpsi);
    } else {
        hpsi[0].zero(sddk::memory_t::host, wf::spin_index(0), wf::band_range(0, nfv));
    }

    print_memory_usage(ctx_.out(), FILE_LINE);

    //== if (ctx_.uj_correction())
    //== {
    //==     apply_uj_correction<uu>(kp->fv_states_col(), hpsi);
    //==     if (ctx_.num_mag_dims() != 0) apply_uj_correction<dd>(kp->fv_states_col(), hpsi);
    //==     if (ctx_.num_mag_dims() == 3)
    //==     {
    //==         apply_uj_correction<ud>(kp->fv_states_col(), hpsi);
    //==         if (ctx_.std_evp_solver()->parallel()) apply_uj_correction<du>(kp->fv_states_col(), hpsi);
    //==     }
    //== }

    if (ctx_.so_correction()) {
        Hk__.H0().apply_so_correction(kp.fv_states(), hpsi);
    }

<<<<<<< HEAD
    int nfv = ctx_.num_fv_states();
    int bs  = ctx_.cyclic_block_size();

    if (ctx_.processing_unit() == sddk::device_t::GPU) {
        kp.fv_states().allocate(sddk::spin_range(0), ctx_.mem_pool(sddk::memory_t::device));
        kp.fv_states().copy_to(sddk::spin_range(0), sddk::memory_t::device, 0, nfv);
        for (int i = 0; i < ctx_.num_mag_comp(); i++) {
            hpsi[i].allocate(sddk::spin_range(0), ctx_.mem_pool(sddk::memory_t::device));
            hpsi[i].copy_to(sddk::spin_range(0), sddk::memory_t::device, 0, nfv);
        }
=======
    std::vector<wf::device_memory_guard> mg;
    mg.emplace_back(kp.fv_states().memory_guard(ctx_.processing_unit_memory_t(), wf::copy_to::device));
    for (int i = 0; i < ctx_.num_mag_comp(); i++) {
        mg.emplace_back(hpsi[i].memory_guard(ctx_.processing_unit_memory_t(), wf::copy_to::device));
>>>>>>> 69c0e855
    }

    print_memory_usage(ctx_.out(), FILE_LINE);

    auto& std_solver = ctx_.std_evp_solver();

    wf::band_range br(0, nfv);
    wf::spin_range sr(0, 1);

    auto mem = ctx_.processing_unit_memory_t();

    if (ctx_.num_mag_dims() != 3) {
        sddk::dmatrix<double_complex> h(nfv, nfv, ctx_.blacs_grid(), bs, bs);
        if (ctx_.blacs_grid().comm().size() == 1 && ctx_.processing_unit() == sddk::device_t::GPU) {
<<<<<<< HEAD
            h.allocate(ctx_.mem_pool(sddk::memory_t::device));
=======
            h.allocate(get_memory_pool(sddk::memory_t::device));
>>>>>>> 69c0e855
        }
        /* perform one or two consecutive diagonalizations */
        for (int ispn = 0; ispn < ctx_.num_spins(); ispn++) {
            if (pcs) {
                auto cs1 = hpsi[ispn].checksum_pw(mem, wf::spin_index(0), wf::band_range(0, nfv));
                auto cs2 = hpsi[ispn].checksum_mt(mem, wf::spin_index(0), wf::band_range(0, nfv));
                if (kp.comm().rank() == 0) {
                    std::stringstream s1;
                    s1 << "hpsi_pw_" << ispn;
                    utils::print_checksum(s1.str(), cs1, RTE_OUT(ctx_.out()));
                    std::stringstream s2;
                    s2 << "hpsi_mt_" << ispn;
                    utils::print_checksum(s2.str(), cs2, RTE_OUT(ctx_.out()));
                }
            }
            /* compute <wf_i | h * wf_j> */
<<<<<<< HEAD
            inner(ctx_.spla_context(), sddk::spin_range(0), kp.fv_states(), 0, nfv, hpsi[ispn], 0, nfv, h, 0, 0);
=======
            wf::inner(ctx_.spla_context(), mem, sr, kp.fv_states(), br, hpsi[ispn], br, h, 0, 0);
>>>>>>> 69c0e855

            for (int i = 0; i < nfv; i++) {
                h.add(i, i, kp.fv_eigen_value(i));
            }
            PROFILE("sirius::Band::diag_sv|stdevp");
            std_solver.solve(nfv, nfv, h, &band_energies(0, ispn), kp.sv_eigen_vectors(ispn));
        }
    } else {
        int nb = ctx_.num_bands();
        sddk::dmatrix<double_complex> h(nb, nb, ctx_.blacs_grid(), bs, bs);
        if (ctx_.blacs_grid().comm().size() == 1 && ctx_.processing_unit() == sddk::device_t::GPU) {
<<<<<<< HEAD
            h.allocate(ctx_.mem_pool(sddk::memory_t::device));
        }
        /* compute <wf_i | h * wf_j> for up-up block */
        inner(ctx_.spla_context(), sddk::spin_range(0), kp.fv_states(), 0, nfv, hpsi[0], 0, nfv, h, 0, 0);
        /* compute <wf_i | h * wf_j> for dn-dn block */
        inner(ctx_.spla_context(), sddk::spin_range(0), kp.fv_states(), 0, nfv, hpsi[1], 0, nfv, h, nfv, nfv);
        /* compute <wf_i | h * wf_j> for up-dn block */
        inner(ctx_.spla_context(), sddk::spin_range(0), kp.fv_states(), 0, nfv, hpsi[2], 0, nfv, h, 0, nfv);
=======
            h.allocate(get_memory_pool(sddk::memory_t::device));
        }
        /* compute <wf_i | h * wf_j> for up-up block */
        wf::inner(ctx_.spla_context(), mem, sr, kp.fv_states(), br, hpsi[0], br, h, 0, 0);
        /* compute <wf_i | h * wf_j> for dn-dn block */
        wf::inner(ctx_.spla_context(), mem, sr, kp.fv_states(), br, hpsi[1], br, h, nfv, nfv);
        /* compute <wf_i | h * wf_j> for up-dn block */
        wf::inner(ctx_.spla_context(), mem, sr, kp.fv_states(), br, hpsi[2], br, h, 0, nfv);
>>>>>>> 69c0e855

        if (kp.comm().size() == 1) {
            for (int i = 0; i < nfv; i++) {
                for (int j = 0; j < nfv; j++) {
                    h(nfv + j, i) = std::conj(h(i, nfv + j));
                }
            }
        } else {
            sddk::linalg(sddk::linalg_t::scalapack).tranc(nfv, nfv, h, 0, nfv, h, nfv, 0);
        }

        for (int i = 0; i < nfv; i++) {
            h.add(i, i, kp.fv_eigen_value(i));
            h.add(i + nfv, i + nfv, kp.fv_eigen_value(i));
        }
        PROFILE("sirius::Band::diag_sv|stdevp");
        std_solver.solve(nb, nb, h, &band_energies(0, 0), kp.sv_eigen_vectors(0));
    }

<<<<<<< HEAD
    if (ctx_.processing_unit() == sddk::device_t::GPU) {
        kp.fv_states().deallocate(sddk::spin_range(0), sddk::memory_t::device);
        for (int i = 0; i < ctx_.num_mag_comp(); i++) {
            hpsi[i].deallocate(sddk::spin_range(0), sddk::memory_t::device);
        }
    }
=======
>>>>>>> 69c0e855
    for (int ispn = 0; ispn < ctx_.num_spinors(); ispn++) {
        for (int j = 0; j < ctx_.num_bands(); j++) {
            kp.band_energy(j, ispn, band_energies(j, ispn));
        }
    }
}

//inline int Band::diag_full_potential_single_variation(K_point& kp__, Hamiltonian& hamiltonian__) const
//{
//     if (kp->num_ranks() > 1 && !parameters_.gen_evp_solver()->parallel())
//         error_local(__FILE__, __LINE__, "eigen-value solver is not parallel");
//
//     mdarray<double_complex, 2> h(kp->gklo_basis_size_row(), kp->gklo_basis_size_col());
//     mdarray<double_complex, 2> o(kp->gklo_basis_size_row(), kp->gklo_basis_size_col());
//
//     set_o(kp, o);
//
//     std::vector<double> eval(parameters_.num_bands());
//     mdarray<double_complex, 2>& fd_evec = kp->fd_eigen_vectors();
//
//     if (parameters_.num_mag_dims() == 0)
//     {
//         assert(kp->gklo_basis_size() >= parameters_.num_fv_states());
//         set_h<nm>(kp, effective_potential, effective_magnetic_field, h);
//
//         Timer t2("sirius::Band::solve_fd|diag");
//         parameters_.gen_evp_solver()->solve(kp->gklo_basis_size(), kp->gklo_basis_size_row(),
//     kp->gklo_basis_size_col(),
//                                             parameters_.num_fv_states(), h.ptr(), h.ld(), o.ptr(), o.ld(),
//                                             &eval[0], fd_evec.ptr(), fd_evec.ld());
//     }
//
//     if (parameters_.num_mag_dims() == 1)
//     {
//         assert(kp->gklo_basis_size() >= parameters_.num_fv_states());
//
//         mdarray<double_complex, 2> o1(kp->gklo_basis_size_row(), kp->gklo_basis_size_col());
//         memcpy(&o1(0, 0), &o(0, 0), o.size() * sizeof(double_complex));
//
//         set_h<uu>(kp, effective_potential, effective_magnetic_field, h);
//
//         Timer t2("sirius::Band::solve_fd|diag");
//         parameters_.gen_evp_solver()->solve(kp->gklo_basis_size(), kp->gklo_basis_size_row(),
//     kp->gklo_basis_size_col(),
//                                             parameters_.num_fv_states(), h.ptr(), h.ld(), o.ptr(), o.ld(),
//                                             &eval[0], &fd_evec(0, 0), fd_evec.ld());
//         t2.stop();
//
//         set_h<dd>(kp, effective_potential, effective_magnetic_field, h);
//
//         t2.start();
//         parameters_.gen_evp_solver()->solve(kp->gklo_basis_size(), kp->gklo_basis_size_row(),
//     kp->gklo_basis_size_col(),
//                                            parameters_.num_fv_states(), h.ptr(), h.ld(), o1.ptr(), o1.ld(),
//                                            &eval[parameters_.num_fv_states()],
//                                            &fd_evec(0, parameters_.spl_fv_states().local_size()), fd_evec.ld());
//        t2.stop();
//    }
//
//    kp->set_band_energies(&eval[0]);
//    return niter;
//}

} // namespace<|MERGE_RESOLUTION|>--- conflicted
+++ resolved
@@ -53,11 +53,7 @@
     Hk__.set_fv_h_o(h, o);
 
     if (ctx_.gen_evp_solver().type() == ev_solver_t::cusolver) {
-<<<<<<< HEAD
-        auto& mpd = ctx_.mem_pool(sddk::memory_t::device);
-=======
         auto& mpd = get_memory_pool(sddk::memory_t::device);
->>>>>>> 69c0e855
         h.allocate(mpd);
         o.allocate(mpd);
         kp.fv_eigen_vectors().allocate(mpd);
@@ -83,15 +79,8 @@
     if (ctx_.print_checksum()) {
         auto z1 = h.checksum(ngklo, ngklo);
         auto z2 = o.checksum(ngklo, ngklo);
-<<<<<<< HEAD
-        if (kp.comm().rank() == 0) {
-            utils::print_checksum("h_lapw", z1);
-            utils::print_checksum("o_lapw", z2);
-        }
-=======
         utils::print_checksum("h_lapw", z1, ctx_.out());
         utils::print_checksum("o_lapw", z2, ctx_.out());
->>>>>>> 69c0e855
     }
 
     RTE_ASSERT(kp.gklo_basis_size() > ctx_.num_fv_states());
@@ -142,127 +131,6 @@
 
     /* renormalize wave-functions */
     if (ctx_.valence_relativity() == relativity_t::iora) {
-<<<<<<< HEAD
-        sddk::Wave_functions<double> ofv(kp.gkvec_partition(), unit_cell_.num_atoms(),
-                           [this](int ia) { return unit_cell_.atom(ia).mt_lo_basis_size(); }, ctx_.num_fv_states(),
-                           ctx_.preferred_memory_t(), 1);
-        if (ctx_.processing_unit() == sddk::device_t::GPU) {
-            kp.fv_eigen_vectors_slab().allocate(sddk::spin_range(0), sddk::memory_t::device);
-            kp.fv_eigen_vectors_slab().copy_to(sddk::spin_range(0), sddk::memory_t::device, 0, ctx_.num_fv_states());
-            ofv.allocate(sddk::spin_range(0), sddk::memory_t::device);
-        }
-
-        Hk__.apply_fv_h_o(false, false, 0, ctx_.num_fv_states(), kp.fv_eigen_vectors_slab(), nullptr, &ofv);
-
-        if (ctx_.processing_unit() == sddk::device_t::GPU) {
-            kp.fv_eigen_vectors_slab().deallocate(sddk::spin_range(0), sddk::memory_t::device);
-        }
-
-        //if (true) {
-        //    Wave_functions phi(kp.gkvec_partition(), unit_cell_.num_atoms(),
-        //                       [this](int ia) { return unit_cell_.atom(ia).mt_lo_basis_size(); }, ctx_.num_fv_states(),
-        //                       ctx_.preferred_memory_t(), 1);
-        //    Wave_functions ofv(kp.gkvec_partition(), unit_cell_.num_atoms(),
-        //                       [this](int ia) { return unit_cell_.atom(ia).mt_lo_basis_size(); }, ctx_.num_fv_states(),
-        //                       ctx_.preferred_memory_t(), 1);
-        //    phi.allocate(spin_range(0), memory_t::device);
-        //    ofv.allocate(spin_range(0), memory_t::device);
-
-        //    for (int i = 0; i < kp.num_gkvec(); i++) {
-        //        phi.zero(device_t::CPU, 0, 0, ctx_.num_fv_states());
-        //        for (int j = 0; j < ctx_.num_fv_states(); j++) {
-        //            phi.pw_coeffs(0).prime(i, j) = 1.0;
-        //        }
-        //        phi.copy_to(spin_range(0), memory_t::device, 0, ctx_.num_fv_states());
-        //        Hk__.apply_fv_h_o(false, false, 0, ctx_.num_fv_states(), phi, nullptr, &ofv);
-        //    }
-
-        //    for (int i = 0; i < unit_cell_.mt_lo_basis_size(); i++) {
-        //        phi.zero(device_t::CPU, 0, 0, ctx_.num_fv_states());
-        //        for (int j = 0; j < ctx_.num_fv_states(); j++) {
-        //            phi.mt_coeffs(0).prime(i, j) = 1.0;
-        //        }
-        //        phi.copy_to(spin_range(0), memory_t::device, 0, ctx_.num_fv_states());
-        //        Hk__.apply_fv_h_o(false, false, 0, ctx_.num_fv_states(), phi, nullptr, &ofv);
-        //    }
-        //}
-
-        std::vector<double> norm(ctx_.num_fv_states(), 0);
-        #pragma omp parallel for schedule(static)
-        for (int i = 0; i < ctx_.num_fv_states(); i++) {
-            for (int j = 0; j < ofv.pw_coeffs(0).num_rows_loc(); j++) {
-                norm[i] += std::real(std::conj(kp.fv_eigen_vectors_slab().pw_coeffs(0).prime(j, i)) * ofv.pw_coeffs(0).prime(j, i));
-            }
-            for (int j = 0; j < ofv.mt_coeffs(0).num_rows_loc(); j++) {
-                norm[i] += std::real(std::conj(kp.fv_eigen_vectors_slab().mt_coeffs(0).prime(j, i)) * ofv.mt_coeffs(0).prime(j, i));
-            }
-        }
-        kp.comm().allreduce(norm);
-        if (ctx_.verbosity() >= 2) {
-            for (int i = 0; i < ctx_.num_fv_states(); i++) {
-                kp.message(2, __function_name__, "norm(%i)=%18.12f\n", i, norm[i]);
-            }
-        }
-        #pragma omp parallel for schedule(static)
-        for (int i = 0; i < ctx_.num_fv_states(); i++) {
-            norm[i] = 1 / std::sqrt(norm[i]);
-            for (int j = 0; j < ofv.pw_coeffs(0).num_rows_loc(); j++) {
-                kp.fv_eigen_vectors_slab().pw_coeffs(0).prime(j, i) *= norm[i];
-            }
-            for (int j = 0; j < ofv.mt_coeffs(0).num_rows_loc(); j++) {
-                kp.fv_eigen_vectors_slab().mt_coeffs(0).prime(j, i) *= norm[i];
-            }
-        }
-    }
-
-    if (ctx_.cfg().control().verification() >= 2) {
-        kp.message(1, __function_name__, "%s", "checking application of H and O\n");
-        /* check application of H and O */
-        sddk::Wave_functions<double> hphi(kp.gkvec_partition(), unit_cell_.num_atoms(),
-                            [this](int ia) { return unit_cell_.atom(ia).mt_lo_basis_size(); }, ctx_.num_fv_states(),
-                            ctx_.preferred_memory_t());
-        sddk::Wave_functions<double> ophi(kp.gkvec_partition(), unit_cell_.num_atoms(),
-                            [this](int ia) { return unit_cell_.atom(ia).mt_lo_basis_size(); }, ctx_.num_fv_states(),
-                            ctx_.preferred_memory_t());
-
-        if (ctx_.processing_unit() == sddk::device_t::GPU) {
-            kp.fv_eigen_vectors_slab().allocate(sddk::spin_range(0), sddk::memory_t::device);
-            kp.fv_eigen_vectors_slab().copy_to(sddk::spin_range(0), sddk::memory_t::device, 0, ctx_.num_fv_states());
-            hphi.allocate(sddk::spin_range(0), sddk::memory_t::device);
-            ophi.allocate(sddk::spin_range(0), sddk::memory_t::device);
-        }
-
-        Hk__.apply_fv_h_o(false, false, 0, ctx_.num_fv_states(), kp.fv_eigen_vectors_slab(), &hphi, &ophi);
-
-        sddk::dmatrix<double_complex> hmlt(ctx_.num_fv_states(), ctx_.num_fv_states(), ctx_.blacs_grid(),
-                                     ctx_.cyclic_block_size(), ctx_.cyclic_block_size());
-        sddk::dmatrix<double_complex> ovlp(ctx_.num_fv_states(), ctx_.num_fv_states(), ctx_.blacs_grid(),
-                                     ctx_.cyclic_block_size(), ctx_.cyclic_block_size());
-
-        inner(ctx_.spla_context(), sddk::spin_range(0), kp.fv_eigen_vectors_slab(), 0, ctx_.num_fv_states(),
-              hphi, 0, ctx_.num_fv_states(), hmlt, 0, 0);
-        inner(ctx_.spla_context(), sddk::spin_range(0), kp.fv_eigen_vectors_slab(), 0, ctx_.num_fv_states(),
-              ophi, 0, ctx_.num_fv_states(), ovlp, 0, 0);
-
-        double max_diff{0};
-        for (int i = 0; i < hmlt.num_cols_local(); i++) {
-            int icol = hmlt.icol(i);
-            for (int j = 0; j < hmlt.num_rows_local(); j++) {
-                int jrow = hmlt.irow(j);
-                if (icol == jrow) {
-                    max_diff = std::max(max_diff, std::abs(hmlt(j, i) - eval[icol]));
-                } else {
-                    max_diff = std::max(max_diff, std::abs(hmlt(j, i)));
-                }
-            }
-        }
-        if (max_diff > 1e-9) {
-            std::stringstream s;
-            s << "application of Hamiltonian failed, maximum error: " << max_diff;
-            WARNING(s);
-        }
-=======
->>>>>>> 69c0e855
 
         std::vector<int> num_mt_coeffs(unit_cell_.num_atoms());
         for (int ia = 0; ia < unit_cell_.num_atoms(); ia++) {
@@ -365,11 +233,7 @@
 
     auto& kp = Hk__.kp();
 
-<<<<<<< HEAD
-    auto& psi = kp.singular_components();
-=======
     int ncomp = kp.singular_components().num_wf().get();
->>>>>>> 69c0e855
 
     ctx_.out(3, __func__) << "number of singular components: " << ncomp << std::endl;
 
@@ -378,15 +242,6 @@
     std::stringstream s;
     std::ostream* out = (kp.comm().rank() == 0) ? &std::cout : &s;
 
-<<<<<<< HEAD
-    auto result = davidson<double_complex, double_complex, davidson_evp_t::overlap>(Hk__, ncomp, 0, psi,
-            [&](int i, int ispn){ return itsol_tol__; }, itso.residual_tolerance(), itso.num_steps(), itso.locking(),
-            itso.subspace_size(), itso.converge_by_energy(), itso.extra_ortho(), *out, ctx_.verbosity() - 2);
-
-    kp.message(2, __function_name__, "smallest eigen-value of the singular components: %20.16f\n", result.eval[0]);
-    for (int i = 0; i < ncomp; i++) {
-        kp.message(3, __function_name__, "singular component eigen-value[%i] : %20.16f\n", i, result.eval[i]);
-=======
     auto result = davidson<double, double_complex, davidson_evp_t::overlap>(Hk__, wf::num_bands(ncomp), wf::num_mag_dims(0),
             kp.singular_components(),
             [&](int i, int ispn){ return itsol_tol__; }, itso.residual_tolerance(), itso.num_steps(), itso.locking(),
@@ -395,7 +250,6 @@
     RTE_OUT(kp.out(2)) << "smallest eigen-value of the singular components: " << result.eval[0] << std::endl;
     for (int i = 0; i < ncomp; i++) {
         RTE_OUT(kp.out(3)) << "singular component eigen-value[" << i << "]=" << result.eval[i] << std::endl;
->>>>>>> 69c0e855
     }
 }
 
@@ -407,46 +261,9 @@
 
     auto& itso = ctx_.cfg().iterative_solver();
 
-<<<<<<< HEAD
-    get_singular_components(Hk__, itsol_tol__);
-
-    /* total number of local orbitals */
-    int nlo = ctx_.unit_cell().mt_lo_basis_size();
-
-=======
->>>>>>> 69c0e855
     /* number of singular components */
     int ncomp = kp.singular_components().num_wf().get();
 
-<<<<<<< HEAD
-    auto phi_extra = wave_function_factory(ctx_, kp, nlo + ncomp, 1, true);
-    phi_extra->pw_coeffs(0).zero(sddk::memory_t::host, 0, nlo + ncomp);
-    phi_extra->mt_coeffs(0).zero(sddk::memory_t::host, 0, nlo + ncomp);
-
-    /* copy [0, ncomp) from kp.singular_components() to [0, ncomp) in phi_extra */
-    phi_extra->copy_from(sddk::device_t::CPU, ncomp, kp.singular_components(), 0, 0, 0, 0);
-
-    /* add pure local orbitals to the basis staring from ncomp index */
-    if (nlo) {
-        for (int ialoc = 0; ialoc < phi_extra->spl_num_atoms().local_size(); ialoc++) {
-            int ia = phi_extra->spl_num_atoms()[ialoc];
-            for (int xi = 0; xi < unit_cell_.atom(ia).mt_lo_basis_size(); xi++) {
-                phi_extra->mt_coeffs(0).prime(phi_extra->offset_mt_coeffs(ialoc) + xi,
-                                              unit_cell_.atom(ia).offset_lo() + xi + ncomp) = 1.0;
-            }
-        }
-    }
-    if (is_device_memory(ctx_.preferred_memory_t())) {
-        phi_extra->copy_to(sddk::spin_range(0), sddk::memory_t::device, 0, nlo + ncomp);
-    }
-    if (ctx_.cfg().control().print_checksum()) {
-        phi_extra->print_checksum(get_device_t(phi_extra->preferred_memory_t()), "extra phi", 0, nlo + ncomp,
-                RTE_OUT(std::cout));
-    }
-
-    /* short notation for target wave-functions */
-    auto& psi = kp.fv_eigen_vectors_slab();
-=======
     if (ncomp) {
         /* compute eigen-vectors of O^{APW-APW} */
         get_singular_components(Hk__, itsol_tol__);
@@ -480,7 +297,6 @@
             utils::print_checksum("phi_extra", cs, RTE_OUT(ctx_.out()));
         }
     }
->>>>>>> 69c0e855
 
     auto tolerance = [&](int j__, int ispn__) -> double {
         return itsol_tol__;
@@ -488,19 +304,12 @@
 
     std::stringstream s;
     std::ostream* out = (kp.comm().rank() == 0) ? &std::cout : &s;
-<<<<<<< HEAD
-    auto result = davidson<std::complex<double>, std::complex<double>, davidson_evp_t::hamiltonian>(Hk__,
-            ctx_.num_fv_states(), 0, psi, tolerance, itso.residual_tolerance(), itso.num_steps(), itso.locking(),
-            itso.subspace_size(), itso.converge_by_energy(), itso.extra_ortho(), *out, ctx_.verbosity() - 2,
-            phi_extra.get());
-=======
 
     auto result = davidson<double, std::complex<double>, davidson_evp_t::hamiltonian>(Hk__,
             wf::num_bands(ctx_.num_fv_states()), wf::num_mag_dims(0), kp.fv_eigen_vectors_slab(), tolerance,
             itso.residual_tolerance(), itso.num_steps(), itso.locking(), itso.subspace_size(),
             itso.converge_by_energy(), itso.extra_ortho(), *out, ctx_.verbosity() - 2,
             phi_extra_new.get());
->>>>>>> 69c0e855
 
     kp.set_fv_eigen_values(&result.eval[0]);
 }
@@ -529,13 +338,6 @@
     }
 
     /* product of the second-variational Hamiltonian and a first-variational wave-function */
-<<<<<<< HEAD
-    std::vector<sddk::Wave_functions<double>> hpsi;
-    for (int i = 0; i < ctx_.num_mag_comp(); i++) {
-        hpsi.push_back(sddk::Wave_functions<double>(kp.gkvec_partition(), unit_cell_.num_atoms(),
-                                      [this](int ia) { return unit_cell_.atom(ia).mt_basis_size(); },
-                                      ctx_.num_fv_states(), ctx_.preferred_memory_t()));
-=======
     std::vector<wf::Wave_functions<double>> hpsi;
     for (int i = 0; i < ctx_.num_mag_comp(); i++) {
         hpsi.push_back(wf::Wave_functions<double>(kp.gkvec_sptr(), num_mt_coeffs, 
@@ -549,7 +351,6 @@
             utils::print_checksum("psi_pw", cs1, RTE_OUT(ctx_.out()));
             utils::print_checksum("psi_mt", cs2, RTE_OUT(ctx_.out()));
         }
->>>>>>> 69c0e855
     }
 
     /* compute product of magnetic field and wave-function */
@@ -576,23 +377,10 @@
         Hk__.H0().apply_so_correction(kp.fv_states(), hpsi);
     }
 
-<<<<<<< HEAD
-    int nfv = ctx_.num_fv_states();
-    int bs  = ctx_.cyclic_block_size();
-
-    if (ctx_.processing_unit() == sddk::device_t::GPU) {
-        kp.fv_states().allocate(sddk::spin_range(0), ctx_.mem_pool(sddk::memory_t::device));
-        kp.fv_states().copy_to(sddk::spin_range(0), sddk::memory_t::device, 0, nfv);
-        for (int i = 0; i < ctx_.num_mag_comp(); i++) {
-            hpsi[i].allocate(sddk::spin_range(0), ctx_.mem_pool(sddk::memory_t::device));
-            hpsi[i].copy_to(sddk::spin_range(0), sddk::memory_t::device, 0, nfv);
-        }
-=======
     std::vector<wf::device_memory_guard> mg;
     mg.emplace_back(kp.fv_states().memory_guard(ctx_.processing_unit_memory_t(), wf::copy_to::device));
     for (int i = 0; i < ctx_.num_mag_comp(); i++) {
         mg.emplace_back(hpsi[i].memory_guard(ctx_.processing_unit_memory_t(), wf::copy_to::device));
->>>>>>> 69c0e855
     }
 
     print_memory_usage(ctx_.out(), FILE_LINE);
@@ -607,11 +395,7 @@
     if (ctx_.num_mag_dims() != 3) {
         sddk::dmatrix<double_complex> h(nfv, nfv, ctx_.blacs_grid(), bs, bs);
         if (ctx_.blacs_grid().comm().size() == 1 && ctx_.processing_unit() == sddk::device_t::GPU) {
-<<<<<<< HEAD
-            h.allocate(ctx_.mem_pool(sddk::memory_t::device));
-=======
             h.allocate(get_memory_pool(sddk::memory_t::device));
->>>>>>> 69c0e855
         }
         /* perform one or two consecutive diagonalizations */
         for (int ispn = 0; ispn < ctx_.num_spins(); ispn++) {
@@ -628,11 +412,7 @@
                 }
             }
             /* compute <wf_i | h * wf_j> */
-<<<<<<< HEAD
-            inner(ctx_.spla_context(), sddk::spin_range(0), kp.fv_states(), 0, nfv, hpsi[ispn], 0, nfv, h, 0, 0);
-=======
             wf::inner(ctx_.spla_context(), mem, sr, kp.fv_states(), br, hpsi[ispn], br, h, 0, 0);
->>>>>>> 69c0e855
 
             for (int i = 0; i < nfv; i++) {
                 h.add(i, i, kp.fv_eigen_value(i));
@@ -644,16 +424,6 @@
         int nb = ctx_.num_bands();
         sddk::dmatrix<double_complex> h(nb, nb, ctx_.blacs_grid(), bs, bs);
         if (ctx_.blacs_grid().comm().size() == 1 && ctx_.processing_unit() == sddk::device_t::GPU) {
-<<<<<<< HEAD
-            h.allocate(ctx_.mem_pool(sddk::memory_t::device));
-        }
-        /* compute <wf_i | h * wf_j> for up-up block */
-        inner(ctx_.spla_context(), sddk::spin_range(0), kp.fv_states(), 0, nfv, hpsi[0], 0, nfv, h, 0, 0);
-        /* compute <wf_i | h * wf_j> for dn-dn block */
-        inner(ctx_.spla_context(), sddk::spin_range(0), kp.fv_states(), 0, nfv, hpsi[1], 0, nfv, h, nfv, nfv);
-        /* compute <wf_i | h * wf_j> for up-dn block */
-        inner(ctx_.spla_context(), sddk::spin_range(0), kp.fv_states(), 0, nfv, hpsi[2], 0, nfv, h, 0, nfv);
-=======
             h.allocate(get_memory_pool(sddk::memory_t::device));
         }
         /* compute <wf_i | h * wf_j> for up-up block */
@@ -662,7 +432,6 @@
         wf::inner(ctx_.spla_context(), mem, sr, kp.fv_states(), br, hpsi[1], br, h, nfv, nfv);
         /* compute <wf_i | h * wf_j> for up-dn block */
         wf::inner(ctx_.spla_context(), mem, sr, kp.fv_states(), br, hpsi[2], br, h, 0, nfv);
->>>>>>> 69c0e855
 
         if (kp.comm().size() == 1) {
             for (int i = 0; i < nfv; i++) {
@@ -682,15 +451,6 @@
         std_solver.solve(nb, nb, h, &band_energies(0, 0), kp.sv_eigen_vectors(0));
     }
 
-<<<<<<< HEAD
-    if (ctx_.processing_unit() == sddk::device_t::GPU) {
-        kp.fv_states().deallocate(sddk::spin_range(0), sddk::memory_t::device);
-        for (int i = 0; i < ctx_.num_mag_comp(); i++) {
-            hpsi[i].deallocate(sddk::spin_range(0), sddk::memory_t::device);
-        }
-    }
-=======
->>>>>>> 69c0e855
     for (int ispn = 0; ispn < ctx_.num_spinors(); ispn++) {
         for (int j = 0; j < ctx_.num_bands(); j++) {
             kp.band_energy(j, ispn, band_energies(j, ispn));
