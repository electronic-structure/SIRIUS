--- conflicted
+++ resolved
@@ -162,11 +162,7 @@
     const int num_sc = nc_mag ? 2 : 1;
 
     /* number of spinor components stored under the same band index */
-<<<<<<< HEAD
-    const int num_spinors = (num_mag_dims__.get() == 1) ? 2 : 1; 
-=======
-    const int num_spinors = (num_mag_dims__ == 1) ? 2 : 1;
->>>>>>> c3d18551
+    const int num_spinors = (num_mag_dims__.get() == 1) ? 2 : 1;
 
     /* number of spins */
     const int num_spins = (num_mag_dims__.get() == 0) ? 1 : 2;
