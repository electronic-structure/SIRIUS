// Copyright (c) 2013-2018 Anton Kozhevnikov, Thomas Schulthess
// All rights reserved.
//
// Redistribution and use in source and binary forms, with or without modification, are permitted provided that
// the following conditions are met:
//
// 1. Redistributions of source code must retain the above copyright notice, this list of conditions and the
//    following disclaimer.
// 2. Redistributions in binary form must reproduce the above copyright notice, this list of conditions
//    and the following disclaimer in the documentation and/or other materials provided with the distribution.
//
// THIS SOFTWARE IS PROVIDED BY THE COPYRIGHT HOLDERS AND CONTRIBUTORS "AS IS" AND ANY EXPRESS OR IMPLIED
// WARRANTIES, INCLUDING, BUT NOT LIMITED TO, THE IMPLIED WARRANTIES OF MERCHANTABILITY AND FITNESS FOR A
// PARTICULAR PURPOSE ARE DISCLAIMED. IN NO EVENT SHALL THE COPYRIGHT HOLDER OR CONTRIBUTORS BE LIABLE FOR
// ANY DIRECT, INDIRECT, INCIDENTAL, SPECIAL, EXEMPLARY, OR CONSEQUENTIAL DAMAGES (INCLUDING, BUT NOT LIMITED TO,
// PROCUREMENT OF SUBSTITUTE GOODS OR SERVICES; LOSS OF USE, DATA, OR PROFITS; OR BUSINESS INTERRUPTION) HOWEVER
// CAUSED AND ON ANY THEORY OF LIABILITY, WHETHER IN CONTRACT, STRICT LIABILITY, OR TORT (INCLUDING NEGLIGENCE OR
// OTHERWISE) ARISING IN ANY WAY OUT OF THE USE OF THIS SOFTWARE, EVEN IF ADVISED OF THE POSSIBILITY OF SUCH DAMAGE.

/** \file k_point.hpp
 *
 *  \brief Contains definition of sirius::K_point class.
 */

#ifndef __K_POINT_HPP__
#define __K_POINT_HPP__

#include "lapw/matching_coefficients.hpp"
#include "beta_projectors/beta_projectors.hpp"
#include "wave_functions.hpp"

namespace sirius {

/// K-point related variables and methods.
/** \image html wf_storage.png "Wave-function storage"
 *  \image html fv_eigen_vectors.png "First-variational eigen vectors" */
class K_point
{
  private:
    /// Simulation context.
    Simulation_context& ctx_;

    /// Unit cell object.
    Unit_cell const& unit_cell_;

    /// K-point id.
    int id_{-1};

    /// Weight of k-point.
    double weight_{1.0};

    /// Fractional k-point coordinates.
    vector3d<double> vk_;

    /// List of G-vectors with |G+k| < cutoff.
    std::unique_ptr<Gvec> gkvec_;

    /// G-vector distribution for the FFT transformation.
    std::unique_ptr<Gvec_partition> gkvec_partition_;

    std::unique_ptr<spfft::Transform> spfft_transform_;

    /// First-variational eigen values
    std::vector<double> fv_eigen_values_;

    /// First-variational eigen vectors, distributed over 2D BLACS grid.
    dmatrix<double_complex> fv_eigen_vectors_;

    /// First-variational eigen vectors, distributed in slabs.
    std::unique_ptr<Wave_functions<double>> fv_eigen_vectors_slab_;

    /// Lowest eigen-vectors of the LAPW overlap matrix with small aigen-values.
    std::unique_ptr<Wave_functions<double>> singular_components_;

    /// Second-variational eigen vectors.
    /** Second-variational eigen-vectors are stored as one or two \f$ N_{fv} \times N_{fv} \f$ matrices in
     *  case of non-magnetic or collinear magnetic case or as a single \f$ 2 N_{fv} \times 2 N_{fv} \f$
     *  matrix in case of general non-collinear magnetism. */
    dmatrix<double_complex> sv_eigen_vectors_[2];

    /// Full-diagonalization eigen vectors.
    mdarray<double_complex, 2> fd_eigen_vectors_;

    /// First-variational states.
    std::unique_ptr<Wave_functions<double>> fv_states_{nullptr};

    /// Two-component (spinor) wave functions describing the bands.
    std::shared_ptr<Wave_functions<double>> spinor_wave_functions_{nullptr};

    /// Two-component (spinor) wave functions used to compute the hubbard corrections. They can be different from the atomic wave functions.
    std::unique_ptr<Wave_functions<double>> hubbard_wave_functions_{nullptr};

    /// Two-component (spinor) wave functions used to compute the hubbard corrections. They can be different from the atomic wave functions.
    std::unique_ptr<Wave_functions> hubbard_wave_functions_without_S_{nullptr};

    /// Two-component (spinor) atomic orbitals used to compute the hubbard wave functions
    std::unique_ptr<Wave_functions<double>> atomic_wave_functions_hub_{nullptr};

    /// Two-component (spinor) atomic orbitals (with the S operator applied for uspp) used to compute the hubbard wave functions
    std::unique_ptr<Wave_functions<double>> atomic_wave_functions_S_hub_{nullptr};

    /// Band occupation numbers.
    sddk::mdarray<double, 2> band_occupancies_;

    /// Band energies.
    sddk::mdarray<double, 2> band_energies_;

    /// LAPW matching coefficients for the row G+k vectors.
    /** Used to setup the distributed LAPW Hamiltonian and overlap matrices. */
    std::unique_ptr<Matching_coefficients> alm_coeffs_row_{nullptr};

    /// LAPW matching coefficients for the column G+k vectors.
    /** Used to setup the distributed LAPW Hamiltonian and overlap matrices. */
    std::unique_ptr<Matching_coefficients> alm_coeffs_col_{nullptr};

    /// LAPW matching coefficients for the local set G+k vectors.
    std::unique_ptr<Matching_coefficients> alm_coeffs_loc_{nullptr};

    /// Mapping between local row and global G+k vecotor index.
    /** Used by matching_coefficients class. */
    std::vector<int> igk_row_;

    /// Mapping between local column and global G+k vecotor index.
    /** Used by matching_coefficients class. */
    std::vector<int> igk_col_;

    /// Mapping between local and global G+k vecotor index.
    /** Used by matching_coefficients class. */
    std::vector<int> igk_loc_;

    /// Number of G+k vectors distributed along rows of MPI grid
    int num_gkvec_row_{0};

    /// Number of G+k vectors distributed along columns of MPI grid
    int num_gkvec_col_{0};

    /// Offset of the local fraction of G+k vectors in the global index.
    int gkvec_offset_{0};

    /// Basis descriptors distributed between rows of the 2D MPI grid.
    /** This is a local array. Only MPI ranks belonging to the same column have identical copies of this array. */
    std::vector<lo_basis_descriptor> lo_basis_descriptors_row_;

    /// Basis descriptors distributed between columns of the 2D MPI grid.
    /** This is a local array. Only MPI ranks belonging to the same row have identical copies of this array. */
    std::vector<lo_basis_descriptor> lo_basis_descriptors_col_;

    /// List of columns of the Hamiltonian and overlap matrix lo block (local index) for a given atom.
    std::vector<std::vector<int>> atom_lo_cols_;

    /// list of rows of the Hamiltonian and overlap matrix lo block (local index) for a given atom
    std::vector<std::vector<int>> atom_lo_rows_;

    /// Imaginary unit to the power of l.
    std::vector<double_complex> zil_;

    /// Mapping between lm and l.
    std::vector<int> l_by_lm_;

    /// Column rank of the processors of ScaLAPACK/ELPA diagonalization grid.
    int rank_col_;

    /// Number of processors along the columns of the diagonalization grid.
    int num_ranks_col_;

    /// Row rank of the processors of ScaLAPACK/ELPA diagonalization grid.
    int rank_row_;

    /// Number of processors along the rows of the diagonalization grid.
    int num_ranks_row_;

    /// Beta projectors for a local set of G+k vectors.
    std::unique_ptr<Beta_projectors> beta_projectors_{nullptr};

    /// Beta projectors for row G+k vectors.
    /** Used to setup the full Hamiltonian in PP-PW case (for verification purpose only) */
    std::unique_ptr<Beta_projectors> beta_projectors_row_{nullptr};

    /// Beta projectors for column G+k vectors.
    /** Used to setup the full Hamiltonian in PP-PW case (for verification purpose only) */
    std::unique_ptr<Beta_projectors> beta_projectors_col_{nullptr};

    /// Preconditioner matrix for Chebyshev solver.
    mdarray<double_complex, 3> p_mtrx_;

    /// Communicator for parallelization inside k-point.
    /** This communicator is used to split G+k vectors and wave-functions. */
    Communicator const& comm_;

    /// Communicator between(!!) rows.
    Communicator const& comm_row_;

    /// Communicator between(!!) columns.
    Communicator const& comm_col_;

    std::array<int, 2> ispn_map_;

    /// Generate G+k and local orbital basis sets.
    void generate_gklo_basis();

    /// Test orthonormalization of first-variational states.
    void test_fv_states();

    /// Find G+k vectors within the cutoff.
    void generate_gkvec(double gk_cutoff__);

    inline int get_ispn(int ispn__) const
    {
        assert(ispn__ == 0 || ispn__ == 1);
        return ispn_map_[ispn__];
    }

    friend class K_point_set;

  public:
    /// Constructor
    K_point(Simulation_context& ctx__, double const* vk__, double weight__, int id__)
        : ctx_(ctx__)
        , unit_cell_(ctx_.unit_cell())
        , id_(id__)
        , weight_(weight__)
        , comm_(ctx_.comm_band())
        , comm_row_(ctx_.blacs_grid().comm_row())
        , comm_col_(ctx_.blacs_grid().comm_col())
    {
        PROFILE("sirius::K_point::K_point");

        for (int x = 0; x < 3; x++) {
            vk_[x] = vk__[x];
        }

        band_occupancies_ = mdarray<double, 2>(ctx_.num_bands(), ctx_.num_spinors());
        band_occupancies_.zero();
        band_energies_ = mdarray<double, 2>(ctx_.num_bands(), ctx_.num_spinors());
        band_energies_.zero();

        num_ranks_row_ = comm_row_.size();
        num_ranks_col_ = comm_col_.size();

        rank_row_ = comm_row_.rank();
        rank_col_ = comm_col_.rank();

        ispn_map_[0] = 0;
        ispn_map_[1] = -1;
        if (ctx_.num_mag_dims() == 1) {
            ispn_map_[1] = 1;
        } else if (ctx_.num_mag_dims() == 3) {
            ispn_map_[1] = 0;
        }
    }

    /// Initialize the k-point related arrays and data.
    void initialize(); // TODO: initialize from HDF5

    /// Update the reciprocal lattice vectors of the G+k array.
    void update();

    /// Generate first-variational states from eigen-vectors.
    /** APW+lo basis \f$ \varphi_{\mu {\bf k}}({\bf r}) = \{ \varphi_{\bf G+k}({\bf r}),
        \varphi_{j{\bf k}}({\bf r}) \} \f$ is used to expand first-variational wave-functions:

        \f[
        \psi_{i{\bf k}}({\bf r}) = \sum_{\mu} c_{\mu i}^{\bf k} \varphi_{\mu \bf k}({\bf r}) =
        \sum_{{\bf G}}c_{{\bf G} i}^{\bf k} \varphi_{\bf G+k}({\bf r}) +
        \sum_{j}c_{j i}^{\bf k}\varphi_{j{\bf k}}({\bf r})
        \f]

        Inside muffin-tins the expansion is converted into the following form:
        \f[
        \psi_{i {\bf k}}({\bf r})= \begin{array}{ll}
        \displaystyle \sum_{L} \sum_{\lambda=1}^{N_{\ell}^{\alpha}}
        F_{L \lambda}^{i {\bf k},\alpha}f_{\ell \lambda}^{\alpha}(r)
        Y_{\ell m}(\hat {\bf r}) & {\bf r} \in MT_{\alpha} \end{array}
        \f]

        Thus, the total number of coefficients representing a wave-funstion is equal
        to the number of muffin-tin basis functions of the form \f$ f_{\ell \lambda}^{\alpha}(r)
        Y_{\ell m}(\hat {\bf r}) \f$ plust the number of G+k plane waves.
        First-variational states are obtained from the first-variational eigen-vectors and
        LAPW matching coefficients.

        APW part:
        \f[
        \psi_{\xi j}^{\bf k} = \sum_{{\bf G}} Z_{{\bf G} j}^{\bf k} * A_{\xi}({\bf G+k})
        \f]
     */
    void generate_fv_states();

    /// Generate two-component spinor wave functions.
    /** In case of second-variational diagonalization spinor wave-functions are generated from the first-variational
        states and second-variational eigen-vectors. */
    void generate_spinor_wave_functions();

    //void generate_atomic_wave_functions(const basis_functions_index& index, const int atom, const int offset,
    //                                    const bool hubbard, Wave_functions& phi);

    /// Generate plane-wave coefficients of the atomic wave-functions.
    /** Plane-wave coefficients of the atom-centered wave-functions
        \f$ \varphi^{\alpha}_{\ell m}({\bf r}) = \varphi^{\alpha}_{\ell}(r)R_{\ell m}(\theta, \phi) \f$
        are computed in the following way:
        \f[
        \varphi^{\alpha}_{\ell m}({\bf q}) = \frac{1}{\sqrt{\Omega}}
          \int e^{-i{\bf q}{\bf r}} \varphi^{\alpha}_{\ell m}({\bf r} - {\bf r}_{\alpha}) d{\bf r} =
          \frac{e^{-i{\bf q}{\bf r}_{\alpha}}}{\sqrt{\Omega}} \int e^{-i{\bf q}{\bf r}}
          \varphi^{\alpha}_{\ell}(r)R_{\ell m}(\theta, \phi) r^2 \sin\theta dr d\theta d\phi
        \f]
        where \f$ {\bf q} = {\bf G+k} \f$. Using the expansion of the plane wave in terms of spherical Bessel
        functions and real spherical harmonics:
        \f[
        e^{-i{\bf q}{\bf r}}=4\pi \sum_{\ell m} (-i)^\ell j_{\ell}(q r)R_{\ell m}({\bf \hat q})R_{\ell m}({\bf \hat r})
        \f]
        we arrive to the following expression:
        \f[
        \varphi^{\alpha}_{\ell m}({\bf q}) = e^{-i{\bf q}{\bf r}_{\alpha}} \frac{4\pi}{\sqrt{\Omega}} (-i)^\ell
          R_{\ell m}({\bf q}) \int \varphi^{\alpha}_{\ell}(r)  j_{\ell}(q r) r^2 dr
        \f]

        \note In the current implementation wave-functions are generated as scalars (without spin index). Spinor atomic
        wave-functions might be necessary in future for the more advanced LDA+U implementation.

        \param [in] atoms   List of atoms, for which the wave-functions are generated.
        \param [in] indexb  Lambda function that returns index of the basis functions for each atom type.
        \param [in] ri      Radial integrals of the product of sperical Bessel functions and atomic functions.
        \param [out] wf     Resulting wave-functions for the list of atoms. Output wave-functions must have
                            sufficient storage space.
     */
    void generate_atomic_wave_functions(std::vector<int> atoms__,
                                        std::function<sirius::experimental::basis_functions_index const*(int)> indexb__,
                                        Radial_integrals_atomic_wf<false> const& ri__, sddk::Wave_functions<double>& wf__);

    void compute_gradient_wave_functions(Wave_functions<double>& phi, const int starting_position_i, const int num_wf,
                                         Wave_functions<double>& dphi, const int starting_position_j, const int direction);

    void generate_hubbard_orbitals();

    void copy_hubbard_orbitals_on_device()
    {
        if (ctx_.hubbard_correction() && is_device_memory(ctx_.preferred_memory_t())) {
            auto& mpd = ctx_.mem_pool(memory_t::device);
            for (int ispn = 0; ispn < this->hubbard_wave_functions().num_sc(); ispn++) {
                this->hubbard_wave_functions().pw_coeffs(ispn).allocate(mpd);
                this->hubbard_wave_functions().pw_coeffs(ispn).copy_to(memory_t::device, 0,
                        this->hubbard_wave_functions().num_wf());
            }
        }
    }

    void release_hubbard_orbitals_on_device()
    {
        if (ctx_.hubbard_correction() && is_device_memory(ctx_.preferred_memory_t())) {
            for (int ispn = 0; ispn < this->hubbard_wave_functions().num_sc(); ispn++) {
                this->hubbard_wave_functions().pw_coeffs(ispn).deallocate(memory_t::device);
            }
        }
    }

<<<<<<< HEAD
    void orthogonalize_hubbard_orbitals(Wave_functions<double>& phi__, Wave_functions<double>& sphi__, Wave_functions<double>& sphi_hub__);
=======
    void orthogonalize_hubbard_orbitals(Wave_functions& phi__, Wave_functions& sphi__, Wave_functions& phi_hub__, Wave_functions& sphi_hub__);
>>>>>>> a5f1e74f

    /// Save data to HDF5 file.
    void save(std::string const& name__, int id__) const;

    void load(HDF5_tree h5in, int id);

    //== void save_wave_functions(int id);

    //== void load_wave_functions(int id);

    /// Collect distributed first-variational vectors into a global array.
    void get_fv_eigen_vectors(mdarray<double_complex, 2>& fv_evec__) const;

    /// Collect distributed second-variational vectors into a global array.
    void get_sv_eigen_vectors(mdarray<double_complex, 2>& sv_evec__) const
    {
        assert((int)sv_evec__.size(0) == ctx_.num_spins() * ctx_.num_fv_states());
        assert((int)sv_evec__.size(1) == ctx_.num_spins() * ctx_.num_fv_states());

        sv_evec__.zero();

        if (!ctx_.need_sv()) {
            for (int i = 0; i < ctx_.num_fv_states(); i++) {
                sv_evec__(i, i) = 1;
            }
            return;
        }

        int nsp = (ctx_.num_mag_dims() == 3) ? 1 : ctx_.num_spins();

        for (int ispn = 0; ispn < nsp; ispn++) {
            int offs = ctx_.num_fv_states() * ispn;
            for (int jloc = 0; jloc < sv_eigen_vectors_[ispn].num_cols_local(); jloc++) {
                int j = sv_eigen_vectors_[ispn].icol(jloc);
                for (int iloc = 0; iloc < sv_eigen_vectors_[ispn].num_rows_local(); iloc++) {
                    int i = sv_eigen_vectors_[ispn].irow(iloc);
                    sv_evec__(i + offs, j + offs) = sv_eigen_vectors_[ispn](iloc, jloc);
                }
            }
        }

        comm().allreduce(sv_evec__.at(memory_t::host), (int)sv_evec__.size());
    }

    /// Test orthonormalization of spinor wave-functions
    void test_spinor_wave_functions(int use_fft);

    /// Get the number of occupied bands for each spin channel.
    inline int num_occupied_bands(int ispn__ = -1) const
    {
        if (ctx_.num_mag_dims() == 3) {
            ispn__ = 0;
        }
        for (int j = ctx_.num_bands() - 1; j >= 0; j--) {
            if (std::abs(band_occupancy(j, ispn__)) > ctx_.min_occupancy() * ctx_.max_occupancy()) {
                return j + 1;
            }
        }
        return 0;
    }

    /// Total number of G+k vectors within the cutoff distance
    inline int num_gkvec() const
    {
        return gkvec_->num_gvec();
    }

    /// Get band energy.
    inline double band_energy(int j__, int ispn__) const
    {
        return band_energies_(j__, get_ispn(ispn__));
    }

    /// Set band energy.
    inline void band_energy(int j__, int ispn__, double e__)
    {
        band_energies_(j__, get_ispn(ispn__)) = e__;
    }

    /// Get band occupancy.
    inline double band_occupancy(int j__, int ispn__) const
    {
        return band_occupancies_(j__, get_ispn(ispn__));
    }

    /// Set band occupancy.
    inline void band_occupancy(int j__, int ispn__, double occ__)
    {
        band_occupancies_(j__, get_ispn(ispn__)) = occ__;
    }

    inline double fv_eigen_value(int i) const
    {
        return fv_eigen_values_[i];
    }

    void set_fv_eigen_values(double* eval)
    {
        std::memcpy(&fv_eigen_values_[0], eval, ctx_.num_fv_states() * sizeof(double));
    }

    /// Return weight of k-point.
    inline double weight() const
    {
        return weight_;
    }

    inline Wave_functions<double>& fv_states()
    {
        assert(fv_states_ != nullptr);
        return *fv_states_;
    }

    inline Wave_functions<double>& spinor_wave_functions()
    {
        assert(spinor_wave_functions_ != nullptr);
        return *spinor_wave_functions_;
    }

    inline std::shared_ptr<Wave_functions<double>> spinor_wave_functions_ptr()
    {
        return spinor_wave_functions_;
    }

<<<<<<< HEAD
    inline Wave_functions<double>& hubbard_wave_functions()
=======
   // the S operator is applied on these functions
    inline Wave_functions& hubbard_wave_functions()
>>>>>>> a5f1e74f
    {
        assert(hubbard_wave_functions_ != nullptr);
        return *hubbard_wave_functions_;
    }

    inline Wave_functions<double> const& hubbard_wave_functions() const
    {
        assert(hubbard_wave_functions_ != nullptr);
        return *hubbard_wave_functions_;
    }

    inline Wave_functions& hubbard_wave_functions_without_S()
    {
        assert(hubbard_wave_functions_ != nullptr);
        return *hubbard_wave_functions_without_S_;
    }

    inline Wave_functions const& hubbard_wave_functions_without_S() const
    {
        assert(hubbard_wave_functions_ != nullptr);
        return *hubbard_wave_functions_without_S_;
    }

    /// return the atomic wave functions used to compute the hubbard wave functions. The S operator is applied when uspp are used.
    inline Wave_functions<double>& atomic_wave_functions_S_hub()
    {
        assert(atomic_wave_functions_S_hub_ != nullptr);
        return *atomic_wave_functions_S_hub_;
    }

    /// return the atomic wave functions used to compute the hubbard wave functions. The S operator is applied when uspp are used.
    inline Wave_functions<double> const& atomic_wave_functions_S_hub() const
    {
        assert(atomic_wave_functions_S_hub_ != nullptr);
        return *atomic_wave_functions_S_hub_;
    }

    /// return the atomic wave functions used to compute the hubbard wave functions.
    inline Wave_functions<double> & atomic_wave_functions_hub()
    {
        assert(atomic_wave_functions_hub_ != nullptr);
        return *atomic_wave_functions_hub_;
    }

    /// return the atomic wave functions used to compute the hubbard wave functions.
    inline Wave_functions<double> const& atomic_wave_functions_hub() const
    {
        assert(atomic_wave_functions_hub_ != nullptr);
        return *atomic_wave_functions_hub_;
    }

    inline Wave_functions<double>& singular_components()
    {
        return *singular_components_;
    }

    inline vector3d<double> vk() const
    {
        return vk_;
    }

    /// Basis size of LAPW+lo method.
    /** The total LAPW+lo basis size is equal to the sum of the number of LAPW functions and the total number
     *  of the local orbitals. */
    inline int gklo_basis_size() const
    {
        return num_gkvec() + unit_cell_.mt_lo_basis_size();
    }

    /// Local number of G+k vectors in case of flat distribution.
    inline int num_gkvec_loc() const
    {
        return gkvec().count();
    }

    /// Return global index of G+k vector.
    inline int idxgk(int igkloc__) const
    {
        return gkvec_offset_ + igkloc__;
    }

    /// Local number of G+k vectors for each MPI rank in the row of the 2D MPI grid.
    inline int num_gkvec_row() const
    {
        return num_gkvec_row_;
    }

    /// Local number of local orbitals for each MPI rank in the row of the 2D MPI grid.
    inline int num_lo_row() const
    {
        return static_cast<int>(lo_basis_descriptors_row_.size());
    }

    /// Local number of basis functions for each MPI rank in the row of the 2D MPI grid.
    inline int gklo_basis_size_row() const
    {
        return num_gkvec_row() + num_lo_row();
    }

    /// Local number of G+k vectors for each MPI rank in the column of the 2D MPI grid.
    inline int num_gkvec_col() const
    {
        return num_gkvec_col_;
    }

    /// Local number of local orbitals for each MPI rank in the column of the 2D MPI grid.
    inline int num_lo_col() const
    {
        return static_cast<int>(lo_basis_descriptors_col_.size());
    }

    /// Local number of basis functions for each MPI rank in the column of the 2D MPI grid.
    inline int gklo_basis_size_col() const
    {
        return num_gkvec_col() + num_lo_col();
    }

    inline lo_basis_descriptor const& lo_basis_descriptor_col(int idx) const
    {
        assert(idx >= 0 && idx < (int)lo_basis_descriptors_col_.size());
        return lo_basis_descriptors_col_[idx];
    }

    inline lo_basis_descriptor const& lo_basis_descriptor_row(int idx) const
    {
        assert(idx >= 0 && idx < (int)lo_basis_descriptors_row_.size());
        return lo_basis_descriptors_row_[idx];
    }

    inline int igk_loc(int idx__) const
    {
        return igk_loc_[idx__];
    }

    inline std::vector<int> const& igk_loc() const
    {
        return igk_loc_;
    }

    inline int igk_row(int idx__) const
    {
        return igk_row_[idx__];
    }

    inline std::vector<int> const& igk_row() const
    {
        return igk_row_;
    }

    inline int igk_col(int idx__) const
    {
        return igk_col_[idx__];
    }

    inline std::vector<int> const& igk_col() const
    {
        return igk_col_;
    }

    inline int num_ranks_row() const
    {
        return num_ranks_row_;
    }

    inline int rank_row() const
    {
        return rank_row_;
    }

    inline int num_ranks_col() const
    {
        return num_ranks_col_;
    }

    inline int rank_col() const
    {
        return rank_col_;
    }

    /// Number of MPI ranks for a given k-point
    inline int num_ranks() const
    {
        return comm_.size();
    }

    inline int rank() const
    {
        return comm_.rank();
    }

    /// Return number of lo columns for a given atom
    inline int num_atom_lo_cols(int ia) const
    {
        return (int)atom_lo_cols_[ia].size();
    }

    /// Return local index (for the current MPI rank) of a column for a given atom and column index within an atom
    inline int lo_col(int ia, int i) const
    {
        return atom_lo_cols_[ia][i];
    }

    /// Return number of lo rows for a given atom
    inline int num_atom_lo_rows(int ia) const
    {
        return (int)atom_lo_rows_[ia].size();
    }

    /// Return local index (for the current MPI rank) of a row for a given atom and row index within an atom
    inline int lo_row(int ia, int i) const
    {
        return atom_lo_rows_[ia][i];
    }

    inline dmatrix<double_complex>& fv_eigen_vectors()
    {
        return fv_eigen_vectors_;
    }

    inline Wave_functions<double>& fv_eigen_vectors_slab()
    {
        return *fv_eigen_vectors_slab_;
    }

    inline dmatrix<double_complex>& sv_eigen_vectors(int ispn)
    {
        return sv_eigen_vectors_[ispn];
    }

    inline mdarray<double_complex, 2>& fd_eigen_vectors()
    {
        return fd_eigen_vectors_;
    }

    void bypass_sv()
    {
        std::memcpy(&band_energies_[0], &fv_eigen_values_[0], ctx_.num_fv_states() * sizeof(double));
    }

    inline Gvec const& gkvec() const
    {
        return *gkvec_;
    }

    inline Gvec_partition const& gkvec_partition() const
    {
        return *gkvec_partition_;
    }

    inline Matching_coefficients const& alm_coeffs_row() const
    {
        return *alm_coeffs_row_;
    }

    inline Matching_coefficients const& alm_coeffs_col() const
    {
        return *alm_coeffs_col_;
    }

    inline Matching_coefficients const& alm_coeffs_loc() const
    {
        return *alm_coeffs_loc_;
    }

    inline Communicator const& comm() const
    {
        return comm_;
    }

    inline Communicator const& comm_row() const
    {
        return comm_row_;
    }

    inline Communicator const& comm_col() const
    {
        return comm_col_;
    }

    inline double_complex p_mtrx(int xi1, int xi2, int iat) const
    {
        return p_mtrx_(xi1, xi2, iat);
    }

    inline mdarray<double_complex, 3>& p_mtrx()
    {
        return p_mtrx_;
    }

    Beta_projectors& beta_projectors()
    {
        assert(beta_projectors_ != nullptr);
        return *beta_projectors_;
    }

    Beta_projectors const& beta_projectors() const
    {
        assert(beta_projectors_ != nullptr);
        return *beta_projectors_;
    }

    Beta_projectors& beta_projectors_row()
    {
        assert(beta_projectors_ != nullptr);
        return *beta_projectors_row_;
    }

    Beta_projectors& beta_projectors_col()
    {
        assert(beta_projectors_ != nullptr);
        return *beta_projectors_col_;
    }

    Simulation_context const& ctx() const
    {
        return ctx_;
    }

    /// Print message from the root rank.
    template <typename... Args>
    inline void message(int level__, char const* label__, Args... args) const
    {
        if (this->comm().rank() == 0 && this->ctx().cfg().control().verbosity() >= level__) {
            if (label__) {
                std::printf("[%s] ", label__);
            }
            std::printf(args...);
        }
    }

    spfft::Transform& spfft_transform()
    {
        return *spfft_transform_;
    }

    spfft::Transform const& spfft_transform() const
    {
        return *spfft_transform_;
    }
};

} // namespace sirius

/** \page basis Basis functions for Kohn-Sham wave-functions expansion
 *
 *  \section basis1 LAPW+lo basis
 *
 *  LAPW+lo basis consists of two different sets of functions: LAPW functions \f$ \varphi_{{\bf G+k}} \f$ defined over
 *  entire unit cell:
 *  \f[
 *      \varphi_{{\bf G+k}}({\bf r}) = \left\{ \begin{array}{ll}
 *      \displaystyle \sum_{L} \sum_{\nu=1}^{O_{\ell}^{\alpha}} a_{L\nu}^{\alpha}({\bf G+k})u_{\ell \nu}^{\alpha}(r)
 *      Y_{\ell m}(\hat {\bf r}) & {\bf r} \in {\rm MT} \alpha \\
 *      \displaystyle \frac{1}{\sqrt  \Omega} e^{i({\bf G+k}){\bf r}} & {\bf r} \in {\rm I} \end{array} \right.
 *  \f]
 *  and Bloch sums of local orbitals defined inside muffin-tin spheres only:
 *  \f[
 *      \begin{array}{ll} \displaystyle \varphi_{j{\bf k}}({\bf r})=\sum_{{\bf T}} e^{i{\bf kT}}
 *      \varphi_{j}({\bf r - T}) & {\rm {\bf r} \in MT} \end{array}
 *  \f]
 *  Each local orbital is composed of radial and angular parts:
 *  \f[
 *      \varphi_{j}({\bf r}) = \phi_{\ell_j}^{\zeta_j,\alpha_j}(r) Y_{\ell_j m_j}(\hat {\bf r})
 *  \f]
 *  Radial part of local orbital is defined as a linear combination of radial functions (minimum two radial functions
 *  are required) such that local orbital vanishes at the sphere boundary:
 *  \f[
 *      \phi_{\ell}^{\zeta, \alpha}(r) = \sum_{p}\gamma_{p}^{\zeta,\alpha} u_{\ell \nu_p}^{\alpha}(r)
 *  \f]
 *
 *  Arbitrary number of local orbitals can be introduced for each angular quantum number (this is highlighted by
 *  the index \f$ \zeta \f$).
 *
 *  Radial functions are m-th order (with zero-order being a function itself) energy derivatives of the radial
 *  Schrödinger equation:
 *  \f[
 *      u_{\ell \nu}^{\alpha}(r) = \frac{\partial^{m_{\nu}}}{\partial^{m_{\nu}}E}u_{\ell}^{\alpha}(r,E)\Big|_{E=E_{\nu}}
 *  \f]
 */

/** \page data_dist K-point data distribution
 *
 *  \section data_dist1 "Panel" and "full" data storage
 *
 *  We have to deal with big arrays (matching coefficients, eigen vectors, wave functions, etc.) which may not fit
 *  into the memory of a single node. For some operations we need a "panel" distribution of data, where each
 *  MPI rank gets a local panel of block-cyclic distributed matrix. This way of storing data is necessary for the
 *  distributed PBLAS and ScaLAPACK operations.
 *
 */

#endif // __K_POINT_H__<|MERGE_RESOLUTION|>--- conflicted
+++ resolved
@@ -354,11 +354,8 @@
         }
     }
 
-<<<<<<< HEAD
-    void orthogonalize_hubbard_orbitals(Wave_functions<double>& phi__, Wave_functions<double>& sphi__, Wave_functions<double>& sphi_hub__);
-=======
-    void orthogonalize_hubbard_orbitals(Wave_functions& phi__, Wave_functions& sphi__, Wave_functions& phi_hub__, Wave_functions& sphi_hub__);
->>>>>>> a5f1e74f
+    void orthogonalize_hubbard_orbitals(Wave_functions<double>& phi__, Wave_functions<double>& sphi__,
+            Wave_functions<double>& phi_hub__, Wave_functions<double>& sphi_hub__);
 
     /// Save data to HDF5 file.
     void save(std::string const& name__, int id__) const;
@@ -483,12 +480,8 @@
         return spinor_wave_functions_;
     }
 
-<<<<<<< HEAD
+   // the S operator is applied on these functions
     inline Wave_functions<double>& hubbard_wave_functions()
-=======
-   // the S operator is applied on these functions
-    inline Wave_functions& hubbard_wave_functions()
->>>>>>> a5f1e74f
     {
         assert(hubbard_wave_functions_ != nullptr);
         return *hubbard_wave_functions_;
