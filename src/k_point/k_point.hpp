// Copyright (c) 2013-2018 Anton Kozhevnikov, Thomas Schulthess
// All rights reserved.
//
// Redistribution and use in source and binary forms, with or without modification, are permitted provided that
// the following conditions are met:
//
// 1. Redistributions of source code must retain the above copyright notice, this list of conditions and the
//    following disclaimer.
// 2. Redistributions in binary form must reproduce the above copyright notice, this list of conditions
//    and the following disclaimer in the documentation and/or other materials provided with the distribution.
//
// THIS SOFTWARE IS PROVIDED BY THE COPYRIGHT HOLDERS AND CONTRIBUTORS "AS IS" AND ANY EXPRESS OR IMPLIED
// WARRANTIES, INCLUDING, BUT NOT LIMITED TO, THE IMPLIED WARRANTIES OF MERCHANTABILITY AND FITNESS FOR A
// PARTICULAR PURPOSE ARE DISCLAIMED. IN NO EVENT SHALL THE COPYRIGHT HOLDER OR CONTRIBUTORS BE LIABLE FOR
// ANY DIRECT, INDIRECT, INCIDENTAL, SPECIAL, EXEMPLARY, OR CONSEQUENTIAL DAMAGES (INCLUDING, BUT NOT LIMITED TO,
// PROCUREMENT OF SUBSTITUTE GOODS OR SERVICES; LOSS OF USE, DATA, OR PROFITS; OR BUSINESS INTERRUPTION) HOWEVER
// CAUSED AND ON ANY THEORY OF LIABILITY, WHETHER IN CONTRACT, STRICT LIABILITY, OR TORT (INCLUDING NEGLIGENCE OR
// OTHERWISE) ARISING IN ANY WAY OUT OF THE USE OF THIS SOFTWARE, EVEN IF ADVISED OF THE POSSIBILITY OF SUCH DAMAGE.

/** \file k_point.hpp
 *
 *  \brief Contains definition of sirius::K_point class.
 */

#ifndef __K_POINT_HPP__
#define __K_POINT_HPP__

#include "lapw/matching_coefficients.hpp"
#include "beta_projectors/beta_projectors.hpp"
#include "wave_functions.hpp"
#include "SDDK/fft.hpp"

namespace sirius {

class K_point_base // TODO: good name? maybe k_point?
{
  protected:
    /// Fractional k-point coordinates.
    std::array<double, 3> vk_;

    /// List of G-vectors with |G+k| < cutoff.
    std::unique_ptr<Gvec> gkvec_;

    /// Communicator for parallelization inside k-point.
    /** This communicator is used to split G+k vectors and wave-functions. */
    sddk::Communicator const& comm_;

    void init(double gk_cutoff__, matrix3d<double> reciprocal_lattice_vectors__, bool gamma__)
    {
        /* create G+k vectors; communicator of the coarse FFT grid is used because wave-functions will be transformed
         * only on the coarse grid; G+k-vectors will be distributed between MPI ranks assigned to the k-point */
        gkvec_ = std::unique_ptr<Gvec>(new Gvec(vk_, reciprocal_lattice_vectors__, gk_cutoff__, comm_, gamma__));
    }

  public:
    K_point_base(std::array<double, 3> vk__, double gk_cutoff__, matrix3d<double> reciprocal_lattice_vectors__,
                 bool gamma__)
        : vk_(vk__)
        , comm_(sddk::Communicator::self())
    {
        init(gk_cutoff__, reciprocal_lattice_vectors__, gamma__);
    }

    K_point_base(std::array<double, 3> vk__, double gk_cutoff__, matrix3d<double> reciprocal_lattice_vectors__,
                 bool gamma__, sddk::Communicator const& comm__)
        : vk_(vk__)
        , comm_(comm__)
    {
        init(gk_cutoff__, reciprocal_lattice_vectors__, gamma__);
    }

    inline Gvec const& gkvec() const
    {
        return *gkvec_;
    }

    /// Total number of G+k vectors within the cutoff distance
    inline int num_gkvec() const
    {
        return gkvec_->num_gvec();
    }

    /// Local number of G+k vectors in case of flat distribution.
    inline int num_gkvec_loc() const
    {
        return gkvec().count();
    }

};

/// K-point related variables and methods.
/** \image html wf_storage.png "Wave-function storage"
 *  \image html fv_eigen_vectors.png "First-variational eigen vectors"
 *
 *   \tparam T  Precision of the wave-functions (float or double).
 */
template <typename T>
class K_point : public K_point_base
{
  private:
    /// Simulation context.
    Simulation_context& ctx_;

    /// Unit cell object.
    Unit_cell const& unit_cell_;

    /// K-point id.
    int id_{-1};

    /// Weight of k-point.
    double weight_{1.0};

    /// G-vector distribution for the FFT transformation.
    std::unique_ptr<Gvec_partition> gkvec_partition_;

    std::unique_ptr<spfft_transform_type<T>> spfft_transform_;

    /// First-variational eigen values
    std::vector<T> fv_eigen_values_;

    /// First-variational eigen vectors, distributed over 2D BLACS grid.
    dmatrix<std::complex<T>> fv_eigen_vectors_;

    /// First-variational eigen vectors, distributed in slabs.
    std::unique_ptr<Wave_functions<T>> fv_eigen_vectors_slab_;

    /// Lowest eigen-vectors of the LAPW overlap matrix with small aigen-values.
    std::unique_ptr<Wave_functions<T>> singular_components_;

    /// Second-variational eigen vectors.
    /** Second-variational eigen-vectors are stored as one or two \f$ N_{fv} \times N_{fv} \f$ matrices in
     *  case of non-magnetic or collinear magnetic case or as a single \f$ 2 N_{fv} \times 2 N_{fv} \f$
     *  matrix in case of general non-collinear magnetism. */
    dmatrix<std::complex<T>> sv_eigen_vectors_[2];

    /// Full-diagonalization eigen vectors.
    mdarray<std::complex<T>, 2> fd_eigen_vectors_;

    /// First-variational states.
    std::unique_ptr<Wave_functions<T>> fv_states_{nullptr};

    /// Two-component (spinor) wave functions describing the bands.
    std::shared_ptr<Wave_functions<T>> spinor_wave_functions_{nullptr};

    /// Two-component (spinor) wave functions used to compute the Hubbard corrections.
    /** This wave-functions are not necessarily equal to atomic wave-functions. */
    std::unique_ptr<Wave_functions<T>> wave_functions_hub_{nullptr};

    /// Two-component (spinor) wave functions used to compute the Hubbard corrections.
    /** This wave-functions are not necessarily equal to atomic wave-functions. S-operator is applied to this WFs. */
    std::unique_ptr<Wave_functions<T>> wave_functions_S_hub_{nullptr};

    /// Two-component (spinor) atomic orbitals used to compute the Hubbard wave functions
    std::unique_ptr<Wave_functions<T>> atomic_wave_functions_hub_{nullptr};

    /// Two-component (spinor) atomic orbitals (with the S operator applied for uspp) used to compute the Hubbard wave functions
    std::unique_ptr<Wave_functions<T>> atomic_wave_functions_S_hub_{nullptr};

    /// Band occupation numbers.
    sddk::mdarray<T, 2> band_occupancies_;

    /// Band energies.
    sddk::mdarray<T, 2> band_energies_;

    /// LAPW matching coefficients for the row G+k vectors.
    /** Used to setup the distributed LAPW Hamiltonian and overlap matrices. */
    std::unique_ptr<Matching_coefficients> alm_coeffs_row_{nullptr};

    /// LAPW matching coefficients for the column G+k vectors.
    /** Used to setup the distributed LAPW Hamiltonian and overlap matrices. */
    std::unique_ptr<Matching_coefficients> alm_coeffs_col_{nullptr};

    /// LAPW matching coefficients for the local set G+k vectors.
    std::unique_ptr<Matching_coefficients> alm_coeffs_loc_{nullptr};

    /// Mapping between local row and global G+k vecotor index.
    /** Used by matching_coefficients class. */
    std::vector<int> igk_row_;

    /// Mapping between local column and global G+k vecotor index.
    /** Used by matching_coefficients class. */
    std::vector<int> igk_col_;

    /// Mapping between local and global G+k vecotor index.
    /** Used by matching_coefficients class. */
    std::vector<int> igk_loc_;

    /// Number of G+k vectors distributed along rows of MPI grid
    int num_gkvec_row_{0};

    /// Number of G+k vectors distributed along columns of MPI grid
    int num_gkvec_col_{0};

    /// Offset of the local fraction of G+k vectors in the global index.
    int gkvec_offset_{0};

    /// Basis descriptors distributed between rows of the 2D MPI grid.
    /** This is a local array. Only MPI ranks belonging to the same column have identical copies of this array. */
    std::vector<lo_basis_descriptor> lo_basis_descriptors_row_;

    /// Basis descriptors distributed between columns of the 2D MPI grid.
    /** This is a local array. Only MPI ranks belonging to the same row have identical copies of this array. */
    std::vector<lo_basis_descriptor> lo_basis_descriptors_col_;

    /// List of columns of the Hamiltonian and overlap matrix lo block (local index) for a given atom.
    std::vector<std::vector<int>> atom_lo_cols_;

    /// list of rows of the Hamiltonian and overlap matrix lo block (local index) for a given atom
    std::vector<std::vector<int>> atom_lo_rows_;

    /// Imaginary unit to the power of l.
    std::vector<double_complex> zil_;

    /// Mapping between lm and l.
    std::vector<int> l_by_lm_;

    /// Column rank of the processors of ScaLAPACK/ELPA diagonalization grid.
    int rank_col_;

    /// Number of processors along the columns of the diagonalization grid.
    int num_ranks_col_;

    /// Row rank of the processors of ScaLAPACK/ELPA diagonalization grid.
    int rank_row_;

    /// Number of processors along the rows of the diagonalization grid.
    int num_ranks_row_;

    /// Beta projectors for a local set of G+k vectors.
    std::unique_ptr<Beta_projectors<double>> beta_projectors_{nullptr};

    /// Beta projectors for row G+k vectors.
    /** Used to setup the full Hamiltonian in PP-PW case (for verification purpose only) */
    std::unique_ptr<Beta_projectors<double>> beta_projectors_row_{nullptr};

    /// Beta projectors for column G+k vectors.
    /** Used to setup the full Hamiltonian in PP-PW case (for verification purpose only) */
    std::unique_ptr<Beta_projectors<double>> beta_projectors_col_{nullptr};

    /// Preconditioner matrix for Chebyshev solver.
    mdarray<std::complex<T>, 3> p_mtrx_;

    /// Communicator between(!!) rows.
    Communicator const& comm_row_;

    /// Communicator between(!!) columns.
    Communicator const& comm_col_;

    std::array<int, 2> ispn_map_;

    /// Generate G+k and local orbital basis sets.
    void generate_gklo_basis();

    /// Test orthonormalization of first-variational states.
    void test_fv_states();

    /// Find G+k vectors within the cutoff.
    void generate_gkvec(double gk_cutoff__);

    inline int get_ispn(int ispn__) const
    {
        assert(ispn__ == 0 || ispn__ == 1);
        return ispn_map_[ispn__];
    }

    friend class K_point_set;

  public:
    /// Constructor
    K_point(Simulation_context& ctx__, double const* vk__, double weight__, int id__)
        : K_point_base(std::array<double, 3>({vk__[0], vk__[1], vk__[2]}), ctx__.gk_cutoff(),
                       ctx__.unit_cell().reciprocal_lattice_vectors(), ctx__.gamma_point(), ctx__.comm_band())
        , ctx_(ctx__)
        , unit_cell_(ctx_.unit_cell())
        , id_(id__)
        , weight_(weight__)
        , comm_row_(ctx_.blacs_grid().comm_row())
        , comm_col_(ctx_.blacs_grid().comm_col())
    {
        PROFILE("sirius::K_point::K_point");

        for (int x = 0; x < 3; x++) {
            vk_[x] = vk__[x];
        }

        band_occupancies_ = mdarray<T, 2>(ctx_.num_bands(), ctx_.num_spinors());
        band_occupancies_.zero();
        band_energies_ = mdarray<T, 2>(ctx_.num_bands(), ctx_.num_spinors());
        band_energies_.zero();

        num_ranks_row_ = comm_row_.size();
        num_ranks_col_ = comm_col_.size();

        rank_row_ = comm_row_.rank();
        rank_col_ = comm_col_.rank();

        ispn_map_[0] = 0;
        ispn_map_[1] = -1;
        if (ctx_.num_mag_dims() == 1) {
            ispn_map_[1] = 1;
        } else if (ctx_.num_mag_dims() == 3) {
            ispn_map_[1] = 0;
        }
    }

    /// Initialize the k-point related arrays and data.
    void initialize(); // TODO: initialize from HDF5

    /// Update the reciprocal lattice vectors of the G+k array.
    void update();

    /// Generate first-variational states from eigen-vectors.
    /** APW+lo basis \f$ \varphi_{\mu {\bf k}}({\bf r}) = \{ \varphi_{\bf G+k}({\bf r}),
        \varphi_{j{\bf k}}({\bf r}) \} \f$ is used to expand first-variational wave-functions:

        \f[
        \psi_{i{\bf k}}({\bf r}) = \sum_{\mu} c_{\mu i}^{\bf k} \varphi_{\mu \bf k}({\bf r}) =
        \sum_{{\bf G}}c_{{\bf G} i}^{\bf k} \varphi_{\bf G+k}({\bf r}) +
        \sum_{j}c_{j i}^{\bf k}\varphi_{j{\bf k}}({\bf r})
        \f]

        Inside muffin-tins the expansion is converted into the following form:
        \f[
        \psi_{i {\bf k}}({\bf r})= \begin{array}{ll}
        \displaystyle \sum_{L} \sum_{\lambda=1}^{N_{\ell}^{\alpha}}
        F_{L \lambda}^{i {\bf k},\alpha}f_{\ell \lambda}^{\alpha}(r)
        Y_{\ell m}(\hat {\bf r}) & {\bf r} \in MT_{\alpha} \end{array}
        \f]

        Thus, the total number of coefficients representing a wave-funstion is equal
        to the number of muffin-tin basis functions of the form \f$ f_{\ell \lambda}^{\alpha}(r)
        Y_{\ell m}(\hat {\bf r}) \f$ plust the number of G+k plane waves.
        First-variational states are obtained from the first-variational eigen-vectors and
        LAPW matching coefficients.

        APW part:
        \f[
        \psi_{\xi j}^{\bf k} = \sum_{{\bf G}} Z_{{\bf G} j}^{\bf k} * A_{\xi}({\bf G+k})
        \f]
     */
    void generate_fv_states();

    /// Generate two-component spinor wave functions.
    /** In case of second-variational diagonalization spinor wave-functions are generated from the first-variational
        states and second-variational eigen-vectors. */
    void generate_spinor_wave_functions();

    //void generate_atomic_wave_functions(const basis_functions_index& index, const int atom, const int offset,
    //                                    const bool hubbard, Wave_functions& phi);

    /// Generate plane-wave coefficients of the atomic wave-functions.
    /** Plane-wave coefficients of the atom-centered wave-functions
        \f$ \varphi^{\alpha}_{\ell m}({\bf r}) = \varphi^{\alpha}_{\ell}(r)R_{\ell m}(\theta, \phi) \f$
        are computed in the following way:
        \f[
        \varphi^{\alpha}_{\ell m}({\bf q}) = \frac{1}{\sqrt{\Omega}}
          \int e^{-i{\bf q}{\bf r}} \varphi^{\alpha}_{\ell m}({\bf r} - {\bf r}_{\alpha}) d{\bf r} =
          \frac{e^{-i{\bf q}{\bf r}_{\alpha}}}{\sqrt{\Omega}} \int e^{-i{\bf q}{\bf r}}
          \varphi^{\alpha}_{\ell}(r)R_{\ell m}(\theta, \phi) r^2 \sin\theta dr d\theta d\phi
        \f]
        where \f$ {\bf q} = {\bf G+k} \f$. Using the expansion of the plane wave in terms of spherical Bessel
        functions and real spherical harmonics:
        \f[
        e^{-i{\bf q}{\bf r}}=4\pi \sum_{\ell m} (-i)^\ell j_{\ell}(q r)R_{\ell m}({\bf \hat q})R_{\ell m}({\bf \hat r})
        \f]
        we arrive to the following expression:
        \f[
        \varphi^{\alpha}_{\ell m}({\bf q}) = e^{-i{\bf q}{\bf r}_{\alpha}} \frac{4\pi}{\sqrt{\Omega}} (-i)^\ell
          R_{\ell m}({\bf q}) \int \varphi^{\alpha}_{\ell}(r)  j_{\ell}(q r) r^2 dr
        \f]

        \note In the current implementation wave-functions are generated as scalars (without spin index). Spinor atomic
        wave-functions might be necessary in future for the more advanced LDA+U implementation.

        \param [in] atoms   List of atoms, for which the wave-functions are generated.
        \param [in] indexb  Lambda function that returns index of the basis functions for each atom type.
        \param [in] ri      Radial integrals of the product of sperical Bessel functions and atomic functions.
        \param [out] wf     Resulting wave-functions for the list of atoms. Output wave-functions must have
                            sufficient storage space.
     */
    void generate_atomic_wave_functions(std::vector<int> atoms__,
                                        std::function<sirius::experimental::basis_functions_index const*(int)> indexb__,
                                        Radial_integrals_atomic_wf<false> const& ri__, sddk::Wave_functions<T>& wf__);

    void compute_gradient_wave_functions(Wave_functions<T>& phi, const int starting_position_i, const int num_wf,
                                         Wave_functions<T>& dphi, const int starting_position_j, const int direction);

    void generate_hubbard_orbitals();

    void copy_hubbard_orbitals_on_device()
    {
        if (ctx_.hubbard_correction() && is_device_memory(ctx_.preferred_memory_t())) {
            auto& mpd = ctx_.mem_pool(memory_t::device);
            for (int ispn = 0; ispn < this->wave_functions_S_hub().num_sc(); ispn++) {
                this->wave_functions_S_hub().pw_coeffs(ispn).allocate(mpd);
                this->wave_functions_S_hub().pw_coeffs(ispn).copy_to(memory_t::device, 0,
                        this->wave_functions_S_hub().num_wf());
            }
        }
    }

    void release_hubbard_orbitals_on_device()
    {
        if (ctx_.hubbard_correction() && is_device_memory(ctx_.preferred_memory_t())) {
            for (int ispn = 0; ispn < this->wave_functions_S_hub().num_sc(); ispn++) {
                this->wave_functions_S_hub().pw_coeffs(ispn).deallocate(memory_t::device);
            }
        }
    }

    void orthogonalize_hubbard_orbitals(Wave_functions<T>& phi__, Wave_functions<T>& sphi__,
                                        Wave_functions<T>& phi_hub__, Wave_functions<T>& sphi_hub__);

    /// Save data to HDF5 file.
    void save(std::string const& name__, int id__) const;

    void load(HDF5_tree h5in, int id);

    //== void save_wave_functions(int id);

    //== void load_wave_functions(int id);

    /// Collect distributed first-variational vectors into a global array.
    void get_fv_eigen_vectors(mdarray<std::complex<T>, 2>& fv_evec__) const;

    /// Collect distributed second-variational vectors into a global array.
    void get_sv_eigen_vectors(mdarray<std::complex<T>, 2>& sv_evec__) const
    {
        assert((int)sv_evec__.size(0) == ctx_.num_spins() * ctx_.num_fv_states());
        assert((int)sv_evec__.size(1) == ctx_.num_spins() * ctx_.num_fv_states());

        sv_evec__.zero();

        if (!ctx_.need_sv()) {
            for (int i = 0; i < ctx_.num_fv_states(); i++) {
                sv_evec__(i, i) = 1;
            }
            return;
        }

        int nsp = (ctx_.num_mag_dims() == 3) ? 1 : ctx_.num_spins();

        for (int ispn = 0; ispn < nsp; ispn++) {
            int offs = ctx_.num_fv_states() * ispn;
            for (int jloc = 0; jloc < sv_eigen_vectors_[ispn].num_cols_local(); jloc++) {
                int j = sv_eigen_vectors_[ispn].icol(jloc);
                for (int iloc = 0; iloc < sv_eigen_vectors_[ispn].num_rows_local(); iloc++) {
                    int i = sv_eigen_vectors_[ispn].irow(iloc);
                    sv_evec__(i + offs, j + offs) = sv_eigen_vectors_[ispn](iloc, jloc);
                }
            }
        }

        comm().allreduce(sv_evec__.at(memory_t::host), (int)sv_evec__.size());
    }

    /// Test orthonormalization of spinor wave-functions
    void test_spinor_wave_functions(int use_fft);

    /// Get the number of occupied bands for each spin channel.
    inline int num_occupied_bands(int ispn__ = -1) const
    {
        if (ctx_.num_mag_dims() == 3) {
            ispn__ = 0;
        }
        for (int j = ctx_.num_bands() - 1; j >= 0; j--) {
            if (std::abs(band_occupancy(j, ispn__)) > ctx_.min_occupancy() * ctx_.max_occupancy()) {
                return j + 1;
            }
        }
        return 0;
    }

    /// Get band energy.
    inline T band_energy(int j__, int ispn__) const
    {
        return band_energies_(j__, get_ispn(ispn__));
    }

    /// Set band energy.
    inline void band_energy(int j__, int ispn__, T e__)
    {
        band_energies_(j__, get_ispn(ispn__)) = e__;
    }

    /// Get band occupancy.
    inline T band_occupancy(int j__, int ispn__) const
    {
        return band_occupancies_(j__, get_ispn(ispn__));
    }

    /// Set band occupancy.
    inline void band_occupancy(int j__, int ispn__, T occ__)
    {
        band_occupancies_(j__, get_ispn(ispn__)) = occ__;
    }

    inline T fv_eigen_value(int i) const
    {
        return fv_eigen_values_[i];
    }

    void set_fv_eigen_values(T* eval)
    {
        std::memcpy(&fv_eigen_values_[0], eval, ctx_.num_fv_states() * sizeof(T));
    }

    /// Return weight of k-point.
    inline double weight() const
    {
        return weight_;
    }

    inline Wave_functions<T>& fv_states()
    {
        assert(fv_states_ != nullptr);
        return *fv_states_;
    }

    inline Wave_functions<T>& spinor_wave_functions()
    {
        assert(spinor_wave_functions_ != nullptr);
        return *spinor_wave_functions_;
    }

    inline std::shared_ptr<Wave_functions<T>> spinor_wave_functions_ptr()
    {
        return spinor_wave_functions_;
    }

   // the S operator is applied on these functions
    inline Wave_functions<T> const& wave_functions_S_hub() const
    {
        /* the S operator is applied on these functions */
        assert(wave_functions_S_hub_ != nullptr);
        return *wave_functions_S_hub_;
    }

    inline Wave_functions<T>& wave_functions_S_hub()
    {
        return const_cast<Wave_functions<T>&>(static_cast<K_point const&>(*this).wave_functions_S_hub());
    }

    inline Wave_functions<T> const& wave_functions_hub() const
    {
        assert(wave_functions_hub_!= nullptr);
        return *wave_functions_hub_;
    }

    inline Wave_functions<T>& wave_functions_hub()
    {
        return const_cast<Wave_functions<T>&>(static_cast<K_point const&>(*this).wave_functions_hub());
    }

    /// Return the atomic wave functions used to compute the hubbard wave functions. The S operator is applied when uspp are used.
    inline Wave_functions<T> const& atomic_wave_functions_S_hub() const
    {
        assert(atomic_wave_functions_S_hub_ != nullptr);
        return *atomic_wave_functions_S_hub_;
    }

    /// return the atomic wave functions used to compute the hubbard wave functions. The S operator is applied when uspp are used.
    inline Wave_functions<T>& atomic_wave_functions_S_hub()
    {
        return const_cast<Wave_functions<T>&>(static_cast<K_point const&>(*this).atomic_wave_functions_S_hub());
    }

    /// return the atomic wave functions used to compute the hubbard wave functions.
    inline Wave_functions<T> const& atomic_wave_functions_hub() const
    {
        assert(atomic_wave_functions_hub_ != nullptr);
        return *atomic_wave_functions_hub_;
    }

    /// return the atomic wave functions used to compute the hubbard wave functions.
    inline Wave_functions<T>& atomic_wave_functions_hub()
    {
        return const_cast<Wave_functions<T>&>(static_cast<K_point const&>(*this).atomic_wave_functions_hub());
    }

    inline Wave_functions<T>& singular_components()
    {
        return *singular_components_;
    }

    inline vector3d<double> vk() const
    {
        return vk_;
    }

    /// Basis size of LAPW+lo method.
    /** The total LAPW+lo basis size is equal to the sum of the number of LAPW functions and the total number
     *  of the local orbitals. */
    inline int gklo_basis_size() const
    {
        return num_gkvec() + unit_cell_.mt_lo_basis_size();
    }

    /// Return global index of G+k vector.
    inline int idxgk(int igkloc__) const
    {
        return gkvec_offset_ + igkloc__;
    }

    /// Local number of G+k vectors for each MPI rank in the row of the 2D MPI grid.
    inline int num_gkvec_row() const
    {
        return num_gkvec_row_;
    }

    /// Local number of local orbitals for each MPI rank in the row of the 2D MPI grid.
    inline int num_lo_row() const
    {
        return static_cast<int>(lo_basis_descriptors_row_.size());
    }

    /// Local number of basis functions for each MPI rank in the row of the 2D MPI grid.
    inline int gklo_basis_size_row() const
    {
        return num_gkvec_row() + num_lo_row();
    }

    /// Local number of G+k vectors for each MPI rank in the column of the 2D MPI grid.
    inline int num_gkvec_col() const
    {
        return num_gkvec_col_;
    }

    /// Local number of local orbitals for each MPI rank in the column of the 2D MPI grid.
    inline int num_lo_col() const
    {
        return static_cast<int>(lo_basis_descriptors_col_.size());
    }

    /// Local number of basis functions for each MPI rank in the column of the 2D MPI grid.
    inline int gklo_basis_size_col() const
    {
        return num_gkvec_col() + num_lo_col();
    }

    inline lo_basis_descriptor const& lo_basis_descriptor_col(int idx) const
    {
        assert(idx >= 0 && idx < (int)lo_basis_descriptors_col_.size());
        return lo_basis_descriptors_col_[idx];
    }

    inline lo_basis_descriptor const& lo_basis_descriptor_row(int idx) const
    {
        assert(idx >= 0 && idx < (int)lo_basis_descriptors_row_.size());
        return lo_basis_descriptors_row_[idx];
    }

    inline int igk_loc(int idx__) const
    {
        return igk_loc_[idx__];
    }

    inline std::vector<int> const& igk_loc() const
    {
        return igk_loc_;
    }

    inline int igk_row(int idx__) const
    {
        return igk_row_[idx__];
    }

    inline std::vector<int> const& igk_row() const
    {
        return igk_row_;
    }

    inline int igk_col(int idx__) const
    {
        return igk_col_[idx__];
    }

    inline std::vector<int> const& igk_col() const
    {
        return igk_col_;
    }

    inline int num_ranks_row() const
    {
        return num_ranks_row_;
    }

    inline int rank_row() const
    {
        return rank_row_;
    }

    inline int num_ranks_col() const
    {
        return num_ranks_col_;
    }

    inline int rank_col() const
    {
        return rank_col_;
    }

    /// Number of MPI ranks for a given k-point
    inline int num_ranks() const
    {
        return comm_.size();
    }

    inline int rank() const
    {
        return comm_.rank();
    }

    /// Return number of lo columns for a given atom
    inline int num_atom_lo_cols(int ia) const
    {
        return (int)atom_lo_cols_[ia].size();
    }

    /// Return local index (for the current MPI rank) of a column for a given atom and column index within an atom
    inline int lo_col(int ia, int i) const
    {
        return atom_lo_cols_[ia][i];
    }

    /// Return number of lo rows for a given atom
    inline int num_atom_lo_rows(int ia) const
    {
        return (int)atom_lo_rows_[ia].size();
    }

    /// Return local index (for the current MPI rank) of a row for a given atom and row index within an atom
    inline int lo_row(int ia, int i) const
    {
        return atom_lo_rows_[ia][i];
    }

    inline dmatrix<std::complex<T>>& fv_eigen_vectors()
    {
        return fv_eigen_vectors_;
    }

    inline Wave_functions<T>& fv_eigen_vectors_slab()
    {
        return *fv_eigen_vectors_slab_;
    }

    inline dmatrix<std::complex<T>>& sv_eigen_vectors(int ispn)
    {
        return sv_eigen_vectors_[ispn];
    }

    inline mdarray<std::complex<T>, 2>& fd_eigen_vectors()
    {
        return fd_eigen_vectors_;
    }

    void bypass_sv()
    {
        std::memcpy(&band_energies_[0], &fv_eigen_values_[0], ctx_.num_fv_states() * sizeof(T));
    }

    inline Matching_coefficients const& alm_coeffs_row() const
    {
        return *alm_coeffs_row_;
    }

    inline Matching_coefficients const& alm_coeffs_col() const
    {
        return *alm_coeffs_col_;
    }

    inline Matching_coefficients const& alm_coeffs_loc() const
    {
        return *alm_coeffs_loc_;
    }

    inline Communicator const& comm() const
    {
        return comm_;
    }

    inline Communicator const& comm_row() const
    {
        return comm_row_;
    }

    inline Communicator const& comm_col() const
    {
        return comm_col_;
    }

    inline std::complex<T> p_mtrx(int xi1, int xi2, int iat) const
    {
        return p_mtrx_(xi1, xi2, iat);
    }

    inline mdarray<std::complex<T>, 3>& p_mtrx()
    {
        return p_mtrx_;
    }

    Beta_projectors<double>& beta_projectors()
    {
        assert(beta_projectors_ != nullptr);
        return *beta_projectors_;
    }

    Beta_projectors<double> const& beta_projectors() const
    {
        assert(beta_projectors_ != nullptr);
        return *beta_projectors_;
    }

    Beta_projectors<double>& beta_projectors_row()
    {
        assert(beta_projectors_ != nullptr);
        return *beta_projectors_row_;
    }

    Beta_projectors<double>& beta_projectors_col()
    {
        assert(beta_projectors_ != nullptr);
        return *beta_projectors_col_;
    }

    Simulation_context const& ctx() const
    {
        return ctx_;
    }

    /// Print message from the root rank.
    template <typename... Args>
    inline void message(int level__, char const* label__, Args... args) const
    {
        if (this->comm().rank() == 0 && this->ctx().cfg().control().verbosity() >= level__) {
            if (label__) {
                std::printf("[%s] ", label__);
            }
            std::printf(args...);
        }
    }

    spfft_transform_type<T>& spfft_transform()
    {
        return *spfft_transform_;
    }

    spfft_transform_type<T> const& spfft_transform() const
    {
        return *spfft_transform_;
    }

<<<<<<< HEAD
    inline Gvec_partition const& gkvec_partition() const
    {
        return *gkvec_partition_;
    }
=======
>>>>>>> f61fff21
};

} // namespace sirius

/** \page basis Basis functions for Kohn-Sham wave-functions expansion
 *
 *  \section basis1 LAPW+lo basis
 *
 *  LAPW+lo basis consists of two different sets of functions: LAPW functions \f$ \varphi_{{\bf G+k}} \f$ defined over
 *  entire unit cell:
 *  \f[
 *      \varphi_{{\bf G+k}}({\bf r}) = \left\{ \begin{array}{ll}
 *      \displaystyle \sum_{L} \sum_{\nu=1}^{O_{\ell}^{\alpha}} a_{L\nu}^{\alpha}({\bf G+k})u_{\ell \nu}^{\alpha}(r)
 *      Y_{\ell m}(\hat {\bf r}) & {\bf r} \in {\rm MT} \alpha \\
 *      \displaystyle \frac{1}{\sqrt  \Omega} e^{i({\bf G+k}){\bf r}} & {\bf r} \in {\rm I} \end{array} \right.
 *  \f]
 *  and Bloch sums of local orbitals defined inside muffin-tin spheres only:
 *  \f[
 *      \begin{array}{ll} \displaystyle \varphi_{j{\bf k}}({\bf r})=\sum_{{\bf T}} e^{i{\bf kT}}
 *      \varphi_{j}({\bf r - T}) & {\rm {\bf r} \in MT} \end{array}
 *  \f]
 *  Each local orbital is composed of radial and angular parts:
 *  \f[
 *      \varphi_{j}({\bf r}) = \phi_{\ell_j}^{\zeta_j,\alpha_j}(r) Y_{\ell_j m_j}(\hat {\bf r})
 *  \f]
 *  Radial part of local orbital is defined as a linear combination of radial functions (minimum two radial functions
 *  are required) such that local orbital vanishes at the sphere boundary:
 *  \f[
 *      \phi_{\ell}^{\zeta, \alpha}(r) = \sum_{p}\gamma_{p}^{\zeta,\alpha} u_{\ell \nu_p}^{\alpha}(r)
 *  \f]
 *
 *  Arbitrary number of local orbitals can be introduced for each angular quantum number (this is highlighted by
 *  the index \f$ \zeta \f$).
 *
 *  Radial functions are m-th order (with zero-order being a function itself) energy derivatives of the radial
 *  Schrödinger equation:
 *  \f[
 *      u_{\ell \nu}^{\alpha}(r) = \frac{\partial^{m_{\nu}}}{\partial^{m_{\nu}}E}u_{\ell}^{\alpha}(r,E)\Big|_{E=E_{\nu}}
 *  \f]
 */

/** \page data_dist K-point data distribution
 *
 *  \section data_dist1 "Panel" and "full" data storage
 *
 *  We have to deal with big arrays (matching coefficients, eigen vectors, wave functions, etc.) which may not fit
 *  into the memory of a single node. For some operations we need a "panel" distribution of data, where each
 *  MPI rank gets a local panel of block-cyclic distributed matrix. This way of storing data is necessary for the
 *  distributed PBLAS and ScaLAPACK operations.
 *
 */

#endif // __K_POINT_H__<|MERGE_RESOLUTION|>--- conflicted
+++ resolved
@@ -851,13 +851,10 @@
         return *spfft_transform_;
     }
 
-<<<<<<< HEAD
     inline Gvec_partition const& gkvec_partition() const
     {
         return *gkvec_partition_;
     }
-=======
->>>>>>> f61fff21
 };
 
 } // namespace sirius
