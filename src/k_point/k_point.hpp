// Copyright (c) 2013-2018 Anton Kozhevnikov, Thomas Schulthess
// All rights reserved.
//
// Redistribution and use in source and binary forms, with or without modification, are permitted provided that
// the following conditions are met:
//
// 1. Redistributions of source code must retain the above copyright notice, this list of conditions and the
//    following disclaimer.
// 2. Redistributions in binary form must reproduce the above copyright notice, this list of conditions
//    and the following disclaimer in the documentation and/or other materials provided with the distribution.
//
// THIS SOFTWARE IS PROVIDED BY THE COPYRIGHT HOLDERS AND CONTRIBUTORS "AS IS" AND ANY EXPRESS OR IMPLIED
// WARRANTIES, INCLUDING, BUT NOT LIMITED TO, THE IMPLIED WARRANTIES OF MERCHANTABILITY AND FITNESS FOR A
// PARTICULAR PURPOSE ARE DISCLAIMED. IN NO EVENT SHALL THE COPYRIGHT HOLDER OR CONTRIBUTORS BE LIABLE FOR
// ANY DIRECT, INDIRECT, INCIDENTAL, SPECIAL, EXEMPLARY, OR CONSEQUENTIAL DAMAGES (INCLUDING, BUT NOT LIMITED TO,
// PROCUREMENT OF SUBSTITUTE GOODS OR SERVICES; LOSS OF USE, DATA, OR PROFITS; OR BUSINESS INTERRUPTION) HOWEVER
// CAUSED AND ON ANY THEORY OF LIABILITY, WHETHER IN CONTRACT, STRICT LIABILITY, OR TORT (INCLUDING NEGLIGENCE OR
// OTHERWISE) ARISING IN ANY WAY OUT OF THE USE OF THIS SOFTWARE, EVEN IF ADVISED OF THE POSSIBILITY OF SUCH DAMAGE.

/** \file k_point.hpp
 *
 *  \brief Contains definition of sirius::K_point class.
 */

#ifndef __K_POINT_HPP__
#define __K_POINT_HPP__

#include "lapw/matching_coefficients.hpp"
#include "beta_projectors/beta_projectors.hpp"
#include "wave_functions.hpp"
#include "SDDK/fft.hpp"

namespace sirius {

/// K-point related variables and methods.
/** \image html wf_storage.png "Wave-function storage"
 *  \image html fv_eigen_vectors.png "First-variational eigen vectors"
 *
 *  \tparam T  Precision of the wave-functions (float or double).
 */
template <typename T>
class K_point
{
  private:
    /// Simulation context.
    Simulation_context& ctx_;

    /// Unit cell object.
    Unit_cell const& unit_cell_;

    /// Fractional k-point coordinates.
    vector3d<double> vk_;

    /// Weight of k-point.
    double weight_{1.0};

    /// Communicator for parallelization inside k-point.
    /** This communicator is used to split G+k vectors and wave-functions. */
    sddk::Communicator const& comm_;

    /// List of G-vectors with |G+k| < cutoff.
    std::shared_ptr<sddk::Gvec> gkvec_;

    std::shared_ptr<sddk::Gvec> gkvec_row_;

    std::shared_ptr<sddk::Gvec> gkvec_col_;

    /// G-vector distribution for the FFT transformation.
    std::unique_ptr<sddk::Gvec_partition> gkvec_partition_;

    std::unique_ptr<spfft_transform_type<T>> spfft_transform_;

    /// First-variational eigen values
    sddk::mdarray<double, 1> fv_eigen_values_;

    /// First-variational eigen vectors, distributed over 2D BLACS grid.
    sddk::dmatrix<std::complex<T>> fv_eigen_vectors_;

    /// First-variational eigen vectors, distributed in slabs.
    std::unique_ptr<sddk::Wave_functions<T>> fv_eigen_vectors_slab_;

    /// Lowest eigen-vectors of the LAPW overlap matrix with small aigen-values.
    std::unique_ptr<sddk::Wave_functions<T>> singular_components_;

    /// Second-variational eigen vectors.
    /** Second-variational eigen-vectors are stored as one or two \f$ N_{fv} \times N_{fv} \f$ matrices in
     *  case of non-magnetic or collinear magnetic case or as a single \f$ 2 N_{fv} \times 2 N_{fv} \f$
     *  matrix in case of general non-collinear magnetism. */
<<<<<<< HEAD
    std::array<dmatrix<std::complex<T>>, 2> sv_eigen_vectors_;
=======
    sddk::dmatrix<std::complex<T>> sv_eigen_vectors_[2];
>>>>>>> 33aa4a9b

    /// Full-diagonalization eigen vectors.
    sddk::mdarray<std::complex<T>, 2> fd_eigen_vectors_;

    /// First-variational states.
    std::unique_ptr<sddk::Wave_functions<T>> fv_states_{nullptr};

    /// Two-component (spinor) wave functions describing the bands.
    std::shared_ptr<sddk::Wave_functions<T>> spinor_wave_functions_{nullptr};

    /// Pseudopotential atmoic wave-functions (not orthogonalized).
    std::unique_ptr<sddk::Wave_functions<T>> atomic_wave_functions_{nullptr};

    /// Pseudopotential atmoic wave-functions (not orthogonalized) with S-operator applied.
    std::unique_ptr<sddk::Wave_functions<T>> atomic_wave_functions_S_{nullptr};

    /// Hubbard wave functions.
    std::unique_ptr<sddk::Wave_functions<T>> hubbard_wave_functions_{nullptr};

    /// Hubbard wave functions with S-operator applied.
    std::unique_ptr<sddk::Wave_functions<T>> hubbard_wave_functions_S_{nullptr};

    /// Band occupation numbers.
    sddk::mdarray<double, 2> band_occupancies_;

    /// Band energies.
    sddk::mdarray<double, 2> band_energies_;

    /// LAPW matching coefficients for the row G+k vectors.
    /** Used to setup the distributed LAPW Hamiltonian and overlap matrices. */
    std::unique_ptr<Matching_coefficients> alm_coeffs_row_{nullptr};

    /// LAPW matching coefficients for the column G+k vectors.
    /** Used to setup the distributed LAPW Hamiltonian and overlap matrices. */
    std::unique_ptr<Matching_coefficients> alm_coeffs_col_{nullptr};

    /// LAPW matching coefficients for the local set G+k vectors.
    std::unique_ptr<Matching_coefficients> alm_coeffs_loc_{nullptr};

    /// Mapping between local row and global G+k vecotor index.
    /** Used by matching_coefficients class. */
    std::vector<int> igk_row_;

    /// Mapping between local column and global G+k vecotor index.
    /** Used by matching_coefficients class. */
    std::vector<int> igk_col_;

    /// Mapping between local and global G+k vecotor index.
    /** Used by matching_coefficients class. */
    std::vector<int> igk_loc_;

    /// Number of G+k vectors distributed along rows of MPI grid
    int num_gkvec_row_{0};

    /// Number of G+k vectors distributed along columns of MPI grid
    int num_gkvec_col_{0};

    /// Basis descriptors distributed between rows of the 2D MPI grid.
    /** This is a local array. Only MPI ranks belonging to the same column have identical copies of this array. */
    std::vector<lo_basis_descriptor> lo_basis_descriptors_row_;

    /// Basis descriptors distributed between columns of the 2D MPI grid.
    /** This is a local array. Only MPI ranks belonging to the same row have identical copies of this array. */
    std::vector<lo_basis_descriptor> lo_basis_descriptors_col_;

    /// List of columns of the Hamiltonian and overlap matrix lo block (local index) for a given atom.
    std::vector<std::vector<int>> atom_lo_cols_;

    /// list of rows of the Hamiltonian and overlap matrix lo block (local index) for a given atom
    std::vector<std::vector<int>> atom_lo_rows_;

    /// Imaginary unit to the power of l.
    std::vector<double_complex> zil_;

    /// Mapping between lm and l.
    std::vector<int> l_by_lm_;

    /// Column rank of the processors of ScaLAPACK/ELPA diagonalization grid.
    int rank_col_;

    /// Number of processors along the columns of the diagonalization grid.
    int num_ranks_col_;

    /// Row rank of the processors of ScaLAPACK/ELPA diagonalization grid.
    int rank_row_;

    /// Number of processors along the rows of the diagonalization grid.
    int num_ranks_row_;

    /// Beta projectors for a local set of G+k vectors.
    std::unique_ptr<Beta_projectors<T>> beta_projectors_{nullptr};

    /// Beta projectors for row G+k vectors.
    /** Used to setup the full Hamiltonian in PP-PW case (for verification purpose only) */
    std::unique_ptr<Beta_projectors<T>> beta_projectors_row_{nullptr};

    /// Beta projectors for column G+k vectors.
    /** Used to setup the full Hamiltonian in PP-PW case (for verification purpose only) */
    std::unique_ptr<Beta_projectors<T>> beta_projectors_col_{nullptr};

    /// Preconditioner matrix for Chebyshev solver.
    sddk::mdarray<std::complex<T>, 3> p_mtrx_;

    /// Communicator between(!!) rows.
    sddk::Communicator const& comm_row_;

    /// Communicator between(!!) columns.
    sddk::Communicator const& comm_col_;

    std::array<int, 2> ispn_map_;

    /// Generate G+k and local orbital basis sets.
    void generate_gklo_basis();

    /// Test orthonormalization of first-variational states.
    void test_fv_states();

    /// Find G+k vectors within the cutoff.
    void generate_gkvec(double gk_cutoff__);

    inline int get_ispn(int ispn__) const
    {
        RTE_ASSERT(ispn__ == 0 || ispn__ == 1);
        return ispn_map_[ispn__];
    }

    friend class K_point_set;

    void init0()
    {
        band_occupancies_ = sddk::mdarray<double, 2>(ctx_.num_bands(), ctx_.num_spinors(),
                                                     sddk::memory_t::host, "band_occupancies");
        band_occupancies_.zero();
        band_energies_ = sddk::mdarray<double, 2>(ctx_.num_bands(), ctx_.num_spinors(),
                                                  sddk::memory_t::host, "band_energies");
        band_energies_.zero();

        ispn_map_[0] = 0;
        ispn_map_[1] = -1;
        if (ctx_.num_mag_dims() == 1) {
            ispn_map_[1] = 1;
        } else if (ctx_.num_mag_dims() == 3) {
            ispn_map_[1] = 0;
        }
    }

  public:
    /// Constructor
    K_point(Simulation_context& ctx__, vector3d<double> vk__, double weight__)
        : ctx_(ctx__)
        , unit_cell_(ctx_.unit_cell())
        , vk_(vk__)
        , weight_(weight__)
        , comm_(ctx_.comm_band())
        , rank_col_(ctx_.blacs_grid().comm_col().rank())
        , num_ranks_col_(ctx_.blacs_grid().comm_col().size())
        , rank_row_(ctx_.blacs_grid().comm_row().rank())
        , num_ranks_row_(ctx_.blacs_grid().comm_row().size())
        , comm_row_(ctx_.blacs_grid().comm_row())
        , comm_col_(ctx_.blacs_grid().comm_col())
    {
        this->init0();
        gkvec_ = std::make_shared<sddk::Gvec>(vk_, unit_cell_.reciprocal_lattice_vectors(), ctx_.gk_cutoff(), comm_,
                                        ctx_.gamma_point());
    }

    /// Constructor
    K_point(Simulation_context& ctx__, std::shared_ptr<sddk::Gvec> gkvec__, double weight__)
        : ctx_(ctx__)
        , unit_cell_(ctx_.unit_cell())
        , vk_(gkvec__->vk())
        , weight_(weight__)
        , comm_(ctx_.comm_band())
        , gkvec_(gkvec__)
        , rank_col_(ctx_.blacs_grid().comm_col().rank())
        , num_ranks_col_(ctx_.blacs_grid().comm_col().size())
        , rank_row_(ctx_.blacs_grid().comm_row().rank())
        , num_ranks_row_(ctx_.blacs_grid().comm_row().size())
        , comm_row_(ctx_.blacs_grid().comm_row())
        , comm_col_(ctx_.blacs_grid().comm_col())
    {
        this->init0();
    }

    /// Initialize the k-point related arrays and data.
    void initialize(); // TODO: initialize from HDF5

    /// Update the reciprocal lattice vectors of the G+k array.
    void update();

    /// Generate first-variational states from eigen-vectors.
    /** APW+lo basis \f$ \varphi_{\mu {\bf k}}({\bf r}) = \{ \varphi_{\bf G+k}({\bf r}),
        \varphi_{j{\bf k}}({\bf r}) \} \f$ is used to expand first-variational wave-functions:

        \f[
        \psi_{i{\bf k}}({\bf r}) = \sum_{\mu} c_{\mu i}^{\bf k} \varphi_{\mu \bf k}({\bf r}) =
        \sum_{{\bf G}}c_{{\bf G} i}^{\bf k} \varphi_{\bf G+k}({\bf r}) +
        \sum_{j}c_{j i}^{\bf k}\varphi_{j{\bf k}}({\bf r})
        \f]

        Inside muffin-tins the expansion is converted into the following form:
        \f[
        \psi_{i {\bf k}}({\bf r})= \begin{array}{ll}
        \displaystyle \sum_{L} \sum_{\lambda=1}^{N_{\ell}^{\alpha}}
        F_{L \lambda}^{i {\bf k},\alpha}f_{\ell \lambda}^{\alpha}(r)
        Y_{\ell m}(\hat {\bf r}) & {\bf r} \in MT_{\alpha} \end{array}
        \f]

        Thus, the total number of coefficients representing a wave-funstion is equal
        to the number of muffin-tin basis functions of the form \f$ f_{\ell \lambda}^{\alpha}(r)
        Y_{\ell m}(\hat {\bf r}) \f$ plust the number of G+k plane waves.
        First-variational states are obtained from the first-variational eigen-vectors and
        LAPW matching coefficients.

        APW part:
        \f[
        \psi_{\xi j}^{\bf k} = \sum_{{\bf G}} Z_{{\bf G} j}^{\bf k} * A_{\xi}({\bf G+k})
        \f]
     */
    void generate_fv_states();

    /// Generate two-component spinor wave functions.
    /** In case of second-variational diagonalization spinor wave-functions are generated from the first-variational
        states and second-variational eigen-vectors. */
    void generate_spinor_wave_functions();

    /// Generate plane-wave coefficients of the atomic wave-functions.
    /** Plane-wave coefficients of the atom-centered wave-functions
        \f$ \varphi^{\alpha}_{\ell m}({\bf r}) = \varphi^{\alpha}_{\ell}(r)R_{\ell m}(\theta, \phi) \f$
        are computed in the following way:
        \f[
        \varphi^{\alpha}_{\ell m}({\bf q}) = \frac{1}{\sqrt{\Omega}}
          \int e^{-i{\bf q}{\bf r}} \varphi^{\alpha}_{\ell m}({\bf r} - {\bf r}_{\alpha}) d{\bf r} =
          \frac{e^{-i{\bf q}{\bf r}_{\alpha}}}{\sqrt{\Omega}} \int e^{-i{\bf q}{\bf r}}
          \varphi^{\alpha}_{\ell}(r)R_{\ell m}(\theta, \phi) r^2 \sin\theta dr d\theta d\phi
        \f]
        where \f$ {\bf q} = {\bf G+k} \f$. Using the expansion of the plane wave in terms of spherical Bessel
        functions and real spherical harmonics:
        \f[
        e^{-i{\bf q}{\bf r}}=4\pi \sum_{\ell m} (-i)^\ell j_{\ell}(q r)R_{\ell m}({\bf \hat q})R_{\ell m}({\bf \hat r})
        \f]
        we arrive to the following expression:
        \f[
        \varphi^{\alpha}_{\ell m}({\bf q}) = e^{-i{\bf q}{\bf r}_{\alpha}} \frac{4\pi}{\sqrt{\Omega}} (-i)^\ell
          R_{\ell m}({\bf q}) \int \varphi^{\alpha}_{\ell}(r)  j_{\ell}(q r) r^2 dr
        \f]

        \note In the current implementation wave-functions are generated as scalars (without spin index). Spinor atomic
        wave-functions might be necessary in future for the more advanced LDA+U implementation.

        \param [in] atoms   List of atoms, for which the wave-functions are generated.
        \param [in] indexb  Lambda function that returns index of the basis functions for each atom type.
        \param [in] ri      Radial integrals of the product of sperical Bessel functions and atomic functions.
        \param [out] wf     Resulting wave-functions for the list of atoms. Output wave-functions must have
                            sufficient storage space.
     */
    void generate_atomic_wave_functions(std::vector<int> atoms__,
                                        std::function<sirius::experimental::basis_functions_index const*(int)> indexb__,
                                        Radial_integrals_atomic_wf<false> const& ri__,
                                        sddk::Wave_functions<T>& wf__);

    void generate_hubbard_orbitals();

    /// Save data to HDF5 file.
    void save(std::string const& name__, int id__) const;

    void load(sddk::HDF5_tree h5in, int id);

    //== void save_wave_functions(int id);

    //== void load_wave_functions(int id);

    /// Collect distributed first-variational vectors into a global array.
    void get_fv_eigen_vectors(sddk::mdarray<std::complex<T>, 2>& fv_evec__) const;

    /// Test orthonormalization of spinor wave-functions
    void test_spinor_wave_functions(int use_fft);

    /// Collect distributed second-variational vectors into a global array.
    void get_sv_eigen_vectors(sddk::mdarray<std::complex<T>, 2>& sv_evec__) const
    {
        RTE_ASSERT((int)sv_evec__.size(0) == ctx_.num_spins() * ctx_.num_fv_states());
        RTE_ASSERT((int)sv_evec__.size(1) == ctx_.num_spins() * ctx_.num_fv_states());

        sv_evec__.zero();

        if (!ctx_.need_sv()) {
            for (int i = 0; i < ctx_.num_fv_states(); i++) {
                sv_evec__(i, i) = 1;
            }
            return;
        }

        int nsp = (ctx_.num_mag_dims() == 3) ? 1 : ctx_.num_spins();

        for (int ispn = 0; ispn < nsp; ispn++) {
            int offs = ctx_.num_fv_states() * ispn;
            for (int jloc = 0; jloc < sv_eigen_vectors_[ispn].num_cols_local(); jloc++) {
                int j = sv_eigen_vectors_[ispn].icol(jloc);
                for (int iloc = 0; iloc < sv_eigen_vectors_[ispn].num_rows_local(); iloc++) {
                    int i                         = sv_eigen_vectors_[ispn].irow(iloc);
                    sv_evec__(i + offs, j + offs) = sv_eigen_vectors_[ispn](iloc, jloc);
                }
            }
        }

        comm().allreduce(sv_evec__.at(sddk::memory_t::host), (int)sv_evec__.size());
    }

    inline auto const& gkvec() const
    {
        return *gkvec_;
    }

    /// Total number of G+k vectors within the cutoff distance
    inline int num_gkvec() const
    {
        return gkvec_->num_gvec();
    }

    /// Local number of G+k vectors in case of flat distribution.
    inline int num_gkvec_loc() const
    {
        return gkvec().count();
    }

    /// Get the number of occupied bands for each spin channel.
    inline int num_occupied_bands(int ispn__ = -1) const
    {
        if (ctx_.num_mag_dims() == 3) {
            ispn__ = 0;
        }
        for (int j = ctx_.num_bands() - 1; j >= 0; j--) {
            if (std::abs(band_occupancy(j, ispn__)) > ctx_.min_occupancy() * ctx_.max_occupancy()) {
                return j + 1;
            }
        }
        return 0;
    }

    /// Get band energy.
    inline double band_energy(int j__, int ispn__) const
    {
        return band_energies_(j__, get_ispn(ispn__));
    }

    /// Set band energy.
    inline void band_energy(int j__, int ispn__, double e__)
    {
        band_energies_(j__, get_ispn(ispn__)) = e__;
    }

    /// Get band occupancy.
    inline double band_occupancy(int j__, int ispn__) const
    {
        return band_occupancies_(j__, get_ispn(ispn__));
    }

    /// Set band occupancy.
    inline void band_occupancy(int j__, int ispn__, double occ__)
    {
        band_occupancies_(j__, get_ispn(ispn__)) = occ__;
    }

    inline double fv_eigen_value(int i) const
    {
        return fv_eigen_values_[i];
    }

    void set_fv_eigen_values(double* eval__)
    {
        std::copy(eval__, eval__ + ctx_.num_fv_states(), &fv_eigen_values_[0]);
    }

    /// Return weight of k-point.
    inline double weight() const
    {
        return weight_;
    }

    inline auto& fv_states()
    {
        assert(fv_states_ != nullptr);
        return *fv_states_;
    }

    inline auto& spinor_wave_functions()
    {
        assert(spinor_wave_functions_ != nullptr);
        return *spinor_wave_functions_;
    }

    //inline auto spinor_wave_functions_ptr()
    //{
    //    return spinor_wave_functions_;
    //}

    /// return the initial atomic orbitals used to compute the hubbard wave functions. the S operator is applied on
    /// these functions
    inline auto const& atomic_wave_functions_S() const
    {
        /* the S operator is applied on these functions */
        RTE_ASSERT(atomic_wave_functions_S_ != nullptr);
        return *atomic_wave_functions_S_;
    }

    inline auto& atomic_wave_functions_S()
    {
        return const_cast<sddk::Wave_functions<T>&>(static_cast<K_point const&>(*this).atomic_wave_functions_S());
    }

    inline auto const& atomic_wave_functions() const
    {
        RTE_ASSERT(atomic_wave_functions_ != nullptr);
        return *atomic_wave_functions_;
    }

    /// return the initial atomic orbitals used to compute the hubbard wave functions.
    inline auto& atomic_wave_functions()
    {
        return const_cast<sddk::Wave_functions<T>&>(static_cast<K_point const&>(*this).atomic_wave_functions());
    }

    /// return the actual hubbard wave functions used in the calculations. The S operator is applied when uspp are used.
    inline auto const& hubbard_wave_functions_S() const
    {
        assert(hubbard_wave_functions_S_ != nullptr);
        return *hubbard_wave_functions_S_;
    }

    /// return the actual hubbard wave functions used in the calculations. The S operator is applied when uspp are used.
    inline auto& hubbard_wave_functions_S()
    {
        return const_cast<sddk::Wave_functions<T>&>(static_cast<K_point const&>(*this).hubbard_wave_functions_S());
    }

    /// return the actual hubbard wave functions used in the calculations.
    inline auto const& hubbard_wave_functions() const
    {
        assert(hubbard_wave_functions_ != nullptr);
        return *hubbard_wave_functions_;
    }

    /// return the actual hubbard wave functions used in the calculations.
    inline auto& hubbard_wave_functions()
    {
        return const_cast<sddk::Wave_functions<T>&>(static_cast<K_point const&>(*this).hubbard_wave_functions());
    }

    inline auto& singular_components()
    {
        return *singular_components_;
    }

    inline vector3d<double> vk() const
    {
        return vk_;
    }

    /// Basis size of LAPW+lo method.
    /** The total LAPW+lo basis size is equal to the sum of the number of LAPW functions and the total number
     *  of the local orbitals. */
    inline int gklo_basis_size() const
    {
        return num_gkvec() + unit_cell_.mt_lo_basis_size();
    }

    /// Return global index of G+k vector. // TODO: consider removal
    inline int idxgk(int igkloc__) const
    {
        return gkvec_->offset() + igkloc__;
    }

    /// Local number of G+k vectors for each MPI rank in the row of the 2D MPI grid.
    inline int num_gkvec_row() const
    {
        return num_gkvec_row_;
    }

    /// Local number of local orbitals for each MPI rank in the row of the 2D MPI grid.
    inline int num_lo_row() const
    {
        return static_cast<int>(lo_basis_descriptors_row_.size());
    }

    /// Local number of basis functions for each MPI rank in the row of the 2D MPI grid.
    inline int gklo_basis_size_row() const
    {
        return num_gkvec_row() + num_lo_row();
    }

    /// Local number of G+k vectors for each MPI rank in the column of the 2D MPI grid.
    inline int num_gkvec_col() const
    {
        return num_gkvec_col_;
    }

    /// Local number of local orbitals for each MPI rank in the column of the 2D MPI grid.
    inline int num_lo_col() const
    {
        return static_cast<int>(lo_basis_descriptors_col_.size());
    }

    /// Local number of basis functions for each MPI rank in the column of the 2D MPI grid.
    inline int gklo_basis_size_col() const
    {
        return num_gkvec_col() + num_lo_col();
    }

    inline lo_basis_descriptor const& lo_basis_descriptor_col(int idx) const
    {
        assert(idx >= 0 && idx < (int)lo_basis_descriptors_col_.size());
        return lo_basis_descriptors_col_[idx];
    }

    inline lo_basis_descriptor const& lo_basis_descriptor_row(int idx) const
    {
        assert(idx >= 0 && idx < (int)lo_basis_descriptors_row_.size());
        return lo_basis_descriptors_row_[idx];
    }

    inline int igk_loc(int idx__) const
    {
        return igk_loc_[idx__];
    }

    inline std::vector<int> const& igk_loc() const
    {
        return igk_loc_;
    }

    inline int igk_row(int idx__) const
    {
        return igk_row_[idx__];
    }

    inline std::vector<int> const& igk_row() const
    {
        return igk_row_;
    }

    inline int igk_col(int idx__) const
    {
        return igk_col_[idx__];
    }

    inline std::vector<int> const& igk_col() const
    {
        return igk_col_;
    }

    inline int num_ranks_row() const
    {
        return num_ranks_row_;
    }

    inline int rank_row() const
    {
        return rank_row_;
    }

    inline int num_ranks_col() const
    {
        return num_ranks_col_;
    }

    inline int rank_col() const
    {
        return rank_col_;
    }

    /// Number of MPI ranks for a given k-point
    inline int num_ranks() const
    {
        return comm_.size();
    }

    inline int rank() const
    {
        return comm_.rank();
    }

    /// Return number of lo columns for a given atom
    inline int num_atom_lo_cols(int ia) const
    {
        return (int)atom_lo_cols_[ia].size();
    }

    /// Return local index (for the current MPI rank) of a column for a given atom and column index within an atom
    inline int lo_col(int ia, int i) const
    {
        return atom_lo_cols_[ia][i];
    }

    /// Return number of lo rows for a given atom
    inline int num_atom_lo_rows(int ia) const
    {
        return (int)atom_lo_rows_[ia].size();
    }

    /// Return local index (for the current MPI rank) of a row for a given atom and row index within an atom
    inline int lo_row(int ia, int i) const
    {
        return atom_lo_rows_[ia][i];
    }

    inline auto& fv_eigen_vectors()
    {
        return fv_eigen_vectors_;
    }

    inline auto& fv_eigen_vectors_slab()
    {
        return *fv_eigen_vectors_slab_;
    }

    inline auto& sv_eigen_vectors(int ispn)
    {
        return sv_eigen_vectors_[ispn];
    }

    inline auto& fd_eigen_vectors()
    {
        return fd_eigen_vectors_;
    }

    void bypass_sv()
    {
        std::copy(&fv_eigen_values_[0], &fv_eigen_values_[0] + ctx_.num_fv_states(), &band_energies_[0]);
    }

    inline auto const& alm_coeffs_row() const
    {
        return *alm_coeffs_row_;
    }

    inline auto const& alm_coeffs_col() const
    {
        return *alm_coeffs_col_;
    }

    inline auto const& alm_coeffs_loc() const
    {
        return *alm_coeffs_loc_;
    }

    inline auto const& comm() const
    {
        return comm_;
    }

    inline auto const& comm_row() const
    {
        return comm_row_;
    }

    inline auto const& comm_col() const
    {
        return comm_col_;
    }

    inline auto p_mtrx(int xi1, int xi2, int iat) const
    {
        return p_mtrx_(xi1, xi2, iat);
    }

    inline auto& p_mtrx()
    {
        return p_mtrx_;
    }

    auto& beta_projectors()
    {
        assert(beta_projectors_ != nullptr);
        return *beta_projectors_;
    }

    auto const& beta_projectors() const
    {
        assert(beta_projectors_ != nullptr);
        return *beta_projectors_;
    }

    auto& beta_projectors_row()
    {
        assert(beta_projectors_ != nullptr);
        return *beta_projectors_row_;
    }

    auto& beta_projectors_col()
    {
        assert(beta_projectors_ != nullptr);
        return *beta_projectors_col_;
    }

    auto const& ctx() const
    {
        return ctx_;
    }

    /// Print message from the root rank.
    template <typename... Args>
    inline void message(int level__, char const* label__, Args... args) const
    {
        if (this->comm().rank() == 0 && this->ctx().cfg().control().verbosity() >= level__) {
            if (label__) {
                std::printf("[%s] ", label__);
            }
            std::printf(args...);
        }
    }

    auto& spfft_transform()
    {
        return *spfft_transform_;
    }

    auto const& spfft_transform() const
    {
        return *spfft_transform_;
    }

    inline auto const& gkvec_partition() const
    {
        return *gkvec_partition_;
    }
};

} // namespace sirius

/** \page basis Basis functions for Kohn-Sham wave-functions expansion
 *
 *  \section basis1 LAPW+lo basis
 *
 *  LAPW+lo basis consists of two different sets of functions: LAPW functions \f$ \varphi_{{\bf G+k}} \f$ defined over
 *  entire unit cell:
 *  \f[
 *      \varphi_{{\bf G+k}}({\bf r}) = \left\{ \begin{array}{ll}
 *      \displaystyle \sum_{L} \sum_{\nu=1}^{O_{\ell}^{\alpha}} a_{L\nu}^{\alpha}({\bf G+k})u_{\ell \nu}^{\alpha}(r)
 *      Y_{\ell m}(\hat {\bf r}) & {\bf r} \in {\rm MT} \alpha \\
 *      \displaystyle \frac{1}{\sqrt  \Omega} e^{i({\bf G+k}){\bf r}} & {\bf r} \in {\rm I} \end{array} \right.
 *  \f]
 *  and Bloch sums of local orbitals defined inside muffin-tin spheres only:
 *  \f[
 *      \begin{array}{ll} \displaystyle \varphi_{j{\bf k}}({\bf r})=\sum_{{\bf T}} e^{i{\bf kT}}
 *      \varphi_{j}({\bf r - T}) & {\rm {\bf r} \in MT} \end{array}
 *  \f]
 *  Each local orbital is composed of radial and angular parts:
 *  \f[
 *      \varphi_{j}({\bf r}) = \phi_{\ell_j}^{\zeta_j,\alpha_j}(r) Y_{\ell_j m_j}(\hat {\bf r})
 *  \f]
 *  Radial part of local orbital is defined as a linear combination of radial functions (minimum two radial functions
 *  are required) such that local orbital vanishes at the sphere boundary:
 *  \f[
 *      \phi_{\ell}^{\zeta, \alpha}(r) = \sum_{p}\gamma_{p}^{\zeta,\alpha} u_{\ell \nu_p}^{\alpha}(r)
 *  \f]
 *
 *  Arbitrary number of local orbitals can be introduced for each angular quantum number (this is highlighted by
 *  the index \f$ \zeta \f$).
 *
 *  Radial functions are m-th order (with zero-order being a function itself) energy derivatives of the radial
 *  Schrödinger equation:
 *  \f[
 *      u_{\ell \nu}^{\alpha}(r) = \frac{\partial^{m_{\nu}}}{\partial^{m_{\nu}}E}u_{\ell}^{\alpha}(r,E)\Big|_{E=E_{\nu}}
 *  \f]
 */

/** \page data_dist K-point data distribution
 *
 *  \section data_dist1 "Panel" and "full" data storage
 *
 *  We have to deal with big arrays (matching coefficients, eigen vectors, wave functions, etc.) which may not fit
 *  into the memory of a single node. For some operations we need a "panel" distribution of data, where each
 *  MPI rank gets a local panel of block-cyclic distributed matrix. This way of storing data is necessary for the
 *  distributed PBLAS and ScaLAPACK operations.
 *
 */

#endif // __K_POINT_H__<|MERGE_RESOLUTION|>--- conflicted
+++ resolved
@@ -86,11 +86,7 @@
     /** Second-variational eigen-vectors are stored as one or two \f$ N_{fv} \times N_{fv} \f$ matrices in
      *  case of non-magnetic or collinear magnetic case or as a single \f$ 2 N_{fv} \times 2 N_{fv} \f$
      *  matrix in case of general non-collinear magnetism. */
-<<<<<<< HEAD
-    std::array<dmatrix<std::complex<T>>, 2> sv_eigen_vectors_;
-=======
-    sddk::dmatrix<std::complex<T>> sv_eigen_vectors_[2];
->>>>>>> 33aa4a9b
+    std::array<sddk::dmatrix<std::complex<T>>, 2> sv_eigen_vectors_;
 
     /// Full-diagonalization eigen vectors.
     sddk::mdarray<std::complex<T>, 2> fd_eigen_vectors_;
