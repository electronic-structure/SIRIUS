// Copyright (c) 2013-2018 Anton Kozhevnikov, Thomas Schulthess
// All rights reserved.
//
// Redistribution and use in source and binary forms, with or without modification, are permitted provided that
// the following conditions are met:
//
// 1. Redistributions of source code must retain the above copyright notice, this list of conditions and the
//    following disclaimer.
// 2. Redistributions in binary form must reproduce the above copyright notice, this list of conditions
//    and the following disclaimer in the documentation and/or other materials provided with the distribution.
//
// THIS SOFTWARE IS PROVIDED BY THE COPYRIGHT HOLDERS AND CONTRIBUTORS "AS IS" AND ANY EXPRESS OR IMPLIED
// WARRANTIES, INCLUDING, BUT NOT LIMITED TO, THE IMPLIED WARRANTIES OF MERCHANTABILITY AND FITNESS FOR A
// PARTICULAR PURPOSE ARE DISCLAIMED. IN NO EVENT SHALL THE COPYRIGHT HOLDER OR CONTRIBUTORS BE LIABLE FOR
// ANY DIRECT, INDIRECT, INCIDENTAL, SPECIAL, EXEMPLARY, OR CONSEQUENTIAL DAMAGES (INCLUDING, BUT NOT LIMITED TO,
// PROCUREMENT OF SUBSTITUTE GOODS OR SERVICES; LOSS OF USE, DATA, OR PROFITS; OR BUSINESS INTERRUPTION) HOWEVER
// CAUSED AND ON ANY THEORY OF LIABILITY, WHETHER IN CONTRACT, STRICT LIABILITY, OR TORT (INCLUDING NEGLIGENCE OR
// OTHERWISE) ARISING IN ANY WAY OUT OF THE USE OF THIS SOFTWARE, EVEN IF ADVISED OF THE POSSIBILITY OF SUCH DAMAGE.

/** \file k_point.hpp
 *
 *  \brief Contains definition of sirius::K_point class.
 */

#ifndef __K_POINT_HPP__
#define __K_POINT_HPP__

#include "lapw/matching_coefficients.hpp"
#include "beta_projectors/beta_projectors.hpp"
#include "wave_functions.hpp"

namespace sirius {

/// K-point related variables and methods.
/** \image html wf_storage.png "Wave-function storage"
 *  \image html fv_eigen_vectors.png "First-variational eigen vectors" */
class K_point
{
  private:
    /// Simulation context.
    Simulation_context& ctx_;

    /// Unit cell object.
    Unit_cell const& unit_cell_;

    /// K-point id.
    int id_{-1};

    /// Weight of k-point.
    double weight_{1.0};

    /// Fractional k-point coordinates.
    vector3d<double> vk_;

    /// List of G-vectors with |G+k| < cutoff.
    std::unique_ptr<Gvec> gkvec_;

    /// G-vector distribution for the FFT transformation.
    std::unique_ptr<Gvec_partition> gkvec_partition_;

    std::unique_ptr<spfft::Transform> spfft_transform_;

    /// First-variational eigen values
    std::vector<double> fv_eigen_values_;

    /// First-variational eigen vectors, distributed over 2D BLACS grid.
    dmatrix<double_complex> fv_eigen_vectors_;

    /// First-variational eigen vectors, distributed in slabs.
    std::unique_ptr<Wave_functions<double>> fv_eigen_vectors_slab_;

    /// Lowest eigen-vectors of the LAPW overlap matrix with small aigen-values.
    std::unique_ptr<Wave_functions<double>> singular_components_;

    /// Second-variational eigen vectors.
    /** Second-variational eigen-vectors are stored as one or two \f$ N_{fv} \times N_{fv} \f$ matrices in
     *  case of non-magnetic or collinear magnetic case or as a single \f$ 2 N_{fv} \times 2 N_{fv} \f$
     *  matrix in case of general non-collinear magnetism. */
    dmatrix<double_complex> sv_eigen_vectors_[2];

    /// Full-diagonalization eigen vectors.
    mdarray<double_complex, 2> fd_eigen_vectors_;

    /// First-variational states.
    std::unique_ptr<Wave_functions<double>> fv_states_{nullptr};

    /// Two-component (spinor) wave functions describing the bands.
    std::shared_ptr<Wave_functions<double>> spinor_wave_functions_{nullptr};

<<<<<<< HEAD
    /// Two-component (spinor) wave functions used to compute the hubbard corrections. They can be different from the atomic wave functions.
    std::unique_ptr<Wave_functions<double>> hubbard_wave_functions_{nullptr};

    /// Two-component (spinor) wave functions used to compute the hubbard corrections. They can be different from the atomic wave functions.
    std::unique_ptr<Wave_functions<double>> hubbard_wave_functions_without_S_{nullptr};

    /// Two-component (spinor) atomic orbitals used to compute the hubbard wave functions
    std::unique_ptr<Wave_functions<double>> atomic_wave_functions_hub_{nullptr};

    /// Two-component (spinor) atomic orbitals (with the S operator applied for uspp) used to compute the hubbard wave functions
    std::unique_ptr<Wave_functions<double>> atomic_wave_functions_S_hub_{nullptr};
=======
    /// Two-component (spinor) wave functions used to compute the Hubbard corrections.
    /** This wave-functions are not necessarily equal to atomic wave-functions. */
    std::unique_ptr<Wave_functions> wave_functions_hub_{nullptr};

    /// Two-component (spinor) wave functions used to compute the Hubbard corrections.
    /** This wave-functions are not necessarily equal to atomic wave-functions. S-operator is applied to this WFs. */
    std::unique_ptr<Wave_functions> wave_functions_S_hub_{nullptr};

    /// Two-component (spinor) atomic orbitals used to compute the Hubbard wave functions
    std::unique_ptr<Wave_functions> atomic_wave_functions_hub_{nullptr};

    /// Two-component (spinor) atomic orbitals (with the S operator applied for uspp) used to compute the Hubbard wave functions
    std::unique_ptr<Wave_functions> atomic_wave_functions_S_hub_{nullptr};
>>>>>>> 69dfb7c3

    /// Band occupation numbers.
    sddk::mdarray<double, 2> band_occupancies_;

    /// Band energies.
    sddk::mdarray<double, 2> band_energies_;

    /// LAPW matching coefficients for the row G+k vectors.
    /** Used to setup the distributed LAPW Hamiltonian and overlap matrices. */
    std::unique_ptr<Matching_coefficients> alm_coeffs_row_{nullptr};

    /// LAPW matching coefficients for the column G+k vectors.
    /** Used to setup the distributed LAPW Hamiltonian and overlap matrices. */
    std::unique_ptr<Matching_coefficients> alm_coeffs_col_{nullptr};

    /// LAPW matching coefficients for the local set G+k vectors.
    std::unique_ptr<Matching_coefficients> alm_coeffs_loc_{nullptr};

    /// Mapping between local row and global G+k vecotor index.
    /** Used by matching_coefficients class. */
    std::vector<int> igk_row_;

    /// Mapping between local column and global G+k vecotor index.
    /** Used by matching_coefficients class. */
    std::vector<int> igk_col_;

    /// Mapping between local and global G+k vecotor index.
    /** Used by matching_coefficients class. */
    std::vector<int> igk_loc_;

    /// Number of G+k vectors distributed along rows of MPI grid
    int num_gkvec_row_{0};

    /// Number of G+k vectors distributed along columns of MPI grid
    int num_gkvec_col_{0};

    /// Offset of the local fraction of G+k vectors in the global index.
    int gkvec_offset_{0};

    /// Basis descriptors distributed between rows of the 2D MPI grid.
    /** This is a local array. Only MPI ranks belonging to the same column have identical copies of this array. */
    std::vector<lo_basis_descriptor> lo_basis_descriptors_row_;

    /// Basis descriptors distributed between columns of the 2D MPI grid.
    /** This is a local array. Only MPI ranks belonging to the same row have identical copies of this array. */
    std::vector<lo_basis_descriptor> lo_basis_descriptors_col_;

    /// List of columns of the Hamiltonian and overlap matrix lo block (local index) for a given atom.
    std::vector<std::vector<int>> atom_lo_cols_;

    /// list of rows of the Hamiltonian and overlap matrix lo block (local index) for a given atom
    std::vector<std::vector<int>> atom_lo_rows_;

    /// Imaginary unit to the power of l.
    std::vector<double_complex> zil_;

    /// Mapping between lm and l.
    std::vector<int> l_by_lm_;

    /// Column rank of the processors of ScaLAPACK/ELPA diagonalization grid.
    int rank_col_;

    /// Number of processors along the columns of the diagonalization grid.
    int num_ranks_col_;

    /// Row rank of the processors of ScaLAPACK/ELPA diagonalization grid.
    int rank_row_;

    /// Number of processors along the rows of the diagonalization grid.
    int num_ranks_row_;

    /// Beta projectors for a local set of G+k vectors.
    std::unique_ptr<Beta_projectors> beta_projectors_{nullptr};

    /// Beta projectors for row G+k vectors.
    /** Used to setup the full Hamiltonian in PP-PW case (for verification purpose only) */
    std::unique_ptr<Beta_projectors> beta_projectors_row_{nullptr};

    /// Beta projectors for column G+k vectors.
    /** Used to setup the full Hamiltonian in PP-PW case (for verification purpose only) */
    std::unique_ptr<Beta_projectors> beta_projectors_col_{nullptr};

    /// Preconditioner matrix for Chebyshev solver.
    mdarray<double_complex, 3> p_mtrx_;

    /// Communicator for parallelization inside k-point.
    /** This communicator is used to split G+k vectors and wave-functions. */
    Communicator const& comm_;

    /// Communicator between(!!) rows.
    Communicator const& comm_row_;

    /// Communicator between(!!) columns.
    Communicator const& comm_col_;

    std::array<int, 2> ispn_map_;

    /// Generate G+k and local orbital basis sets.
    void generate_gklo_basis();

    /// Test orthonormalization of first-variational states.
    void test_fv_states();

    /// Find G+k vectors within the cutoff.
    void generate_gkvec(double gk_cutoff__);

    inline int get_ispn(int ispn__) const
    {
        assert(ispn__ == 0 || ispn__ == 1);
        return ispn_map_[ispn__];
    }

    friend class K_point_set;

  public:
    /// Constructor
    K_point(Simulation_context& ctx__, double const* vk__, double weight__, int id__)
        : ctx_(ctx__)
        , unit_cell_(ctx_.unit_cell())
        , id_(id__)
        , weight_(weight__)
        , comm_(ctx_.comm_band())
        , comm_row_(ctx_.blacs_grid().comm_row())
        , comm_col_(ctx_.blacs_grid().comm_col())
    {
        PROFILE("sirius::K_point::K_point");

        for (int x = 0; x < 3; x++) {
            vk_[x] = vk__[x];
        }

        band_occupancies_ = mdarray<double, 2>(ctx_.num_bands(), ctx_.num_spinors());
        band_occupancies_.zero();
        band_energies_ = mdarray<double, 2>(ctx_.num_bands(), ctx_.num_spinors());
        band_energies_.zero();

        num_ranks_row_ = comm_row_.size();
        num_ranks_col_ = comm_col_.size();

        rank_row_ = comm_row_.rank();
        rank_col_ = comm_col_.rank();

        ispn_map_[0] = 0;
        ispn_map_[1] = -1;
        if (ctx_.num_mag_dims() == 1) {
            ispn_map_[1] = 1;
        } else if (ctx_.num_mag_dims() == 3) {
            ispn_map_[1] = 0;
        }
    }

    /// Initialize the k-point related arrays and data.
    void initialize(); // TODO: initialize from HDF5

    /// Update the reciprocal lattice vectors of the G+k array.
    void update();

    /// Generate first-variational states from eigen-vectors.
    /** APW+lo basis \f$ \varphi_{\mu {\bf k}}({\bf r}) = \{ \varphi_{\bf G+k}({\bf r}),
        \varphi_{j{\bf k}}({\bf r}) \} \f$ is used to expand first-variational wave-functions:

        \f[
        \psi_{i{\bf k}}({\bf r}) = \sum_{\mu} c_{\mu i}^{\bf k} \varphi_{\mu \bf k}({\bf r}) =
        \sum_{{\bf G}}c_{{\bf G} i}^{\bf k} \varphi_{\bf G+k}({\bf r}) +
        \sum_{j}c_{j i}^{\bf k}\varphi_{j{\bf k}}({\bf r})
        \f]

        Inside muffin-tins the expansion is converted into the following form:
        \f[
        \psi_{i {\bf k}}({\bf r})= \begin{array}{ll}
        \displaystyle \sum_{L} \sum_{\lambda=1}^{N_{\ell}^{\alpha}}
        F_{L \lambda}^{i {\bf k},\alpha}f_{\ell \lambda}^{\alpha}(r)
        Y_{\ell m}(\hat {\bf r}) & {\bf r} \in MT_{\alpha} \end{array}
        \f]

        Thus, the total number of coefficients representing a wave-funstion is equal
        to the number of muffin-tin basis functions of the form \f$ f_{\ell \lambda}^{\alpha}(r)
        Y_{\ell m}(\hat {\bf r}) \f$ plust the number of G+k plane waves.
        First-variational states are obtained from the first-variational eigen-vectors and
        LAPW matching coefficients.

        APW part:
        \f[
        \psi_{\xi j}^{\bf k} = \sum_{{\bf G}} Z_{{\bf G} j}^{\bf k} * A_{\xi}({\bf G+k})
        \f]
     */
    void generate_fv_states();

    /// Generate two-component spinor wave functions.
    /** In case of second-variational diagonalization spinor wave-functions are generated from the first-variational
        states and second-variational eigen-vectors. */
    void generate_spinor_wave_functions();

    //void generate_atomic_wave_functions(const basis_functions_index& index, const int atom, const int offset,
    //                                    const bool hubbard, Wave_functions& phi);

    /// Generate plane-wave coefficients of the atomic wave-functions.
    /** Plane-wave coefficients of the atom-centered wave-functions
        \f$ \varphi^{\alpha}_{\ell m}({\bf r}) = \varphi^{\alpha}_{\ell}(r)R_{\ell m}(\theta, \phi) \f$
        are computed in the following way:
        \f[
        \varphi^{\alpha}_{\ell m}({\bf q}) = \frac{1}{\sqrt{\Omega}}
          \int e^{-i{\bf q}{\bf r}} \varphi^{\alpha}_{\ell m}({\bf r} - {\bf r}_{\alpha}) d{\bf r} =
          \frac{e^{-i{\bf q}{\bf r}_{\alpha}}}{\sqrt{\Omega}} \int e^{-i{\bf q}{\bf r}}
          \varphi^{\alpha}_{\ell}(r)R_{\ell m}(\theta, \phi) r^2 \sin\theta dr d\theta d\phi
        \f]
        where \f$ {\bf q} = {\bf G+k} \f$. Using the expansion of the plane wave in terms of spherical Bessel
        functions and real spherical harmonics:
        \f[
        e^{-i{\bf q}{\bf r}}=4\pi \sum_{\ell m} (-i)^\ell j_{\ell}(q r)R_{\ell m}({\bf \hat q})R_{\ell m}({\bf \hat r})
        \f]
        we arrive to the following expression:
        \f[
        \varphi^{\alpha}_{\ell m}({\bf q}) = e^{-i{\bf q}{\bf r}_{\alpha}} \frac{4\pi}{\sqrt{\Omega}} (-i)^\ell
          R_{\ell m}({\bf q}) \int \varphi^{\alpha}_{\ell}(r)  j_{\ell}(q r) r^2 dr
        \f]

        \note In the current implementation wave-functions are generated as scalars (without spin index). Spinor atomic
        wave-functions might be necessary in future for the more advanced LDA+U implementation.

        \param [in] atoms   List of atoms, for which the wave-functions are generated.
        \param [in] indexb  Lambda function that returns index of the basis functions for each atom type.
        \param [in] ri      Radial integrals of the product of sperical Bessel functions and atomic functions.
        \param [out] wf     Resulting wave-functions for the list of atoms. Output wave-functions must have
                            sufficient storage space.
     */
    void generate_atomic_wave_functions(std::vector<int> atoms__,
                                        std::function<sirius::experimental::basis_functions_index const*(int)> indexb__,
                                        Radial_integrals_atomic_wf<false> const& ri__, sddk::Wave_functions<double>& wf__);

    void compute_gradient_wave_functions(Wave_functions<double>& phi, const int starting_position_i, const int num_wf,
                                         Wave_functions<double>& dphi, const int starting_position_j, const int direction);

    void generate_hubbard_orbitals();

    void copy_hubbard_orbitals_on_device()
    {
        if (ctx_.hubbard_correction() && is_device_memory(ctx_.preferred_memory_t())) {
            auto& mpd = ctx_.mem_pool(memory_t::device);
            for (int ispn = 0; ispn < this->wave_functions_S_hub().num_sc(); ispn++) {
                this->wave_functions_S_hub().pw_coeffs(ispn).allocate(mpd);
                this->wave_functions_S_hub().pw_coeffs(ispn).copy_to(memory_t::device, 0,
                        this->wave_functions_S_hub().num_wf());
            }
        }
    }

    void release_hubbard_orbitals_on_device()
    {
        if (ctx_.hubbard_correction() && is_device_memory(ctx_.preferred_memory_t())) {
            for (int ispn = 0; ispn < this->wave_functions_S_hub().num_sc(); ispn++) {
                this->wave_functions_S_hub().pw_coeffs(ispn).deallocate(memory_t::device);
            }
        }
    }

    void orthogonalize_hubbard_orbitals(Wave_functions<double>& phi__, Wave_functions<double>& sphi__,
                                        Wave_functions<double>& phi_hub__, Wave_functions<double>& sphi_hub__);

    /// Save data to HDF5 file.
    void save(std::string const& name__, int id__) const;

    void load(HDF5_tree h5in, int id);

    //== void save_wave_functions(int id);

    //== void load_wave_functions(int id);

    /// Collect distributed first-variational vectors into a global array.
    void get_fv_eigen_vectors(mdarray<double_complex, 2>& fv_evec__) const;

    /// Collect distributed second-variational vectors into a global array.
    void get_sv_eigen_vectors(mdarray<double_complex, 2>& sv_evec__) const
    {
        assert((int)sv_evec__.size(0) == ctx_.num_spins() * ctx_.num_fv_states());
        assert((int)sv_evec__.size(1) == ctx_.num_spins() * ctx_.num_fv_states());

        sv_evec__.zero();

        if (!ctx_.need_sv()) {
            for (int i = 0; i < ctx_.num_fv_states(); i++) {
                sv_evec__(i, i) = 1;
            }
            return;
        }

        int nsp = (ctx_.num_mag_dims() == 3) ? 1 : ctx_.num_spins();

        for (int ispn = 0; ispn < nsp; ispn++) {
            int offs = ctx_.num_fv_states() * ispn;
            for (int jloc = 0; jloc < sv_eigen_vectors_[ispn].num_cols_local(); jloc++) {
                int j = sv_eigen_vectors_[ispn].icol(jloc);
                for (int iloc = 0; iloc < sv_eigen_vectors_[ispn].num_rows_local(); iloc++) {
                    int i = sv_eigen_vectors_[ispn].irow(iloc);
                    sv_evec__(i + offs, j + offs) = sv_eigen_vectors_[ispn](iloc, jloc);
                }
            }
        }

        comm().allreduce(sv_evec__.at(memory_t::host), (int)sv_evec__.size());
    }

    /// Test orthonormalization of spinor wave-functions
    void test_spinor_wave_functions(int use_fft);

    /// Get the number of occupied bands for each spin channel.
    inline int num_occupied_bands(int ispn__ = -1) const
    {
        if (ctx_.num_mag_dims() == 3) {
            ispn__ = 0;
        }
        for (int j = ctx_.num_bands() - 1; j >= 0; j--) {
            if (std::abs(band_occupancy(j, ispn__)) > ctx_.min_occupancy() * ctx_.max_occupancy()) {
                return j + 1;
            }
        }
        return 0;
    }

    /// Total number of G+k vectors within the cutoff distance
    inline int num_gkvec() const
    {
        return gkvec_->num_gvec();
    }

    /// Get band energy.
    inline double band_energy(int j__, int ispn__) const
    {
        return band_energies_(j__, get_ispn(ispn__));
    }

    /// Set band energy.
    inline void band_energy(int j__, int ispn__, double e__)
    {
        band_energies_(j__, get_ispn(ispn__)) = e__;
    }

    /// Get band occupancy.
    inline double band_occupancy(int j__, int ispn__) const
    {
        return band_occupancies_(j__, get_ispn(ispn__));
    }

    /// Set band occupancy.
    inline void band_occupancy(int j__, int ispn__, double occ__)
    {
        band_occupancies_(j__, get_ispn(ispn__)) = occ__;
    }

    inline double fv_eigen_value(int i) const
    {
        return fv_eigen_values_[i];
    }

    void set_fv_eigen_values(double* eval)
    {
        std::memcpy(&fv_eigen_values_[0], eval, ctx_.num_fv_states() * sizeof(double));
    }

    /// Return weight of k-point.
    inline double weight() const
    {
        return weight_;
    }

    inline Wave_functions<double>& fv_states()
    {
        assert(fv_states_ != nullptr);
        return *fv_states_;
    }

    inline Wave_functions<double>& spinor_wave_functions()
    {
        assert(spinor_wave_functions_ != nullptr);
        return *spinor_wave_functions_;
    }

    inline std::shared_ptr<Wave_functions<double>> spinor_wave_functions_ptr()
    {
        return spinor_wave_functions_;
    }

<<<<<<< HEAD
   // the S operator is applied on these functions
    inline Wave_functions<double>& hubbard_wave_functions()
=======
    inline Wave_functions const& wave_functions_S_hub() const
>>>>>>> 69dfb7c3
    {
        /* the S operator is applied on these functions */
        assert(wave_functions_S_hub_ != nullptr);
        return *wave_functions_S_hub_;
    }

<<<<<<< HEAD
    inline Wave_functions<double> const& hubbard_wave_functions() const
=======
    inline Wave_functions& wave_functions_S_hub()
>>>>>>> 69dfb7c3
    {
        return const_cast<Wave_functions&>(static_cast<K_point const&>(*this).wave_functions_S_hub());
    }

<<<<<<< HEAD
    inline Wave_functions<double>& hubbard_wave_functions_without_S()
=======
    inline Wave_functions const& wave_functions_hub() const
>>>>>>> 69dfb7c3
    {
        assert(wave_functions_hub_!= nullptr);
        return *wave_functions_hub_;
    }

<<<<<<< HEAD
    inline Wave_functions<double> const& hubbard_wave_functions_without_S() const
=======
    inline Wave_functions& wave_functions_hub()
>>>>>>> 69dfb7c3
    {
        return const_cast<Wave_functions&>(static_cast<K_point const&>(*this).wave_functions_hub());
    }

    /// return the atomic wave functions used to compute the hubbard wave functions. The S operator is applied when uspp are used.
<<<<<<< HEAD
    inline Wave_functions<double>& atomic_wave_functions_S_hub()
=======
    inline Wave_functions const& atomic_wave_functions_S_hub() const
>>>>>>> 69dfb7c3
    {
        assert(atomic_wave_functions_S_hub_ != nullptr);
        return *atomic_wave_functions_S_hub_;
    }

    /// return the atomic wave functions used to compute the hubbard wave functions. The S operator is applied when uspp are used.
<<<<<<< HEAD
    inline Wave_functions<double> const& atomic_wave_functions_S_hub() const
=======
    inline Wave_functions& atomic_wave_functions_S_hub()
>>>>>>> 69dfb7c3
    {
        return const_cast<Wave_functions&>(static_cast<K_point const&>(*this).atomic_wave_functions_S_hub());
    }

    /// return the atomic wave functions used to compute the hubbard wave functions.
<<<<<<< HEAD
    inline Wave_functions<double> & atomic_wave_functions_hub()
=======
    inline Wave_functions const& atomic_wave_functions_hub() const
>>>>>>> 69dfb7c3
    {
        assert(atomic_wave_functions_hub_ != nullptr);
        return *atomic_wave_functions_hub_;
    }

    /// return the atomic wave functions used to compute the hubbard wave functions.
<<<<<<< HEAD
    inline Wave_functions<double> const& atomic_wave_functions_hub() const
=======
    inline Wave_functions& atomic_wave_functions_hub()
>>>>>>> 69dfb7c3
    {
        return const_cast<Wave_functions&>(static_cast<K_point const&>(*this).atomic_wave_functions_hub());
    }

    inline Wave_functions<double>& singular_components()
    {
        return *singular_components_;
    }

    inline vector3d<double> vk() const
    {
        return vk_;
    }

    /// Basis size of LAPW+lo method.
    /** The total LAPW+lo basis size is equal to the sum of the number of LAPW functions and the total number
     *  of the local orbitals. */
    inline int gklo_basis_size() const
    {
        return num_gkvec() + unit_cell_.mt_lo_basis_size();
    }

    /// Local number of G+k vectors in case of flat distribution.
    inline int num_gkvec_loc() const
    {
        return gkvec().count();
    }

    /// Return global index of G+k vector.
    inline int idxgk(int igkloc__) const
    {
        return gkvec_offset_ + igkloc__;
    }

    /// Local number of G+k vectors for each MPI rank in the row of the 2D MPI grid.
    inline int num_gkvec_row() const
    {
        return num_gkvec_row_;
    }

    /// Local number of local orbitals for each MPI rank in the row of the 2D MPI grid.
    inline int num_lo_row() const
    {
        return static_cast<int>(lo_basis_descriptors_row_.size());
    }

    /// Local number of basis functions for each MPI rank in the row of the 2D MPI grid.
    inline int gklo_basis_size_row() const
    {
        return num_gkvec_row() + num_lo_row();
    }

    /// Local number of G+k vectors for each MPI rank in the column of the 2D MPI grid.
    inline int num_gkvec_col() const
    {
        return num_gkvec_col_;
    }

    /// Local number of local orbitals for each MPI rank in the column of the 2D MPI grid.
    inline int num_lo_col() const
    {
        return static_cast<int>(lo_basis_descriptors_col_.size());
    }

    /// Local number of basis functions for each MPI rank in the column of the 2D MPI grid.
    inline int gklo_basis_size_col() const
    {
        return num_gkvec_col() + num_lo_col();
    }

    inline lo_basis_descriptor const& lo_basis_descriptor_col(int idx) const
    {
        assert(idx >= 0 && idx < (int)lo_basis_descriptors_col_.size());
        return lo_basis_descriptors_col_[idx];
    }

    inline lo_basis_descriptor const& lo_basis_descriptor_row(int idx) const
    {
        assert(idx >= 0 && idx < (int)lo_basis_descriptors_row_.size());
        return lo_basis_descriptors_row_[idx];
    }

    inline int igk_loc(int idx__) const
    {
        return igk_loc_[idx__];
    }

    inline std::vector<int> const& igk_loc() const
    {
        return igk_loc_;
    }

    inline int igk_row(int idx__) const
    {
        return igk_row_[idx__];
    }

    inline std::vector<int> const& igk_row() const
    {
        return igk_row_;
    }

    inline int igk_col(int idx__) const
    {
        return igk_col_[idx__];
    }

    inline std::vector<int> const& igk_col() const
    {
        return igk_col_;
    }

    inline int num_ranks_row() const
    {
        return num_ranks_row_;
    }

    inline int rank_row() const
    {
        return rank_row_;
    }

    inline int num_ranks_col() const
    {
        return num_ranks_col_;
    }

    inline int rank_col() const
    {
        return rank_col_;
    }

    /// Number of MPI ranks for a given k-point
    inline int num_ranks() const
    {
        return comm_.size();
    }

    inline int rank() const
    {
        return comm_.rank();
    }

    /// Return number of lo columns for a given atom
    inline int num_atom_lo_cols(int ia) const
    {
        return (int)atom_lo_cols_[ia].size();
    }

    /// Return local index (for the current MPI rank) of a column for a given atom and column index within an atom
    inline int lo_col(int ia, int i) const
    {
        return atom_lo_cols_[ia][i];
    }

    /// Return number of lo rows for a given atom
    inline int num_atom_lo_rows(int ia) const
    {
        return (int)atom_lo_rows_[ia].size();
    }

    /// Return local index (for the current MPI rank) of a row for a given atom and row index within an atom
    inline int lo_row(int ia, int i) const
    {
        return atom_lo_rows_[ia][i];
    }

    inline dmatrix<double_complex>& fv_eigen_vectors()
    {
        return fv_eigen_vectors_;
    }

    inline Wave_functions<double>& fv_eigen_vectors_slab()
    {
        return *fv_eigen_vectors_slab_;
    }

    inline dmatrix<double_complex>& sv_eigen_vectors(int ispn)
    {
        return sv_eigen_vectors_[ispn];
    }

    inline mdarray<double_complex, 2>& fd_eigen_vectors()
    {
        return fd_eigen_vectors_;
    }

    void bypass_sv()
    {
        std::memcpy(&band_energies_[0], &fv_eigen_values_[0], ctx_.num_fv_states() * sizeof(double));
    }

    inline Gvec const& gkvec() const
    {
        return *gkvec_;
    }

    inline Gvec_partition const& gkvec_partition() const
    {
        return *gkvec_partition_;
    }

    inline Matching_coefficients const& alm_coeffs_row() const
    {
        return *alm_coeffs_row_;
    }

    inline Matching_coefficients const& alm_coeffs_col() const
    {
        return *alm_coeffs_col_;
    }

    inline Matching_coefficients const& alm_coeffs_loc() const
    {
        return *alm_coeffs_loc_;
    }

    inline Communicator const& comm() const
    {
        return comm_;
    }

    inline Communicator const& comm_row() const
    {
        return comm_row_;
    }

    inline Communicator const& comm_col() const
    {
        return comm_col_;
    }

    inline double_complex p_mtrx(int xi1, int xi2, int iat) const
    {
        return p_mtrx_(xi1, xi2, iat);
    }

    inline mdarray<double_complex, 3>& p_mtrx()
    {
        return p_mtrx_;
    }

    Beta_projectors& beta_projectors()
    {
        assert(beta_projectors_ != nullptr);
        return *beta_projectors_;
    }

    Beta_projectors const& beta_projectors() const
    {
        assert(beta_projectors_ != nullptr);
        return *beta_projectors_;
    }

    Beta_projectors& beta_projectors_row()
    {
        assert(beta_projectors_ != nullptr);
        return *beta_projectors_row_;
    }

    Beta_projectors& beta_projectors_col()
    {
        assert(beta_projectors_ != nullptr);
        return *beta_projectors_col_;
    }

    Simulation_context const& ctx() const
    {
        return ctx_;
    }

    /// Print message from the root rank.
    template <typename... Args>
    inline void message(int level__, char const* label__, Args... args) const
    {
        if (this->comm().rank() == 0 && this->ctx().cfg().control().verbosity() >= level__) {
            if (label__) {
                std::printf("[%s] ", label__);
            }
            std::printf(args...);
        }
    }

    spfft::Transform& spfft_transform()
    {
        return *spfft_transform_;
    }

    spfft::Transform const& spfft_transform() const
    {
        return *spfft_transform_;
    }
};

} // namespace sirius

/** \page basis Basis functions for Kohn-Sham wave-functions expansion
 *
 *  \section basis1 LAPW+lo basis
 *
 *  LAPW+lo basis consists of two different sets of functions: LAPW functions \f$ \varphi_{{\bf G+k}} \f$ defined over
 *  entire unit cell:
 *  \f[
 *      \varphi_{{\bf G+k}}({\bf r}) = \left\{ \begin{array}{ll}
 *      \displaystyle \sum_{L} \sum_{\nu=1}^{O_{\ell}^{\alpha}} a_{L\nu}^{\alpha}({\bf G+k})u_{\ell \nu}^{\alpha}(r)
 *      Y_{\ell m}(\hat {\bf r}) & {\bf r} \in {\rm MT} \alpha \\
 *      \displaystyle \frac{1}{\sqrt  \Omega} e^{i({\bf G+k}){\bf r}} & {\bf r} \in {\rm I} \end{array} \right.
 *  \f]
 *  and Bloch sums of local orbitals defined inside muffin-tin spheres only:
 *  \f[
 *      \begin{array}{ll} \displaystyle \varphi_{j{\bf k}}({\bf r})=\sum_{{\bf T}} e^{i{\bf kT}}
 *      \varphi_{j}({\bf r - T}) & {\rm {\bf r} \in MT} \end{array}
 *  \f]
 *  Each local orbital is composed of radial and angular parts:
 *  \f[
 *      \varphi_{j}({\bf r}) = \phi_{\ell_j}^{\zeta_j,\alpha_j}(r) Y_{\ell_j m_j}(\hat {\bf r})
 *  \f]
 *  Radial part of local orbital is defined as a linear combination of radial functions (minimum two radial functions
 *  are required) such that local orbital vanishes at the sphere boundary:
 *  \f[
 *      \phi_{\ell}^{\zeta, \alpha}(r) = \sum_{p}\gamma_{p}^{\zeta,\alpha} u_{\ell \nu_p}^{\alpha}(r)
 *  \f]
 *
 *  Arbitrary number of local orbitals can be introduced for each angular quantum number (this is highlighted by
 *  the index \f$ \zeta \f$).
 *
 *  Radial functions are m-th order (with zero-order being a function itself) energy derivatives of the radial
 *  Schrödinger equation:
 *  \f[
 *      u_{\ell \nu}^{\alpha}(r) = \frac{\partial^{m_{\nu}}}{\partial^{m_{\nu}}E}u_{\ell}^{\alpha}(r,E)\Big|_{E=E_{\nu}}
 *  \f]
 */

/** \page data_dist K-point data distribution
 *
 *  \section data_dist1 "Panel" and "full" data storage
 *
 *  We have to deal with big arrays (matching coefficients, eigen vectors, wave functions, etc.) which may not fit
 *  into the memory of a single node. For some operations we need a "panel" distribution of data, where each
 *  MPI rank gets a local panel of block-cyclic distributed matrix. This way of storing data is necessary for the
 *  distributed PBLAS and ScaLAPACK operations.
 *
 */

#endif // __K_POINT_H__<|MERGE_RESOLUTION|>--- conflicted
+++ resolved
@@ -87,33 +87,19 @@
     /// Two-component (spinor) wave functions describing the bands.
     std::shared_ptr<Wave_functions<double>> spinor_wave_functions_{nullptr};
 
-<<<<<<< HEAD
-    /// Two-component (spinor) wave functions used to compute the hubbard corrections. They can be different from the atomic wave functions.
-    std::unique_ptr<Wave_functions<double>> hubbard_wave_functions_{nullptr};
-
-    /// Two-component (spinor) wave functions used to compute the hubbard corrections. They can be different from the atomic wave functions.
-    std::unique_ptr<Wave_functions<double>> hubbard_wave_functions_without_S_{nullptr};
-
-    /// Two-component (spinor) atomic orbitals used to compute the hubbard wave functions
-    std::unique_ptr<Wave_functions<double>> atomic_wave_functions_hub_{nullptr};
-
-    /// Two-component (spinor) atomic orbitals (with the S operator applied for uspp) used to compute the hubbard wave functions
-    std::unique_ptr<Wave_functions<double>> atomic_wave_functions_S_hub_{nullptr};
-=======
     /// Two-component (spinor) wave functions used to compute the Hubbard corrections.
     /** This wave-functions are not necessarily equal to atomic wave-functions. */
-    std::unique_ptr<Wave_functions> wave_functions_hub_{nullptr};
+    std::unique_ptr<Wave_functions<double>> wave_functions_hub_{nullptr};
 
     /// Two-component (spinor) wave functions used to compute the Hubbard corrections.
     /** This wave-functions are not necessarily equal to atomic wave-functions. S-operator is applied to this WFs. */
-    std::unique_ptr<Wave_functions> wave_functions_S_hub_{nullptr};
+    std::unique_ptr<Wave_functions<double>> wave_functions_S_hub_{nullptr};
 
     /// Two-component (spinor) atomic orbitals used to compute the Hubbard wave functions
-    std::unique_ptr<Wave_functions> atomic_wave_functions_hub_{nullptr};
+    std::unique_ptr<Wave_functions<double>> atomic_wave_functions_hub_{nullptr};
 
     /// Two-component (spinor) atomic orbitals (with the S operator applied for uspp) used to compute the Hubbard wave functions
-    std::unique_ptr<Wave_functions> atomic_wave_functions_S_hub_{nullptr};
->>>>>>> 69dfb7c3
+    std::unique_ptr<Wave_functions<double>> atomic_wave_functions_S_hub_{nullptr};
 
     /// Band occupation numbers.
     sddk::mdarray<double, 2> band_occupancies_;
@@ -496,84 +482,52 @@
         return spinor_wave_functions_;
     }
 
-<<<<<<< HEAD
    // the S operator is applied on these functions
-    inline Wave_functions<double>& hubbard_wave_functions()
-=======
-    inline Wave_functions const& wave_functions_S_hub() const
->>>>>>> 69dfb7c3
+    inline Wave_functions<double> const& wave_functions_S_hub() const
     {
         /* the S operator is applied on these functions */
         assert(wave_functions_S_hub_ != nullptr);
         return *wave_functions_S_hub_;
     }
 
-<<<<<<< HEAD
-    inline Wave_functions<double> const& hubbard_wave_functions() const
-=======
-    inline Wave_functions& wave_functions_S_hub()
->>>>>>> 69dfb7c3
+    inline Wave_functions<double>& wave_functions_S_hub()
     {
         return const_cast<Wave_functions&>(static_cast<K_point const&>(*this).wave_functions_S_hub());
     }
 
-<<<<<<< HEAD
-    inline Wave_functions<double>& hubbard_wave_functions_without_S()
-=======
-    inline Wave_functions const& wave_functions_hub() const
->>>>>>> 69dfb7c3
+    inline Wave_functions<double> const& wave_functions_hub() const
     {
         assert(wave_functions_hub_!= nullptr);
         return *wave_functions_hub_;
     }
 
-<<<<<<< HEAD
-    inline Wave_functions<double> const& hubbard_wave_functions_without_S() const
-=======
-    inline Wave_functions& wave_functions_hub()
->>>>>>> 69dfb7c3
+    inline Wave_functions<double>& wave_functions_hub()
     {
         return const_cast<Wave_functions&>(static_cast<K_point const&>(*this).wave_functions_hub());
     }
 
-    /// return the atomic wave functions used to compute the hubbard wave functions. The S operator is applied when uspp are used.
-<<<<<<< HEAD
-    inline Wave_functions<double>& atomic_wave_functions_S_hub()
-=======
-    inline Wave_functions const& atomic_wave_functions_S_hub() const
->>>>>>> 69dfb7c3
+    /// Return the atomic wave functions used to compute the hubbard wave functions. The S operator is applied when uspp are used.
+    inline Wave_functions<double> const& atomic_wave_functions_S_hub() const
     {
         assert(atomic_wave_functions_S_hub_ != nullptr);
         return *atomic_wave_functions_S_hub_;
     }
 
     /// return the atomic wave functions used to compute the hubbard wave functions. The S operator is applied when uspp are used.
-<<<<<<< HEAD
-    inline Wave_functions<double> const& atomic_wave_functions_S_hub() const
-=======
-    inline Wave_functions& atomic_wave_functions_S_hub()
->>>>>>> 69dfb7c3
+    inline Wave_functions<double>& atomic_wave_functions_S_hub()
     {
         return const_cast<Wave_functions&>(static_cast<K_point const&>(*this).atomic_wave_functions_S_hub());
     }
 
     /// return the atomic wave functions used to compute the hubbard wave functions.
-<<<<<<< HEAD
-    inline Wave_functions<double> & atomic_wave_functions_hub()
-=======
-    inline Wave_functions const& atomic_wave_functions_hub() const
->>>>>>> 69dfb7c3
+    inline Wave_functions<double> const& atomic_wave_functions_hub() const
     {
         assert(atomic_wave_functions_hub_ != nullptr);
         return *atomic_wave_functions_hub_;
     }
 
     /// return the atomic wave functions used to compute the hubbard wave functions.
-<<<<<<< HEAD
-    inline Wave_functions<double> const& atomic_wave_functions_hub() const
-=======
-    inline Wave_functions& atomic_wave_functions_hub()
->>>>>>> 69dfb7c3
+    inline Wave_functions<double>& atomic_wave_functions_hub()
     {
         return const_cast<Wave_functions&>(static_cast<K_point const&>(*this).atomic_wave_functions_hub());
     }
