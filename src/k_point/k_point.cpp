--- conflicted
+++ resolved
@@ -167,19 +167,11 @@
         if (ctx_.hubbard_correction()) {
             /* allocate Hubbard wave-functions */
             auto r = unit_cell_.num_hubbard_wf();
-<<<<<<< HEAD
-            hubbard_wave_functions_ = std::unique_ptr<Wave_functions<double>>(
+            wave_functions_S_hub_ = std::unique_ptr<Wave_functions<double>>(
                    new Wave_functions<double>(gkvec_partition(), r.first * ctx_.num_spinor_comp(),
                        ctx_.preferred_memory_t(), ctx_.num_spins()));
-            hubbard_wave_functions_without_S_ = std::unique_ptr<Wave_functions<double>>(
+            wave_functions_hub_ = std::unique_ptr<Wave_functions<double>>(
               new Wave_functions<double>(gkvec_partition(), r.first * ctx_.num_spinor_comp(),
-=======
-            wave_functions_S_hub_ = std::unique_ptr<Wave_functions>(
-                   new Wave_functions(gkvec_partition(), r.first * ctx_.num_spinor_comp(),
-                       ctx_.preferred_memory_t(), ctx_.num_spins()));
-            wave_functions_hub_ = std::unique_ptr<Wave_functions>(
-              new Wave_functions(gkvec_partition(), r.first * ctx_.num_spinor_comp(),
->>>>>>> 69dfb7c3
                                  ctx_.preferred_memory_t(), ctx_.num_spins()));
             atomic_wave_functions_hub_ = std::unique_ptr<Wave_functions<double>>(
                    new Wave_functions<double>(gkvec_partition(), r.first * ctx_.num_spinor_comp(),
@@ -304,13 +296,8 @@
 }
 
 void
-<<<<<<< HEAD
 K_point::orthogonalize_hubbard_orbitals(Wave_functions<double>& phi__, Wave_functions<double>& sphi__,
                                         Wave_functions<double>& phi_hub__, Wave_functions<double>& sphi_hub__)
-=======
-K_point::orthogonalize_hubbard_orbitals(Wave_functions& phi__, Wave_functions& sphi__, Wave_functions& phi_hub__,
-                                        Wave_functions& sphi_hub__)
->>>>>>> 69dfb7c3
 {
     int nwfu = phi__.num_wf();
 
