--- conflicted
+++ resolved
@@ -425,20 +425,10 @@
 
     if (ctx_.full_potential()) {
         if (ctx_.cfg().iterative_solver().type() == "exact") {
-<<<<<<< HEAD
-            alm_coeffs_row_ = std::unique_ptr<Matching_coefficients>(
-                    new Matching_coefficients(unit_cell_, num_gkvec_row(), igk_row_, gkvec()));
-            alm_coeffs_col_ = std::unique_ptr<Matching_coefficients>(
-                    new Matching_coefficients(unit_cell_, num_gkvec_col(), igk_col_, gkvec()));
-        }
-        alm_coeffs_loc_ = std::unique_ptr<Matching_coefficients>(
-                new Matching_coefficients(unit_cell_, num_gkvec_loc(), igk_loc_, gkvec()));
-=======
             alm_coeffs_row_ = std::make_unique<Matching_coefficients>(unit_cell_, num_gkvec_row(), igk_row_, gkvec());
             alm_coeffs_col_ = std::make_unique<Matching_coefficients>(unit_cell_, num_gkvec_col(), igk_col_, gkvec());
         }
         alm_coeffs_loc_ = std::make_unique<Matching_coefficients>(unit_cell_, num_gkvec_loc(), igk_loc_, gkvec());
->>>>>>> f7cc5e91
     }
 
     if (!ctx_.full_potential()) {
