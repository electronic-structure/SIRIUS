// Copyright (c) 2013-2018 Anton Kozhevnikov, Mathieu Taillefumier, Thomas Schulthess
// All rights reserved.
//
// Redistribution and use in source and binary forms, with or without modification, are permitted provided that
// the following conditions are met:
//
// 1. Redistributions of source code must retain the above copyright notice, this list of conditions and the
//    following disclaimer.
// 2. Redistributions in binary form must reproduce the above copyright notice, this list of conditions
//    and the following disclaimer in the documentation and/or other materials provided with the distribution.
//
// THIS SOFTWARE IS PROVIDED BY THE COPYRIGHT HOLDERS AND CONTRIBUTORS "AS IS" AND ANY EXPRESS OR IMPLIED
// WARRANTIES, INCLUDING, BUT NOT LIMITED TO, THE IMPLIED WARRANTIES OF MERCHANTABILITY AND FITNESS FOR A
// PARTICULAR PURPOSE ARE DISCLAIMED. IN NO EVENT SHALL THE COPYRIGHT HOLDER OR CONTRIBUTORS BE LIABLE FOR
// ANY DIRECT, INDIRECT, INCIDENTAL, SPECIAL, EXEMPLARY, OR CONSEQUENTIAL DAMAGES (INCLUDING, BUT NOT LIMITED TO,
// PROCUREMENT OF SUBSTITUTE GOODS OR SERVICES; LOSS OF USE, DATA, OR PROFITS; OR BUSINESS INTERRUPTION) HOWEVER
// CAUSED AND ON ANY THEORY OF LIABILITY, WHETHER IN CONTRACT, STRICT LIABILITY, OR TORT (INCLUDING NEGLIGENCE OR
// OTHERWISE) ARISING IN ANY WAY OUT OF THE USE OF THIS SOFTWARE, EVEN IF ADVISED OF THE POSSIBILITY OF SUCH DAMAGE.

/** \file k_point.cpp
 *
 *  \brief Contains partial implementation of sirius::K_point class.
 */

#include "k_point/k_point.hpp"
#include "hamiltonian/non_local_operator.hpp"
#include "SDDK/wf_inner.hpp"
#include "SDDK/wf_trans.hpp"

namespace sirius {

template <typename T>
void
K_point<T>::initialize()
{
    PROFILE("sirius::K_point::initialize");

    zil_.resize(ctx_.unit_cell().lmax_apw() + 1);
    for (int l = 0; l <= ctx_.unit_cell().lmax_apw(); l++) {
        zil_[l] = std::pow(std::complex<T>(0, 1), l);
    }

    l_by_lm_ = utils::l_by_lm(ctx_.unit_cell().lmax_apw());

    int bs = ctx_.cyclic_block_size();

    /* In case of collinear magnetism we store only non-zero spinor components.
     *
     * non magnetic case:
     * .---.
     * |   |
     * .---.
     *
     * collinear case:
     * .---.          .---.
     * |uu | 0        |uu |
     * .---.---.  ->  .---.
     *   0 |dd |      |dd |
     *     .---.      .---.
     *
     * non collinear case:
     * .-------.
     * |       |
     * .-------.
     * |       |
     * .-------.
     */
    int nst = ctx_.num_bands();

    auto mem_type_evp  = ctx_.std_evp_solver().host_memory_t();
    auto mem_type_gevp = ctx_.gen_evp_solver().host_memory_t();

    /* build a full list of G+k vectors for all MPI ranks */
    generate_gkvec(ctx_.gk_cutoff());
    /* build a list of basis functions */
    generate_gklo_basis();

    if (ctx_.full_potential()) {
        if (ctx_.cfg().control().use_second_variation()) {

            assert(ctx_.num_fv_states() > 0);
            fv_eigen_values_ = sddk::mdarray<double, 1>(ctx_.num_fv_states(), memory_t::host, "fv_eigen_values");

            if (ctx_.need_sv()) {
                /* in case of collinear magnetism store pure up and pure dn components, otherwise store the full matrix
                 */
                for (int is = 0; is < ctx_.num_spinors(); is++) {
                    sv_eigen_vectors_[is] = dmatrix<std::complex<T>>(nst, nst, ctx_.blacs_grid(), bs, bs, mem_type_evp);
                }
            }
            /* allocate fv eien vectors */
            fv_eigen_vectors_slab_ = std::make_unique<Wave_functions<T>>(
                gkvec_partition(), unit_cell_.num_atoms(),
                [this](int ia) { return unit_cell_.atom(ia).mt_lo_basis_size(); }, ctx_.num_fv_states(),
                ctx_.preferred_memory_t());

            fv_eigen_vectors_slab_->pw_coeffs(0).prime().zero();
            fv_eigen_vectors_slab_->mt_coeffs(0).prime().zero();
            /* starting guess for wave-functions */
            for (int i = 0; i < ctx_.num_fv_states(); i++) {
                for (int igloc = 0; igloc < gkvec().gvec_count(comm().rank()); igloc++) {
                    int ig = igloc + gkvec().gvec_offset(comm().rank());
                    if (ig == i) {
                        fv_eigen_vectors_slab_->pw_coeffs(0).prime(igloc, i) = 1.0;
                    }
                    if (ig == i + 1) {
                        fv_eigen_vectors_slab_->pw_coeffs(0).prime(igloc, i) = 0.5;
                    }
                    if (ig == i + 2) {
                        fv_eigen_vectors_slab_->pw_coeffs(0).prime(igloc, i) = 0.125;
                    }
                }
            }
            if (ctx_.cfg().iterative_solver().type() == "exact") {
                /* ELPA needs a full matrix of eigen-vectors as it uses it as a work space */
                if (ctx_.gen_evp_solver().type() == ev_solver_t::elpa) {
                    fv_eigen_vectors_ = dmatrix<std::complex<T>>(gklo_basis_size(), gklo_basis_size(),
                                                                 ctx_.blacs_grid(), bs, bs, mem_type_gevp);
                } else {
                    fv_eigen_vectors_ = dmatrix<std::complex<T>>(gklo_basis_size(), ctx_.num_fv_states(),
                                                                 ctx_.blacs_grid(), bs, bs, mem_type_gevp);
                }
            } else {
                int ncomp = ctx_.cfg().iterative_solver().num_singular();
                if (ncomp < 0) {
                    ncomp = ctx_.num_fv_states() / 2;
                }

                singular_components_ = std::make_unique<Wave_functions<T>>(
                    gkvec_partition(), ncomp, ctx_.preferred_memory_t());

                singular_components_->pw_coeffs(0).prime().zero();
                /* starting guess for wave-functions */
                for (int i = 0; i < ncomp; i++) {
                    for (int igloc = 0; igloc < gkvec().count(); igloc++) {
                        int ig = igloc + gkvec().offset();
                        if (ig == i) {
                            singular_components_->pw_coeffs(0).prime(igloc, i) = 1.0;
                        }
                        if (ig == i + 1) {
                            singular_components_->pw_coeffs(0).prime(igloc, i) = 0.5;
                        }
                        if (ig == i + 2) {
                            singular_components_->pw_coeffs(0).prime(igloc, i) = 0.125;
                        }
                    }
                }
                if (ctx_.cfg().control().print_checksum()) {
                    singular_components_->print_checksum(device_t::CPU, "singular_components", 0, ncomp, RTE_OUT(std::cout));
                }
            }

            fv_states_ = std::make_unique<Wave_functions<T>>(
                gkvec_partition(), unit_cell_.num_atoms(),
                [this](int ia) { return unit_cell_.atom(ia).mt_basis_size(); }, ctx_.num_fv_states(),
                ctx_.preferred_memory_t());

            spinor_wave_functions_ = std::make_shared<Wave_functions<T>>(
                gkvec_partition(), unit_cell_.num_atoms(),
                [this](int ia) { return unit_cell_.atom(ia).mt_basis_size(); }, nst, ctx_.preferred_memory_t(),
                ctx_.num_spins());
        } else {
            throw std::runtime_error("not implemented");
        }
    } else {
        spinor_wave_functions_ =
            std::make_shared<Wave_functions<T>>(gkvec_partition(), nst, ctx_.preferred_memory_t(), ctx_.num_spins());
        if (ctx_.hubbard_correction()) {
            /* allocate Hubbard wave-functions */
            auto r                    = unit_cell_.num_hubbard_wf();
            hubbard_wave_functions_S_ = std::make_unique<Wave_functions<T>>(
                gkvec_partition(), r.first * ctx_.num_spinor_comp(), ctx_.preferred_memory_t(), ctx_.num_spins());
            hubbard_wave_functions_   = std::make_unique<Wave_functions<T>>(
                gkvec_partition(), r.first * ctx_.num_spinor_comp(), ctx_.preferred_memory_t(), ctx_.num_spins());
            atomic_wave_functions_    = std::make_unique<Wave_functions<T>>(
                gkvec_partition(), r.first * ctx_.num_spinor_comp(), ctx_.preferred_memory_t(), ctx_.num_spins());
            atomic_wave_functions_S_  = std::make_unique<Wave_functions<T>>(
                gkvec_partition(), r.first * ctx_.num_spinor_comp(), ctx_.preferred_memory_t(), ctx_.num_spins());
        }
    }

    update();
}

template <typename T>
void
K_point<T>::generate_hubbard_orbitals()
{
    PROFILE("sirius::K_point::generate_hubbard_orbitals");

    /* phi and s_phi are aliases for the atomic wave functions. They are *not*
     * the hubbard orbitals */

    auto& phi   = hubbard_atomic_wave_functions();
    auto& s_phi = hubbard_atomic_wave_functions_S();

    for (int ispn = 0; ispn < ctx_.num_spins(); ispn++) {
        hubbard_wave_functions_S_->pw_coeffs(ispn).prime().zero();
        hubbard_wave_functions_->pw_coeffs(ispn).prime().zero();
        s_phi.pw_coeffs(ispn).prime().zero();
        phi.pw_coeffs(ispn).prime().zero();
    }
    /* total number of Hubbard orbitals */
    auto r = unit_cell_.num_hubbard_wf();

    std::vector<int> atoms;
    for (int ia = 0; ia < unit_cell_.num_atoms(); ia++) {
        auto& atom_type = unit_cell_.atom(ia).type();
        if (atom_type.hubbard_correction()) {
            atoms.push_back(ia);
        }
    }

    /* generate the initial atomic wavefunctions */
    this->generate_atomic_wave_functions(
        atoms, [&](int iat) { return &ctx_.unit_cell().atom_type(iat).indexb_hub(); }, ctx_.hubbard_wf_ri(), phi);

    // if (ctx_.cfg().hubbard().full_orthogonalization()) {
    //   /* generate the initial atomic wavefunctions */
    //   this->generate_atomic_wave_functions(atoms, [&](int iat){return
    //   &ctx_.unit_cell().atom_type(iat).indexb_hub();},
    //                                        ctx_.hubbard_wf_ri(), *hubbard_wave_functions_);
    // }
    if (ctx_.cfg().control().print_checksum()) {
        phi.print_checksum(device_t::CPU, "phi_hub_init", 0, phi.num_wf(), RTE_OUT(std::cout));
    }

    if (ctx_.num_spins() == 2) {
        /* copy up component to dn component in collinear case
         * +-------------------------------+
         * |  phi1_{lm}, phi2_{lm}, ...    |
         * +-------------------------------+
         * |  phi1_{lm}, phi2_{lm}, ...    |
         * +-------------------------------+
         *
         * or with offset in non-collinear case
         *
         * +-------------------------------+---------------------------------+
         * |  phi1_{lm}, phi2_{lm}, ...    |              0                  |
         * +-------------------------------+---------------------------------+
         * |           0                   |   phi1_{lm}, phi2_{lm}, ...     |
         * +-------------------------------+---------------------------------+
         */
        phi.copy_from(device_t::CPU, r.first, phi, 0, 0, 1, (ctx_.num_mag_dims() == 3) ? r.first : 0);
    }

    /* check if we have a norm conserving pseudo potential only */
    auto q_op = (unit_cell_.augment()) ? std::make_unique<Q_operator<T>>(ctx_) : nullptr;

    auto sr = spin_range(ctx_.num_spins() == 2 ? 2 : 0);
    phi.prepare(sr, true);
    hubbard_wave_functions_S_->prepare(sr, false);
    s_phi.prepare(sr, false);
    hubbard_wave_functions_->prepare(sr, false);

    /* compute S|phi> */
    beta_projectors().prepare();
    for (int is = 0; is < ctx_.num_spinors(); is++) {
        /* spin range to apply S-operator.
         * if WFs are non-magnetic, sping range is [0] or [1] - apply to single component
         * if WFs have two components, spin range is [0,1] and S will be aplpied to both components */
        auto sr = ctx_.num_mag_dims() == 3 ? spin_range(2) : spin_range(is);

        sirius::apply_S_operator<std::complex<T>>(ctx_.processing_unit(), sr, 0, phi.num_wf(), beta_projectors(), phi,
                                                  q_op.get(), s_phi);
    }

    if (ctx_.cfg().control().print_checksum()) {
<<<<<<< HEAD
        s_phi.print_checksum(device_t::CPU, "hubbard_atomic_wfc_S", 0, s_phi.num_wf());
        phi.print_checksum(device_t::CPU, "hubbard_atomic_wfc", 0, s_phi.num_wf());
=======
        s_phi.print_checksum(device_t::CPU, "sphi_hub_init", 0, s_phi.num_wf(), RTE_OUT(std::cout));
>>>>>>> 52ee7177
    }

    /* now compute the hubbard wfc from the atomic orbitals */
    orthogonalize_hubbard_orbitals(phi, s_phi, *hubbard_wave_functions_, *hubbard_wave_functions_S_);

    // for (int is = 0; is < ctx_.num_spinors(); is++) {
    //     /* spin range to apply S-operator.
    //      * if WFs are non-magnetic, sping range is [0] or [1] - apply to single component
    //      * if WFs have two components, spin range is [0,1] and S will be aplpied to both components */
    //     auto sr = ctx_.num_mag_dims() == 3 ? spin_range(2) : spin_range(is);

    //     sirius::apply_S_operator<std::complex<T>>(ctx_.processing_unit(), sr, 0, phi.num_wf(), beta_projectors(),
    //                                               *hubbard_wave_functions_, q_op.get(), *hubbard_wave_functions_S_);
    // }

    beta_projectors().dismiss();

    /* all calculations on GPU then we need to copy the final result back to the CPUs */
    hubbard_wave_functions_S_->dismiss(sr, true);
    phi.dismiss(sr, true);
    s_phi.dismiss(sr, true);
    hubbard_wave_functions_->dismiss(sr, true);

    if (ctx_.cfg().control().print_checksum()) {
        hubbard_wave_functions_S_->print_checksum(device_t::CPU, "hubbard_phi_S", 0,
                                                  hubbard_wave_functions_S_->num_wf());
        hubbard_wave_functions_->print_checksum(device_t::CPU, "hubbard_phi", 0, hubbard_wave_functions_->num_wf());
    }
}

template <typename T>
void
K_point<T>::compute_orthogonalization_operator(const int istep, Wave_functions<T>& phi__, Wave_functions<T>& sphi__,
                                               dmatrix<std::complex<T>>& S__, dmatrix<std::complex<T>>& Z__,
                                               std::vector<double>& eigenvalues__)
{
    auto sr        = spin_range(ctx_.num_mag_dims() == 3 ? 2 : istep);
    const int nwfu = phi__.num_wf();

<<<<<<< HEAD
    S__.zero();
    Z__.zero();
    /* compute inner product between full spinors or between indpendent components */
    inner<std::complex<T>>(ctx_.spla_context(), sr, phi__, 0, nwfu, sphi__, 0, nwfu, S__, 0, 0);

    // SPLA should return on CPU as well
    // if (ctx_.processing_unit() == device_t::GPU) {
    //    S.copy_to(memory_t::host);
    //}

    /* create transformation matrix */
    if (ctx_.cfg().hubbard().orthogonalize()) {

        auto ev_solver = Eigensolver_factory("lapack", nullptr);

        ev_solver->solve(nwfu, S__, eigenvalues__.data(), Z__);

        /* build the O^{-1/2} operator */
        for (int i = 0; i < static_cast<int>(eigenvalues__.size()); i++) {
            eigenvalues__[i] = 1.0 / std::sqrt(eigenvalues__[i]);
        }

        /* first compute S_{nm} = E_m Z_{nm} */
        S__.zero();
        for (int l = 0; l < nwfu; l++) {
            for (int m = 0; m < nwfu; m++) {
                for (int n = 0; n < nwfu; n++) {
                    S__(n, m) += eigenvalues__[l] * Z__(n, l) * std::conj(Z__(m, l));
                }
            }
        }
    } else {
        S__.zero();
        for (int l = 0; l < nwfu; l++) {
            S__(l, l) = 1.0 / std::sqrt(S__(l, l).real());
        }
=======
    if (ctx_.cfg().control().print_checksum()) {
        wave_functions_S_hub_->print_checksum(device_t::CPU, "phi_hub", 0, wave_functions_S_hub_->num_wf(),
                RTE_OUT(std::cout));
>>>>>>> 52ee7177
    }
}

template <typename T>
void
K_point<T>::orthogonalize_hubbard_orbitals(Wave_functions<T>& phi__, Wave_functions<T>& sphi__,
                                           Wave_functions<T>& phi_hub__, Wave_functions<T>& phi_hub_S__)
{
    int nwfu = phi__.num_wf();
    auto la  = linalg_t::none;
    auto mt  = memory_t::none;
    switch (ctx_.processing_unit()) {
        case device_t::CPU: {
            la = linalg_t::blas;
            mt = memory_t::host;
            break;
        }
        case device_t::GPU: {
            la = linalg_t::gpublas;
            mt = memory_t::device;
            break;
        }
        default:
            break;
    }

    if (!(ctx_.cfg().hubbard().orthogonalize() ||
          ctx_.cfg().hubbard().normalize() ||
          ctx_.cfg().hubbard().full_orthogonalization())) {
        for (int s = 0; s < ctx_.num_spins(); s++) {
            phi_hub__.copy_from(ctx_.processing_unit(), nwfu, phi__, s, 0, s, 0);
        }
        return;
    }

    /* sphi_hub__ is used as scratch space */
    dmatrix<std::complex<T>> S(nwfu, nwfu);
    /* Z is not used here. it is just a scratch matrix. Howver it is important when calculating the derivative of O_  */
    dmatrix<std::complex<T>> Z(nwfu, nwfu);

    if (ctx_.processing_unit() == device_t::GPU) {
        S.allocate(memory_t::device);
        Z.allocate(memory_t::device);
    }

    std::vector<T> eigenvalues(nwfu, 0.0);

    for (int istep = 0; istep < ctx_.num_spinors(); istep++) {

        auto sr = spin_range(ctx_.num_mag_dims() == 3 ? 2 : istep);

        /* compute inner product between full spinors or between indpendent components */
        compute_orthogonalization_operator(istep, phi__, sphi__, S, Z, eigenvalues);

        if (ctx_.processing_unit() == device_t::GPU) {
            S.copy_to(memory_t::device);
        }

        // if(ctx_.cfg().hubbard().full_orthogonalization()) {
        // dmatrix<std::complex<T>> overlap_(phi_hub__.num_wf(), nwfu);
        // dmatrix<std::complex<T>> O_(phi_hub__.num_wf(), nwfu);
        // overlap_.zero();
        // /* compute inner product between full spinors or between independent components */
        // inner<std::complex<T>>(ctx_.spla_context(),
        //                        sr,
        //                        phi_hub__, 0, phi_hub__.num_wf(),
        //                        sphi__, 0, nwfu,
        //                        overlap_, 0, 0);

        // linalg(la).gemm('N', 'N', phi_hub__.num_wf(), nwfu,
        //                 nwfu, &linalg_const<double_complex>::one(),
        //                 overlap_.at(mt), overlap_.ld(), S.at(mt), S.ld(),
        //                 &linalg_const<double_complex>::zero(), O_.at(mt), O_.ld());

        /* sphi_hub__ is used as scratch memory. We orthogonalize the hubbard
         wave functions (which can be a subset of the orthomic orbitals) by doing this

         overlap = <phi^i_atomic | S | phi^j_hubbard>

         O' = S.overlap = O'_ij

         |phi'_h > = Tr(S.overlap) |phi_atomic>
        */

        // transform<std::complex<T>>(ctx_.spla_context(), sr(), phi__, 0, nwfu, O_, 0, 0, phi_hub__, 0, nwfu);
        //} else {
        transform<std::complex<T>>(ctx_.spla_context(), sr(), phi__, 0, nwfu, S, 0, 0, phi_hub__, 0, nwfu);
        transform<std::complex<T>>(ctx_.spla_context(), sr(), sphi__, 0, nwfu, S, 0, 0, phi_hub_S__, 0, nwfu);
        //}
    }
}

template <typename T>
void
K_point<T>::generate_gkvec(double gk_cutoff__)
{
    PROFILE("sirius::K_point::generate_gkvec");

    if (ctx_.full_potential() && (gk_cutoff__ * unit_cell_.max_mt_radius() > ctx_.unit_cell().lmax_apw()) &&
        ctx_.comm().rank() == 0 && ctx_.verbosity() >= 0) {
        std::stringstream s;
        s << "G+k cutoff (" << gk_cutoff__ << ") is too large for a given lmax ("
          << ctx_.unit_cell().lmax_apw() << ") and a maximum MT radius (" << unit_cell_.max_mt_radius() << ")"
          << std::endl
          << "suggested minimum value for lmax : " << int(gk_cutoff__ * unit_cell_.max_mt_radius()) + 1;
        WARNING(s);
    }

    if (gk_cutoff__ * 2 > ctx_.pw_cutoff()) {
        std::stringstream s;
        s << "G+k cutoff is too large for a given plane-wave cutoff" << std::endl
          << "  pw cutoff : " << ctx_.pw_cutoff() << std::endl
          << "  doubled G+k cutoff : " << gk_cutoff__ * 2;
        TERMINATE(s);
    }

    gkvec_partition_ = std::make_unique<Gvec_partition>(
        this->gkvec(), ctx_.comm_fft_coarse(), ctx_.comm_band_ortho_fft_coarse());

    gkvec_offset_ = gkvec().gvec_offset(comm().rank());

    const auto fft_type = gkvec_->reduced() ? SPFFT_TRANS_R2C : SPFFT_TRANS_C2C;
    const auto spfft_pu = ctx_.processing_unit() == device_t::CPU ? SPFFT_PU_HOST : SPFFT_PU_GPU;
    auto gv             = gkvec_partition_->get_gvec();
    /* create transformation */
    spfft_transform_.reset(new spfft_transform_type<T>(ctx_.spfft_grid_coarse<T>().create_transform(
        spfft_pu, fft_type, ctx_.fft_coarse_grid()[0], ctx_.fft_coarse_grid()[1], ctx_.fft_coarse_grid()[2],
        ctx_.spfft_coarse<double>().local_z_length(), gkvec_partition_->gvec_count_fft(), SPFFT_INDEX_TRIPLETS,
        gv.at(memory_t::host))));
}

template <typename T>
void
K_point<T>::update()
{
    PROFILE("sirius::K_point::update");

    gkvec_->lattice_vectors(ctx_.unit_cell().reciprocal_lattice_vectors());

    if (ctx_.full_potential()) {
        if (ctx_.cfg().iterative_solver().type() == "exact") {
            alm_coeffs_row_ = std::make_unique<Matching_coefficients>(unit_cell_, num_gkvec_row(), igk_row_, gkvec());
            alm_coeffs_col_ = std::make_unique<Matching_coefficients>(unit_cell_, num_gkvec_col(), igk_col_, gkvec());
        }
        alm_coeffs_loc_ = std::make_unique<Matching_coefficients>(unit_cell_, num_gkvec_loc(), igk_loc_, gkvec());
    }

    if (!ctx_.full_potential()) {
        /* compute |beta> projectors for atom types */
        beta_projectors_ = std::make_unique<Beta_projectors<T>>(ctx_, gkvec(), igk_loc_);

        if (ctx_.cfg().iterative_solver().type() == "exact") {
            beta_projectors_row_ = std::make_unique<Beta_projectors<T>>(ctx_, gkvec(), igk_row_);
            beta_projectors_col_ = std::make_unique<Beta_projectors<T>>(ctx_, gkvec(), igk_col_);
        }

        if (ctx_.hubbard_correction()) {
            generate_hubbard_orbitals();
        }

        // if (false) {
        //    p_mtrx_ = mdarray<double_complex, 3>(unit_cell_.max_mt_basis_size(), unit_cell_.max_mt_basis_size(),
        //    unit_cell_.num_atom_types()); p_mtrx_.zero();

        //    for (int iat = 0; iat < unit_cell_.num_atom_types(); iat++) {
        //        auto& atom_type = unit_cell_.atom_type(iat);

        //        if (!atom_type.pp_desc().augment) {
        //            continue;
        //        }
        //        int nbf = atom_type.mt_basis_size();
        //        int ofs = atom_type.offset_lo();

        //        matrix<double_complex> qinv(nbf, nbf);
        //        for (int xi1 = 0; xi1 < nbf; xi1++) {
        //            for (int xi2 = 0; xi2 < nbf; xi2++) {
        //                qinv(xi2, xi1) = ctx_.augmentation_op(iat).q_mtrx(xi2, xi1);
        //            }
        //        }
        //        linalg<device_t::CPU>::geinv(nbf, qinv);
        //
        //        /* compute P^{+}*P */
        //        linalg<device_t::CPU>::gemm(2, 0, nbf, nbf, num_gkvec_loc(),
        //                          beta_projectors_->beta_gk_t().at<CPU>(0, ofs), beta_projectors_->beta_gk_t().ld(),
        //                          beta_projectors_->beta_gk_t().at<CPU>(0, ofs), beta_projectors_->beta_gk_t().ld(),
        //                          &p_mtrx_(0, 0, iat), p_mtrx_.ld());
        //        comm().allreduce(&p_mtrx_(0, 0, iat), unit_cell_.max_mt_basis_size() *
        //        unit_cell_.max_mt_basis_size());

        //        for (int xi1 = 0; xi1 < nbf; xi1++) {
        //            for (int xi2 = 0; xi2 < nbf; xi2++) {
        //                qinv(xi2, xi1) += p_mtrx_(xi2, xi1, iat);
        //            }
        //        }
        //        /* compute (Q^{-1} + P^{+}*P)^{-1} */
        //        linalg<device_t::CPU>::geinv(nbf, qinv);
        //        for (int xi1 = 0; xi1 < nbf; xi1++) {
        //            for (int xi2 = 0; xi2 < nbf; xi2++) {
        //                p_mtrx_(xi2, xi1, iat) = qinv(xi2, xi1);
        //            }
        //        }
        //    }
        //}
    }
}

template <typename T>
void
K_point<T>::get_fv_eigen_vectors(mdarray<std::complex<T>, 2>& fv_evec__) const
{
    assert((int)fv_evec__.size(0) >= gklo_basis_size());
    assert((int)fv_evec__.size(1) == ctx_.num_fv_states());
    assert(gklo_basis_size_row() == fv_eigen_vectors_.num_rows_local());

    mdarray<std::complex<T>, 1> tmp(gklo_basis_size_row());

    fv_evec__.zero();

    for (int ist = 0; ist < ctx_.num_fv_states(); ist++) {
        auto loc = fv_eigen_vectors_.spl_col().location(ist);
        if (loc.rank == fv_eigen_vectors_.rank_col()) {
            std::copy(&fv_eigen_vectors_(0, loc.local_index),
                      &fv_eigen_vectors_(0, loc.local_index) + gklo_basis_size_row(), &tmp(0));
        }
        fv_eigen_vectors_.blacs_grid().comm_col().bcast(&tmp(0), gklo_basis_size_row(), loc.rank);
        for (int jloc = 0; jloc < gklo_basis_size_row(); jloc++) {
            int j             = fv_eigen_vectors_.irow(jloc);
            fv_evec__(j, ist) = tmp(jloc);
        }
        fv_eigen_vectors_.blacs_grid().comm_row().allreduce(&fv_evec__(0, ist), gklo_basis_size());
    }
}

//== void K_point::check_alm(int num_gkvec_loc, int ia, mdarray<double_complex, 2>& alm)
//== {
//==     static SHT* sht = NULL;
//==     if (!sht) sht = new SHT(ctx_.lmax_apw());
//==
//==     Atom* atom = unit_cell_.atom(ia);
//==     Atom_type* type = atom->type();
//==
//==     mdarray<double_complex, 2> z1(sht->num_points(), type->mt_aw_basis_size());
//==     for (int i = 0; i < type->mt_aw_basis_size(); i++)
//==     {
//==         int lm = type->indexb(i).lm;
//==         int idxrf = type->indexb(i).idxrf;
//==         double rf = atom->symmetry_class()->radial_function(atom->num_mt_points() - 1, idxrf);
//==         for (int itp = 0; itp < sht->num_points(); itp++)
//==         {
//==             z1(itp, i) = sht->ylm_backward(lm, itp) * rf;
//==         }
//==     }
//==
//==     mdarray<double_complex, 2> z2(sht->num_points(), num_gkvec_loc);
//==     blas<CPU>::gemm(0, 2, sht->num_points(), num_gkvec_loc, type->mt_aw_basis_size(), z1.ptr(), z1.ld(),
//==                     alm.ptr(), alm.ld(), z2.ptr(), z2.ld());
//==
//==     vector3d<double> vc = unit_cell_.get_cartesian_coordinates(unit_cell_.atom(ia)->position());
//==
//==     double tdiff = 0;
//==     for (int igloc = 0; igloc < num_gkvec_loc; igloc++)
//==     {
//==         vector3d<double> gkc = gkvec_cart(igkglob(igloc));
//==         for (int itp = 0; itp < sht->num_points(); itp++)
//==         {
//==             double_complex aw_value = z2(itp, igloc);
//==             vector3d<double> r;
//==             for (int x = 0; x < 3; x++) r[x] = vc[x] + sht->coord(x, itp) * type->mt_radius();
//==             double_complex pw_value = exp(double_complex(0, Utils::scalar_product(r, gkc))) /
//sqrt(unit_cell_.omega());
//==             tdiff += abs(pw_value - aw_value);
//==         }
//==     }
//==
//==     printf("atom : %i  absolute alm error : %e  average alm error : %e\n",
//==            ia, tdiff, tdiff / (num_gkvec_loc * sht->num_points()));
//== }

// Periodic_function<double_complex>* K_point::spinor_wave_function_component(Band* band, int lmax, int ispn, int jloc)
//{
//    Timer t("sirius::K_point::spinor_wave_function_component");
//
//    int lmmax = Utils::lmmax_by_lmax(lmax);
//
//    Periodic_function<double_complex, index_order>* func =
//        new Periodic_function<double_complex, index_order>(ctx_, lmax);
//    func->allocate(ylm_component | it_component);
//    func->zero();
//
//    if (basis_type == pwlo)
//    {
//        if (index_order != radial_angular) error(__FILE__, __LINE__, "wrong order of indices");
//
//        double fourpi_omega = fourpi / sqrt(ctx_.omega());
//
//        for (int igkloc = 0; igkloc < num_gkvec_row(); igkloc++)
//        {
//            int igk = igkglob(igkloc);
//            double_complex z1 = spinor_wave_functions_(ctx_.mt_basis_size() + igk, ispn, jloc) * fourpi_omega;
//
//            // TODO: possilbe optimization with zgemm
//            for (int ia = 0; ia < ctx_.num_atoms(); ia++)
//            {
//                int iat = ctx_.atom_type_index_by_id(ctx_.atom(ia)->type_id());
//                double_complex z2 = z1 * gkvec_phase_factors_(igkloc, ia);
//
//                #pragma omp parallel for default(shared)
//                for (int lm = 0; lm < lmmax; lm++)
//                {
//                    int l = l_by_lm_(lm);
//                    double_complex z3 = z2 * zil_[l] * conj(gkvec_ylm_(lm, igkloc));
//                    for (int ir = 0; ir < ctx_.atom(ia)->num_mt_points(); ir++)
//                        func->f_ylm(ir, lm, ia) += z3 * (*sbessel_[igkloc])(ir, l, iat);
//                }
//            }
//        }
//
//        for (int ia = 0; ia < ctx_.num_atoms(); ia++)
//        {
//            Platform::allreduce(&func->f_ylm(0, 0, ia), lmmax * ctx_.max_num_mt_points(),
//                                ctx_.mpi_grid().communicator(1 << band->dim_row()));
//        }
//    }
//
//    for (int ia = 0; ia < ctx_.num_atoms(); ia++)
//    {
//        for (int i = 0; i < ctx_.atom(ia)->type()->mt_basis_size(); i++)
//        {
//            int lm = ctx_.atom(ia)->type()->indexb(i).lm;
//            int idxrf = ctx_.atom(ia)->type()->indexb(i).idxrf;
//            switch (index_order)
//            {
//                case angular_radial:
//                {
//                    for (int ir = 0; ir < ctx_.atom(ia)->num_mt_points(); ir++)
//                    {
//                        func->f_ylm(lm, ir, ia) +=
//                            spinor_wave_functions_(ctx_.atom(ia)->offset_wf() + i, ispn, jloc) *
//                            ctx_.atom(ia)->symmetry_class()->radial_function(ir, idxrf);
//                    }
//                    break;
//                }
//                case radial_angular:
//                {
//                    for (int ir = 0; ir < ctx_.atom(ia)->num_mt_points(); ir++)
//                    {
//                        func->f_ylm(ir, lm, ia) +=
//                            spinor_wave_functions_(ctx_.atom(ia)->offset_wf() + i, ispn, jloc) *
//                            ctx_.atom(ia)->symmetry_class()->radial_function(ir, idxrf);
//                    }
//                    break;
//                }
//            }
//        }
//    }
//
//    // in principle, wave function must have an overall e^{ikr} phase factor
//    ctx_.fft().input(num_gkvec(), &fft_index_[0],
//                            &spinor_wave_functions_(ctx_.mt_basis_size(), ispn, jloc));
//    ctx_.fft().transform(1);
//    ctx_.fft().output(func->f_it());
//
//    for (int i = 0; i < ctx_.fft().size(); i++) func->f_it(i) /= sqrt(ctx_.omega());
//
//    return func;
//}

//== void K_point::spinor_wave_function_component_mt(int lmax, int ispn, int jloc, mt_functions<double_complex>& psilm)
//== {
//==     Timer t("sirius::K_point::spinor_wave_function_component_mt");
//==
//==     //int lmmax = Utils::lmmax_by_lmax(lmax);
//==
//==     psilm.zero();
//==
//==     //if (basis_type == pwlo)
//==     //{
//==     //    if (index_order != radial_angular) error(__FILE__, __LINE__, "wrong order of indices");
//==
//==     //    double fourpi_omega = fourpi / sqrt(ctx_.omega());
//==
//==     //    mdarray<double_complex, 2> zm(ctx_.max_num_mt_points(),  num_gkvec_row());
//==
//==     //    for (int ia = 0; ia < ctx_.num_atoms(); ia++)
//==     //    {
//==     //        int iat = ctx_.atom_type_index_by_id(ctx_.atom(ia)->type_id());
//==     //        for (int l = 0; l <= lmax; l++)
//==     //        {
//==     //            #pragma omp parallel for default(shared)
//==     //            for (int igkloc = 0; igkloc < num_gkvec_row(); igkloc++)
//==     //            {
//==     //                int igk = igkglob(igkloc);
//==     //                double_complex z1 = spinor_wave_functions_(ctx_.mt_basis_size() + igk, ispn, jloc) *
//fourpi_omega;
//==     //                double_complex z2 = z1 * gkvec_phase_factors_(igkloc, ia) * zil_[l];
//==     //                for (int ir = 0; ir < ctx_.atom(ia)->num_mt_points(); ir++)
//==     //                    zm(ir, igkloc) = z2 * (*sbessel_[igkloc])(ir, l, iat);
//==     //            }
//==     //            blas<CPU>::gemm(0, 2, ctx_.atom(ia)->num_mt_points(), (2 * l + 1), num_gkvec_row(),
//==     //                            &zm(0, 0), zm.ld(), &gkvec_ylm_(Utils::lm_by_l_m(l, -l), 0), gkvec_ylm_.ld(),
//==     //                            &fylm(0, Utils::lm_by_l_m(l, -l), ia), fylm.ld());
//==     //        }
//==     //    }
//==     //    //for (int igkloc = 0; igkloc < num_gkvec_row(); igkloc++)
//==     //    //{
//==     //    //    int igk = igkglob(igkloc);
//==     //    //    double_complex z1 = spinor_wave_functions_(ctx_.mt_basis_size() + igk, ispn, jloc) * fourpi_omega;
//==
//==     //    //    // TODO: possilbe optimization with zgemm
//==     //    //    for (int ia = 0; ia < ctx_.num_atoms(); ia++)
//==     //    //    {
//==     //    //        int iat = ctx_.atom_type_index_by_id(ctx_.atom(ia)->type_id());
//==     //    //        double_complex z2 = z1 * gkvec_phase_factors_(igkloc, ia);
//==     //    //
//==     //    //        #pragma omp parallel for default(shared)
//==     //    //        for (int lm = 0; lm < lmmax; lm++)
//==     //    //        {
//==     //    //            int l = l_by_lm_(lm);
//==     //    //            double_complex z3 = z2 * zil_[l] * conj(gkvec_ylm_(lm, igkloc));
//==     //    //            for (int ir = 0; ir < ctx_.atom(ia)->num_mt_points(); ir++)
//==     //    //                fylm(ir, lm, ia) += z3 * (*sbessel_[igkloc])(ir, l, iat);
//==     //    //        }
//==     //    //    }
//==     //    //}
//==
//==     //    for (int ia = 0; ia < ctx_.num_atoms(); ia++)
//==     //    {
//==     //        Platform::allreduce(&fylm(0, 0, ia), lmmax * ctx_.max_num_mt_points(),
//==     //                            ctx_.mpi_grid().communicator(1 << band->dim_row()));
//==     //    }
//==     //}
//==
//==     for (int ia = 0; ia < ctx_.num_atoms(); ia++)
//==     {
//==         for (int i = 0; i < ctx_.atom(ia)->type()->mt_basis_size(); i++)
//==         {
//==             int lm = ctx_.atom(ia)->type()->indexb(i).lm;
//==             int idxrf = ctx_.atom(ia)->type()->indexb(i).idxrf;
//==             for (int ir = 0; ir < ctx_.atom(ia)->num_mt_points(); ir++)
//==             {
//==                 psilm(lm, ir, ia) +=
//==                     spinor_wave_functions_(ctx_.atom(ia)->offset_wf() + i, ispn, jloc) *
//==                     ctx_.atom(ia)->symmetry_class()->radial_function(ir, idxrf);
//==             }
//==         }
//==     }
//== }

template <typename T>
void
K_point<T>::test_spinor_wave_functions(int use_fft)
{
    STOP();

    //==     if (num_ranks() > 1) error_local(__FILE__, __LINE__, "test of spinor wave functions on multiple ranks is
    //not implemented");
    //==
    //==     std::vector<double_complex> v1[2];
    //==     std::vector<double_complex> v2;
    //==
    //==     if (use_fft == 0 || use_fft == 1) v2.resize(fft_->size());
    //==
    //==     if (use_fft == 0)
    //==     {
    //==         for (int ispn = 0; ispn < ctx_.num_spins(); ispn++) v1[ispn].resize(num_gkvec());
    //==     }
    //==
    //==     if (use_fft == 1)
    //==     {
    //==         for (int ispn = 0; ispn < ctx_.num_spins(); ispn++) v1[ispn].resize(fft_->size());
    //==     }
    //==
    //==     double maxerr = 0;
    //==
    //==     for (int j1 = 0; j1 < ctx_.num_bands(); j1++)
    //==     {
    //==         if (use_fft == 0)
    //==         {
    //==             for (int ispn = 0; ispn < ctx_.num_spins(); ispn++)
    //==             {
    //==                 fft_->input(num_gkvec(), gkvec_.index_map(),
    //==                                        &spinor_wave_functions_(unit_cell_.mt_basis_size(), ispn, j1));
    //==                 fft_->transform(1);
    //==                 fft_->output(&v2[0]);
    //==
    //==                 for (int ir = 0; ir < fft_->size(); ir++) v2[ir] *= ctx_.step_function()->theta_r(ir);
    //==
    //==                 fft_->input(&v2[0]);
    //==                 fft_->transform(-1);
    //==                 fft_->output(num_gkvec(), gkvec_.index_map(), &v1[ispn][0]);
    //==             }
    //==         }
    //==
    //==         if (use_fft == 1)
    //==         {
    //==             for (int ispn = 0; ispn < ctx_.num_spins(); ispn++)
    //==             {
    //==                 fft_->input(num_gkvec(), gkvec_.index_map(),
    //==                                        &spinor_wave_functions_(unit_cell_.mt_basis_size(), ispn, j1));
    //==                 fft_->transform(1);
    //==                 fft_->output(&v1[ispn][0]);
    //==             }
    //==         }
    //==
    //==         for (int j2 = 0; j2 < ctx_.num_bands(); j2++)
    //==         {
    //==             double_complex zsum(0, 0);
    //==             for (int ispn = 0; ispn < ctx_.num_spins(); ispn++)
    //==             {
    //==                 for (int ia = 0; ia < unit_cell_.num_atoms(); ia++)
    //==                 {
    //==                     int offset_wf = unit_cell_.atom(ia)->offset_wf();
    //==                     Atom_type* type = unit_cell_.atom(ia)->type();
    //==                     Atom_symmetry_class* symmetry_class = unit_cell_.atom(ia)->symmetry_class();
    //==
    //==                     for (int l = 0; l <= ctx_.lmax_apw(); l++)
    //==                     {
    //==                         int ordmax = type->indexr().num_rf(l);
    //==                         for (int io1 = 0; io1 < ordmax; io1++)
    //==                         {
    //==                             for (int io2 = 0; io2 < ordmax; io2++)
    //==                             {
    //==                                 for (int m = -l; m <= l; m++)
    //==                                 {
    //==                                     zsum += conj(spinor_wave_functions_(offset_wf +
    //type->indexb_by_l_m_order(l, m, io1), ispn, j1)) *
    //==                                             spinor_wave_functions_(offset_wf + type->indexb_by_l_m_order(l, m,
    //io2), ispn, j2) *
    //==                                             symmetry_class->o_radial_integral(l, io1, io2);
    //==                                 }
    //==                             }
    //==                         }
    //==                     }
    //==                 }
    //==             }
    //==
    //==             if (use_fft == 0)
    //==             {
    //==                for (int ispn = 0; ispn < ctx_.num_spins(); ispn++)
    //==                {
    //==                    for (int ig = 0; ig < num_gkvec(); ig++)
    //==                        zsum += conj(v1[ispn][ig]) * spinor_wave_functions_(unit_cell_.mt_basis_size() + ig,
    //ispn, j2);
    //==                }
    //==             }
    //==
    //==             if (use_fft == 1)
    //==             {
    //==                 for (int ispn = 0; ispn < ctx_.num_spins(); ispn++)
    //==                 {
    //==                     fft_->input(num_gkvec(), gkvec_.index_map(),
    //&spinor_wave_functions_(unit_cell_.mt_basis_size(), ispn, j2));
    //==                     fft_->transform(1);
    //==                     fft_->output(&v2[0]);
    //==
    //==                     for (int ir = 0; ir < fft_->size(); ir++)
    //==                         zsum += std::conj(v1[ispn][ir]) * v2[ir] * ctx_.step_function()->theta_r(ir) /
    //double(fft_->size());
    //==                 }
    //==             }
    //==
    //==             if (use_fft == 2)
    //==             {
    //==                 STOP();
    //==                 //for (int ig1 = 0; ig1 < num_gkvec(); ig1++)
    //==                 //{
    //==                 //    for (int ig2 = 0; ig2 < num_gkvec(); ig2++)
    //==                 //    {
    //==                 //        int ig3 = ctx_.gvec().index_g12(ig1, ig2);
    //==                 //        for (int ispn = 0; ispn < ctx_.num_spins(); ispn++)
    //==                 //        {
    //==                 //            zsum += std::conj(spinor_wave_functions_(unit_cell_.mt_basis_size() + ig1, ispn,
    //j1)) *
    //==                 //                    spinor_wave_functions_(unit_cell_.mt_basis_size() + ig2, ispn, j2) *
    //==                 //                    ctx_.step_function()->theta_pw(ig3);
    //==                 //        }
    //==                 //    }
    //==                 //}
    //==             }
    //==
    //==             zsum = (j1 == j2) ? zsum - double_complex(1.0, 0.0) : zsum;
    //==             maxerr = std::max(maxerr, std::abs(zsum));
    //==         }
    //==     }
    //==     std :: cout << "maximum error = " << maxerr << std::endl;
}

/** The following HDF5 data structure is created:
  \verbatim
  /K_point_set/ik/vk
  /K_point_set/ik/band_energies
  /K_point_set/ik/band_occupancies
  /K_point_set/ik/gkvec
  /K_point_set/ik/gvec
  /K_point_set/ik/bands/ibnd/spinor_wave_function/ispn/pw
  /K_point_set/ik/bands/ibnd/spinor_wave_function/ispn/mt
  \endverbatim
*/
template <typename T>
void
K_point<T>::save(std::string const& name__, int id__) const
{
    /* rank 0 creates placeholders in the HDF5 file */
    if (comm().rank() == 0) {
        /* open file with write access */
        HDF5_tree fout(name__, hdf5_access_t::read_write);
        /* create /K_point_set/ik */
        fout["K_point_set"].create_node(id__);
        fout["K_point_set"][id__].write("vk", &vk_[0], 3);
        fout["K_point_set"][id__].write("band_energies", band_energies_);
        fout["K_point_set"][id__].write("band_occupancies", band_occupancies_);

        /* save the entire G+k object */
        //TODO: only the list of z-columns is probably needed to recreate the G+k vectors
        //serializer s;
        //gkvec().pack(s);
        //fout["K_point_set"][id__].write("gkvec", s.stream());

        /* save the order of G-vectors */
        mdarray<int, 2> gv(3, num_gkvec());
        for (int i = 0; i < num_gkvec(); i++) {
            auto v = gkvec().gvec(i);
            for (int x : {0, 1, 2}) {
                gv(x, i) = v[x];
            }
        }
        fout["K_point_set"][id__].write("gvec", gv);
        fout["K_point_set"][id__].create_node("bands");
        for (int i = 0; i < ctx_.num_bands(); i++) {
            fout["K_point_set"][id__]["bands"].create_node(i);
            fout["K_point_set"][id__]["bands"][i].create_node("spinor_wave_function");
            for (int ispn = 0; ispn < ctx_.num_spins(); ispn++) {
                fout["K_point_set"][id__]["bands"][i]["spinor_wave_function"].create_node(ispn);
            }
        }
    }
    /* wait for rank 0 */
    comm().barrier();
    int gkvec_count  = gkvec().count();
    int gkvec_offset = gkvec().offset();
    std::vector<std::complex<T>> wf_tmp(num_gkvec());

    std::unique_ptr<HDF5_tree> fout;
    /* rank 0 opens a file */
    if (comm().rank() == 0) {
        fout = std::make_unique<HDF5_tree>(name__, hdf5_access_t::read_write);
    }

    /* store wave-functions */
    for (int i = 0; i < ctx_.num_bands(); i++) {
        for (int ispn = 0; ispn < ctx_.num_spins(); ispn++) {
            /* gather full column of PW coefficients on rank 0 */
            comm().gather(&spinor_wave_functions_->pw_coeffs(ispn).prime(0, i), wf_tmp.data(), gkvec_offset,
                          gkvec_count, 0);
            if (comm().rank() == 0) {
                (*fout)["K_point_set"][id__]["bands"][i]["spinor_wave_function"][ispn].write("pw", wf_tmp);
            }
        }
        comm().barrier();
    }
}

template <typename T>
void
K_point<T>::load(HDF5_tree h5in, int id)
{
    STOP();
    //== band_energies_.resize(ctx_.num_bands());
    //== h5in[id].read("band_energies", band_energies_);

    //== band_occupancies_.resize(ctx_.num_bands());
    //== h5in[id].read("band_occupancies", band_occupancies_);
    //==
    //== h5in[id].read_mdarray("fv_eigen_vectors", fv_eigen_vectors_panel_);
    //== h5in[id].read_mdarray("sv_eigen_vectors", sv_eigen_vectors_);
}

//== void K_point::save_wave_functions(int id)
//== {
//==     if (ctx_.mpi_grid().root(1 << _dim_col_))
//==     {
//==         HDF5_tree fout(storage_file_name, false);
//==
//==         fout["K_points"].create_node(id);
//==         fout["K_points"][id].write("coordinates", &vk_[0], 3);
//==         fout["K_points"][id].write("mtgk_size", mtgk_size());
//==         fout["K_points"][id].create_node("spinor_wave_functions");
//==         fout["K_points"][id].write("band_energies", &band_energies_[0], ctx_.num_bands());
//==         fout["K_points"][id].write("band_occupancies", &band_occupancies_[0], ctx_.num_bands());
//==     }
//==
//==     Platform::barrier(ctx_.mpi_grid().communicator(1 << _dim_col_));
//==
//==     mdarray<double_complex, 2> wfj(NULL, mtgk_size(), ctx_.num_spins());
//==     for (int j = 0; j < ctx_.num_bands(); j++)
//==     {
//==         int rank = ctx_.spl_spinor_wf_col().location(_splindex_rank_, j);
//==         int offs = ctx_.spl_spinor_wf_col().location(_splindex_offs_, j);
//==         if (ctx_.mpi_grid().coordinate(_dim_col_) == rank)
//==         {
//==             HDF5_tree fout(storage_file_name, false);
//==             wfj.set_ptr(&spinor_wave_functions_(0, 0, offs));
//==             fout["K_points"][id]["spinor_wave_functions"].write_mdarray(j, wfj);
//==         }
//==         Platform::barrier(ctx_.mpi_grid().communicator(_dim_col_));
//==     }
//== }
//==
//== void K_point::load_wave_functions(int id)
//== {
//==     HDF5_tree fin(storage_file_name, false);
//==
//==     int mtgk_size_in;
//==     fin["K_points"][id].read("mtgk_size", &mtgk_size_in);
//==     if (mtgk_size_in != mtgk_size()) error_local(__FILE__, __LINE__, "wrong wave-function size");
//==
//==     band_energies_.resize(ctx_.num_bands());
//==     fin["K_points"][id].read("band_energies", &band_energies_[0], ctx_.num_bands());
//==
//==     band_occupancies_.resize(ctx_.num_bands());
//==     fin["K_points"][id].read("band_occupancies", &band_occupancies_[0], ctx_.num_bands());
//==
//==     spinor_wave_functions_.set_dimensions(mtgk_size(), ctx_.num_spins(),
//==                                           ctx_.spl_spinor_wf_col().local_size());
//==     spinor_wave_functions_.allocate();
//==
//==     mdarray<double_complex, 2> wfj(NULL, mtgk_size(), ctx_.num_spins());
//==     for (int jloc = 0; jloc < ctx_.spl_spinor_wf_col().local_size(); jloc++)
//==     {
//==         int j = ctx_.spl_spinor_wf_col(jloc);
//==         wfj.set_ptr(&spinor_wave_functions_(0, 0, jloc));
//==         fin["K_points"][id]["spinor_wave_functions"].read_mdarray(j, wfj);
//==     }
//== }

template <typename T>
void
K_point<T>::generate_atomic_wave_functions(
    std::vector<int> atoms__, std::function<sirius::experimental::basis_functions_index const*(int)> indexb__,
    Radial_integrals_atomic_wf<false> const& ri__, sddk::Wave_functions<T>& wf__)
{
    PROFILE("sirius::K_point::generate_atomic_wave_functions");

    int lmax{3};
    int lmmax = utils::lmmax(lmax);
    // for (int iat = 0; iat < unit_cell_.num_atom_types(); iat++) {
    //    auto& atom_type = unit_cell_.atom_type(iat);
    //    lmax            = std::max(lmax, atom_type.lmax_ps_atomic_wf());
    //}
    // lmax = std::max(lmax, unit_cell_.lmax());

    /* compute offset for each atom */
    std::vector<int> offset;
    int n{0};
    for (int ia : atoms__) {
        offset.push_back(n);
        int iat = unit_cell_.atom(ia).type_id();
        n += indexb__(iat)->size();
    }

    /* allocate memory to store wave-functions for atom types */
    std::vector<sddk::mdarray<std::complex<T>, 2>> wf_t(unit_cell_.num_atom_types());
    for (int ia : atoms__) {
        int iat = unit_cell_.atom(ia).type_id();
        if (wf_t[iat].size() == 0) {
            wf_t[iat] = sddk::mdarray<std::complex<T>, 2>(this->num_gkvec_loc(), indexb__(iat)->size(),
                                                          ctx_.mem_pool(memory_t::host));
        }
    }

    #pragma omp parallel for schedule(static)
    for (int igk_loc = 0; igk_loc < this->num_gkvec_loc(); igk_loc++) {
        /* vs = {r, theta, phi} */
        auto vs = geometry3d::spherical_coordinates(this->gkvec().template gkvec_cart<index_domain_t::local>(igk_loc));

        /* compute real spherical harmonics for G+k vector */
        std::vector<double> rlm(lmmax);
        sf::spherical_harmonics(lmax, vs[1], vs[2], &rlm[0]);

        /* get all values of the radial integrals for a given G+k vector */
        std::vector<mdarray<double, 1>> ri_values(unit_cell_.num_atom_types());
        for (int iat = 0; iat < unit_cell_.num_atom_types(); iat++) {
            if (wf_t[iat].size() != 0) {
                ri_values[iat] = ri__.values(iat, vs[0]);
            }
        }
        for (int iat = 0; iat < unit_cell_.num_atom_types(); iat++) {
            if (wf_t[iat].size() == 0) {
                continue;
            }
            auto const& indexb = *indexb__(iat);
            for (int xi = 0; xi < static_cast<int>(indexb.size()); xi++) {
                /*  orbital quantum  number of this atomic orbital */
                int l = indexb.l(xi);
                /*  composite l,m index */
                int lm = indexb.lm(xi);
                /* index of the radial function */
                int idxrf = indexb.idxrf(xi);

                auto z = std::pow(std::complex<double>(0, -1), l) * fourpi / std::sqrt(unit_cell_.omega());

                wf_t[iat](igk_loc, xi) = static_cast<std::complex<T>>(z * rlm[lm] * ri_values[iat](idxrf));
            }
        }
    }

    for (int ia : atoms__) {

        T phase                 = twopi * dot(gkvec().vk(), unit_cell_.atom(ia).position());
        std::complex<T> phase_k = std::exp(std::complex<T>(0.0, phase));

        /* quickly compute phase factors without calling exp() function */
        std::vector<std::complex<T>> phase_gk(num_gkvec_loc());
        #pragma omp parallel for schedule(static)
        for (int igk_loc = 0; igk_loc < num_gkvec_loc(); igk_loc++) {
            /* global index of G+k-vector */
            int igk = this->idxgk(igk_loc);
            auto G  = gkvec().gvec(igk);
            /* total phase e^{-i(G+k)r_{\alpha}} */
            phase_gk[igk_loc] = std::conj(static_cast<std::complex<T>>(ctx_.gvec_phase_factor(G, ia)) * phase_k);
        }

        int iat = unit_cell_.atom(ia).type_id();
        #pragma omp parallel
        for (int xi = 0; xi < static_cast<int>(indexb__(iat)->size()); xi++) {
            #pragma omp for schedule(static) nowait
            for (int igk_loc = 0; igk_loc < num_gkvec_loc(); igk_loc++) {
                wf__.pw_coeffs(0).prime(igk_loc, offset[ia] + xi) = wf_t[iat](igk_loc, xi) * phase_gk[igk_loc];
            }
        }
    }
}

template <typename T>
void
K_point<T>::compute_gradient_wave_functions(Wave_functions<T>& phi, const int starting_position_i, const int num_wf,
                                            Wave_functions<T>& dphi, const int starting_position_j, const int direction)
{
    std::vector<std::complex<T>> qalpha(this->num_gkvec_loc());
    auto k_cart = dot(ctx_.unit_cell().reciprocal_lattice_vectors(), this->vk());
    for (int igk_loc = 0; igk_loc < this->num_gkvec_loc(); igk_loc++) {
        auto G = this->gkvec().template gkvec_cart<index_domain_t::local>(igk_loc);

        qalpha[igk_loc] = std::complex<T>(0.0, -(G[direction] + k_cart[direction]));
    }

    #pragma omp parallel for schedule(static)
    for (int nphi = 0; nphi < num_wf; nphi++) {
        for (int ispn = 0; ispn < phi.num_sc(); ispn++) {
            for (int igk_loc = 0; igk_loc < this->num_gkvec_loc(); igk_loc++) {
                dphi.pw_coeffs(ispn).prime(igk_loc, nphi + starting_position_j) =
                    qalpha[igk_loc] * phi.pw_coeffs(ispn).prime(igk_loc, nphi + starting_position_i);
            }
        }
    }
}

template <typename T>
void
K_point<T>::generate_gklo_basis()
{
    /* find local number of row G+k vectors */
    splindex<splindex_t::block_cyclic> spl_ngk_row(num_gkvec(), num_ranks_row_, rank_row_, ctx_.cyclic_block_size());
    num_gkvec_row_ = spl_ngk_row.local_size();

    igk_row_.resize(num_gkvec_row_);
    for (int i = 0; i < num_gkvec_row_; i++) {
        igk_row_[i] = spl_ngk_row[i];
    }

    /* find local number of column G+k vectors */
    splindex<splindex_t::block_cyclic> spl_ngk_col(num_gkvec(), num_ranks_col_, rank_col_, ctx_.cyclic_block_size());
    num_gkvec_col_ = spl_ngk_col.local_size();

    igk_col_.resize(num_gkvec_col_);
    for (int i = 0; i < num_gkvec_col_; i++) {
        igk_col_[i] = spl_ngk_col[i];
    }

    /* mapping between local and global G+k vecotor indices */
    igk_loc_.resize(num_gkvec_loc());
    for (int i = 0; i < num_gkvec_loc(); i++) {
        igk_loc_[i] = gkvec().offset() + i;
    }

    if (ctx_.full_potential()) {
        splindex<splindex_t::block_cyclic> spl_nlo_row(num_gkvec() + unit_cell_.mt_lo_basis_size(), num_ranks_row_,
                                                       rank_row_, ctx_.cyclic_block_size());
        splindex<splindex_t::block_cyclic> spl_nlo_col(num_gkvec() + unit_cell_.mt_lo_basis_size(), num_ranks_col_,
                                                       rank_col_, ctx_.cyclic_block_size());

        lo_basis_descriptor lo_desc;

        int idx{0};
        /* local orbital basis functions */
        for (int ia = 0; ia < unit_cell_.num_atoms(); ia++) {
            auto& atom = unit_cell_.atom(ia);
            auto& type = atom.type();

            int lo_index_offset = type.mt_aw_basis_size();

            for (int j = 0; j < type.mt_lo_basis_size(); j++) {
                int l         = type.indexb(lo_index_offset + j).l;
                int lm        = type.indexb(lo_index_offset + j).lm;
                int order     = type.indexb(lo_index_offset + j).order;
                int idxrf     = type.indexb(lo_index_offset + j).idxrf;
                lo_desc.ia    = static_cast<uint16_t>(ia);
                lo_desc.l     = static_cast<uint8_t>(l);
                lo_desc.lm    = static_cast<uint16_t>(lm);
                lo_desc.order = static_cast<uint8_t>(order);
                lo_desc.idxrf = static_cast<uint8_t>(idxrf);

                if (spl_nlo_row.local_rank(num_gkvec() + idx) == rank_row_) {
                    lo_basis_descriptors_row_.push_back(lo_desc);
                }
                if (spl_nlo_col.local_rank(num_gkvec() + idx) == rank_col_) {
                    lo_basis_descriptors_col_.push_back(lo_desc);
                }

                idx++;
            }
        }
        assert(idx == unit_cell_.mt_lo_basis_size());

        atom_lo_cols_.clear();
        atom_lo_cols_.resize(unit_cell_.num_atoms());
        for (int i = 0; i < num_lo_col(); i++) {
            int ia = lo_basis_descriptor_col(i).ia;
            atom_lo_cols_[ia].push_back(i);
        }

        atom_lo_rows_.clear();
        atom_lo_rows_.resize(unit_cell_.num_atoms());
        for (int i = 0; i < num_lo_row(); i++) {
            int ia = lo_basis_descriptor_row(i).ia;
            atom_lo_rows_[ia].push_back(i);
        }
    }
}

template class K_point<double>;
#ifdef USE_FP32
template class K_point<float>;
#endif
} // namespace sirius<|MERGE_RESOLUTION|>--- conflicted
+++ resolved
@@ -266,12 +266,8 @@
     }
 
     if (ctx_.cfg().control().print_checksum()) {
-<<<<<<< HEAD
-        s_phi.print_checksum(device_t::CPU, "hubbard_atomic_wfc_S", 0, s_phi.num_wf());
-        phi.print_checksum(device_t::CPU, "hubbard_atomic_wfc", 0, s_phi.num_wf());
-=======
-        s_phi.print_checksum(device_t::CPU, "sphi_hub_init", 0, s_phi.num_wf(), RTE_OUT(std::cout));
->>>>>>> 52ee7177
+        s_phi.print_checksum(device_t::CPU, "hubbard_atomic_wfc_S", 0, s_phi.num_wf(), RTE_OUT(std::cout));
+        phi.print_checksum(device_t::CPU, "hubbard_atomic_wfc", 0, s_phi.num_wf(), RTE_OUT(std::cout));
     }
 
     /* now compute the hubbard wfc from the atomic orbitals */
@@ -297,8 +293,9 @@
 
     if (ctx_.cfg().control().print_checksum()) {
         hubbard_wave_functions_S_->print_checksum(device_t::CPU, "hubbard_phi_S", 0,
-                                                  hubbard_wave_functions_S_->num_wf());
-        hubbard_wave_functions_->print_checksum(device_t::CPU, "hubbard_phi", 0, hubbard_wave_functions_->num_wf());
+                                                  hubbard_wave_functions_S_->num_wf(), RTE_OUT(std::cout));
+        hubbard_wave_functions_->print_checksum(device_t::CPU, "hubbard_phi", 0, hubbard_wave_functions_->num_wf(),
+            RTE_OUT(std::cout));
     }
 }
 
@@ -311,7 +308,6 @@
     auto sr        = spin_range(ctx_.num_mag_dims() == 3 ? 2 : istep);
     const int nwfu = phi__.num_wf();
 
-<<<<<<< HEAD
     S__.zero();
     Z__.zero();
     /* compute inner product between full spinors or between indpendent components */
@@ -348,11 +344,6 @@
         for (int l = 0; l < nwfu; l++) {
             S__(l, l) = 1.0 / std::sqrt(S__(l, l).real());
         }
-=======
-    if (ctx_.cfg().control().print_checksum()) {
-        wave_functions_S_hub_->print_checksum(device_t::CPU, "phi_hub", 0, wave_functions_S_hub_->num_wf(),
-                RTE_OUT(std::cout));
->>>>>>> 52ee7177
     }
 }
 
