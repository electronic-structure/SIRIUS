// Copyright (c) 2013-2018 Anton Kozhevnikov, Mathieu Taillefumier, Thomas Schulthess
// All rights reserved.
//
// Redistribution and use in source and binary forms, with or without modification, are permitted provided that
// the following conditions are met:
//
// 1. Redistributions of source code must retain the above copyright notice, this list of conditions and the
//    following disclaimer.
// 2. Redistributions in binary form must reproduce the above copyright notice, this list of conditions
//    and the following disclaimer in the documentation and/or other materials provided with the distribution.
//
// THIS SOFTWARE IS PROVIDED BY THE COPYRIGHT HOLDERS AND CONTRIBUTORS "AS IS" AND ANY EXPRESS OR IMPLIED
// WARRANTIES, INCLUDING, BUT NOT LIMITED TO, THE IMPLIED WARRANTIES OF MERCHANTABILITY AND FITNESS FOR A
// PARTICULAR PURPOSE ARE DISCLAIMED. IN NO EVENT SHALL THE COPYRIGHT HOLDER OR CONTRIBUTORS BE LIABLE FOR
// ANY DIRECT, INDIRECT, INCIDENTAL, SPECIAL, EXEMPLARY, OR CONSEQUENTIAL DAMAGES (INCLUDING, BUT NOT LIMITED TO,
// PROCUREMENT OF SUBSTITUTE GOODS OR SERVICES; LOSS OF USE, DATA, OR PROFITS; OR BUSINESS INTERRUPTION) HOWEVER
// CAUSED AND ON ANY THEORY OF LIABILITY, WHETHER IN CONTRACT, STRICT LIABILITY, OR TORT (INCLUDING NEGLIGENCE OR
// OTHERWISE) ARISING IN ANY WAY OUT OF THE USE OF THIS SOFTWARE, EVEN IF ADVISED OF THE POSSIBILITY OF SUCH DAMAGE.

/** \file k_point.cpp
 *
 *  \brief Contains partial implementation of sirius::K_point class.
 */

#include "k_point/k_point.hpp"
#include "hamiltonian/non_local_operator.hpp"
#include "linalg/inverse_sqrt.hpp"
#include "SDDK/wf_inner.hpp"
#include "SDDK/wf_trans.hpp"

namespace sirius {

template <typename T>
void
K_point<T>::initialize()
{
    PROFILE("sirius::K_point::initialize");

    zil_.resize(ctx_.unit_cell().lmax_apw() + 1);
    for (int l = 0; l <= ctx_.unit_cell().lmax_apw(); l++) {
        zil_[l] = std::pow(std::complex<T>(0, 1), l);
    }

    l_by_lm_ = utils::l_by_lm(ctx_.unit_cell().lmax_apw());

    int bs = ctx_.cyclic_block_size();

    /* In case of collinear magnetism we store only non-zero spinor components.
     *
     * non magnetic case:
     * .---.
     * |   |
     * .---.
     *
     * collinear case:
     * .---.          .---.
     * |uu | 0        |uu |
     * .---.---.  ->  .---.
     *   0 |dd |      |dd |
     *     .---.      .---.
     *
     * non collinear case:
     * .-------.
     * |       |
     * .-------.
     * |       |
     * .-------.
     */
    int nst = ctx_.num_bands();

    auto mem_type_evp  = ctx_.std_evp_solver().host_memory_t();
    auto mem_type_gevp = ctx_.gen_evp_solver().host_memory_t();

    /* build a full list of G+k vectors for all MPI ranks */
    generate_gkvec(ctx_.gk_cutoff());
    /* build a list of basis functions */
    generate_gklo_basis();

    if (ctx_.full_potential()) {
        if (ctx_.cfg().control().use_second_variation()) {

            RTE_ASSERT(ctx_.num_fv_states() > 0);
            fv_eigen_values_ = sddk::mdarray<double, 1>(ctx_.num_fv_states(), memory_t::host, "fv_eigen_values");

            if (ctx_.need_sv()) {
                /* in case of collinear magnetism store pure up and pure dn components, otherwise store the full matrix
                 */
                for (int is = 0; is < ctx_.num_spinors(); is++) {
                    sv_eigen_vectors_[is] = dmatrix<std::complex<T>>(nst, nst, ctx_.blacs_grid(), bs, bs, mem_type_evp);
                }
            }
            /* allocate fv eien vectors */
            fv_eigen_vectors_slab_ = std::make_unique<Wave_functions<T>>(
                gkvec_partition(), unit_cell_.num_atoms(),
                [this](int ia) { return unit_cell_.atom(ia).mt_lo_basis_size(); }, ctx_.num_fv_states(),
                ctx_.preferred_memory_t());

            fv_eigen_vectors_slab_->pw_coeffs(0).prime().zero();
            fv_eigen_vectors_slab_->mt_coeffs(0).prime().zero();
            /* starting guess for wave-functions */
            for (int i = 0; i < ctx_.num_fv_states(); i++) {
                for (int igloc = 0; igloc < gkvec().gvec_count(comm().rank()); igloc++) {
                    int ig = igloc + gkvec().gvec_offset(comm().rank());
                    if (ig == i) {
                        fv_eigen_vectors_slab_->pw_coeffs(0).prime(igloc, i) = 1.0;
                    }
                    if (ig == i + 1) {
                        fv_eigen_vectors_slab_->pw_coeffs(0).prime(igloc, i) = 0.5;
                    }
                    if (ig == i + 2) {
                        fv_eigen_vectors_slab_->pw_coeffs(0).prime(igloc, i) = 0.125;
                    }
                }
            }
            if (ctx_.cfg().iterative_solver().type() == "exact") {
                /* ELPA needs a full matrix of eigen-vectors as it uses it as a work space */
                if (ctx_.gen_evp_solver().type() == ev_solver_t::elpa) {
                    fv_eigen_vectors_ = dmatrix<std::complex<T>>(gklo_basis_size(), gklo_basis_size(),
                                                                 ctx_.blacs_grid(), bs, bs, mem_type_gevp);
                } else {
                    fv_eigen_vectors_ = dmatrix<std::complex<T>>(gklo_basis_size(), ctx_.num_fv_states(),
                                                                 ctx_.blacs_grid(), bs, bs, mem_type_gevp);
                }
            } else {
                int ncomp = ctx_.cfg().iterative_solver().num_singular();
                if (ncomp < 0) {
                    ncomp = ctx_.num_fv_states() / 2;
                }

                singular_components_ = std::make_unique<Wave_functions<T>>(
                    gkvec_partition(), ncomp, ctx_.preferred_memory_t());

                singular_components_->pw_coeffs(0).prime().zero();
                /* starting guess for wave-functions */
                for (int i = 0; i < ncomp; i++) {
                    for (int igloc = 0; igloc < gkvec().count(); igloc++) {
                        int ig = igloc + gkvec().offset();
                        if (ig == i) {
                            singular_components_->pw_coeffs(0).prime(igloc, i) = 1.0;
                        }
                        if (ig == i + 1) {
                            singular_components_->pw_coeffs(0).prime(igloc, i) = 0.5;
                        }
                        if (ig == i + 2) {
                            singular_components_->pw_coeffs(0).prime(igloc, i) = 0.125;
                        }
                    }
                }
                if (ctx_.cfg().control().print_checksum()) {
                    singular_components_->print_checksum(device_t::CPU, "singular_components", 0, ncomp, RTE_OUT(std::cout));
                }
            }

            fv_states_ = std::make_unique<Wave_functions<T>>(
                gkvec_partition(), unit_cell_.num_atoms(),
                [this](int ia) { return unit_cell_.atom(ia).mt_basis_size(); }, ctx_.num_fv_states(),
                ctx_.preferred_memory_t());

            spinor_wave_functions_ = std::make_shared<Wave_functions<T>>(
                gkvec_partition(), unit_cell_.num_atoms(),
                [this](int ia) { return unit_cell_.atom(ia).mt_basis_size(); }, nst, ctx_.preferred_memory_t(),
                ctx_.num_spins());
        } else {
            throw std::runtime_error("not implemented");
        }
    } else {
        spinor_wave_functions_ =
            std::make_shared<Wave_functions<T>>(gkvec_partition(), nst, ctx_.preferred_memory_t(), ctx_.num_spins());
        if (ctx_.hubbard_correction()) {
            /* allocate Hubbard wave-functions */
            int nwfh = unit_cell_.num_hubbard_wf().first;// * ctx_.num_spinor_comp();
            int nwf  = unit_cell_.num_ps_atomic_wf().first;// * ctx_.num_spinor_comp();
            auto mt  = ctx_.preferred_memory_t();
            int ns   = 1; //ctx_.num_spins();

            hubbard_wave_functions_   = std::make_unique<Wave_functions<T>>(gkvec_partition(), nwfh, mt, ns);
            hubbard_wave_functions_S_ = std::make_unique<Wave_functions<T>>(gkvec_partition(), nwfh, mt, ns);
            atomic_wave_functions_    = std::make_unique<Wave_functions<T>>(gkvec_partition(), nwf, mt, ns);
            atomic_wave_functions_S_  = std::make_unique<Wave_functions<T>>(gkvec_partition(), nwf, mt, ns);
        }
    }

    update();
}

template <typename T>
void
K_point<T>::generate_hubbard_orbitals()
{
    PROFILE("sirius::K_point::generate_hubbard_orbitals");

    auto& phi = atomic_wave_functions();
    auto& sphi = atomic_wave_functions_S();
    if (ctx_.so_correction()) {
        RTE_THROW("Hubbard+SO is not implemented");
    }
    if (ctx_.gamma_point()) {
        RTE_THROW("Hubbard+Gamma point is not implemented");
    }

    phi.zero(device_t::CPU);
    sphi.zero(device_t::CPU);

    auto num_ps_atomic_wf = unit_cell_.num_ps_atomic_wf();
    int nwf = num_ps_atomic_wf.first;

    /* generate the initial atomic wavefunctions (full set composed of all atoms wfs) */
    std::vector<int> atoms(ctx_.unit_cell().num_atoms());
    std::iota(atoms.begin(), atoms.end(), 0);
    this->generate_atomic_wave_functions(atoms, [&](int iat){ return &ctx_.unit_cell().atom_type(iat).indexb_wfs(); },
                ctx_.ps_atomic_wf_ri(), phi);

    if (ctx_.cfg().control().print_checksum()) {
        atomic_wave_functions_->print_checksum(device_t::CPU, "atomic_wave_functions", 0, nwf, RTE_OUT(std::cout));
    }

    /* check if we have a norm conserving pseudo potential only */
    auto q_op = (unit_cell_.augment()) ? std::make_unique<Q_operator<T>>(ctx_) : nullptr;

    phi.prepare(spin_range(0), true);
    sphi.prepare(spin_range(0), false);

    /* compute S|phi> */
    beta_projectors().prepare();

    sirius::apply_S_operator<std::complex<T>>(ctx_.processing_unit(), spin_range(0), 0, nwf, beta_projectors(),
            phi, q_op.get(), sphi);

    std::unique_ptr<Wave_functions<T>> wf_tmp;
    std::unique_ptr<Wave_functions<T>> swf_tmp;
    if (ctx_.cfg().hubbard().full_orthogonalization()) {
        wf_tmp = std::make_unique<Wave_functions<T>>(gkvec_partition(), nwf, memory_t::host, 1);
        swf_tmp = std::make_unique<Wave_functions<T>>(gkvec_partition(), nwf, memory_t::host, 1);

        wf_tmp->copy_from(device_t::CPU, nwf, phi, 0, 0, 0, 0);
        if (is_device_memory(sphi.preferred_memory_t())) {
            sphi.copy_to(spin_range(0), memory_t::host, 0, nwf);
        }
        swf_tmp->copy_from(device_t::CPU, nwf, sphi, 0, 0, 0, 0);

        int BS = ctx_.cyclic_block_size();
        sddk::dmatrix<complex_type<T>> ovlp(nwf, nwf, ctx_.blacs_grid(), BS, BS);
        sddk::inner(ctx_.spla_context(), spin_range(0), phi, 0, nwf, sphi, 0, nwf, ovlp, 0, 0);
        auto B = std::get<0>(inverse_sqrt(ovlp, nwf));

        transform<complex_type<T>>(ctx_.spla_context(), 0, {&phi}, 0, nwf, *B, 0, 0, {&sphi}, 0, nwf);
        phi.copy_from(sphi, nwf, 0, 0, 0, 0);

        sirius::apply_S_operator<std::complex<T>>(ctx_.processing_unit(), spin_range(0), 0, nwf, beta_projectors(),
                phi, q_op.get(), sphi);

        if (ctx_.cfg().control().verification() >= 1) {
            sddk::inner(ctx_.spla_context(), spin_range(0), phi, 0, nwf, sphi, 0, nwf, ovlp, 0, 0);

            auto diff = check_identity(ovlp, nwf);
            RTE_OUT(std::cout) << "orthogonalization error " << diff << std::endl;
        }
    }

    beta_projectors().dismiss();
    phi.dismiss(spin_range(0), true);
    sphi.dismiss(spin_range(0), true);

    if (ctx_.cfg().control().print_checksum()) {
        sphi.print_checksum(device_t::CPU, "atomic_wave_functions_S", 0, nwf, RTE_OUT(std::cout));
    }

    auto& phi_hub = hubbard_wave_functions();
    auto& sphi_hub = hubbard_wave_functions_S();

    auto num_hubbard_wf = unit_cell_.num_hubbard_wf();

    for (int ia = 0; ia < ctx_.unit_cell().num_atoms(); ia++) {
        auto& atom = ctx_.unit_cell().atom(ia);
        auto& type = atom.type();
        if (type.hubbard_correction()) {
            /* loop over Hubbard orbitals of the atom */
            for (int idxrf = 0; idxrf < type.indexr_hub().size(); idxrf++) {
                /* Hubbard orbital descriptor */
                auto& hd = type.lo_descriptor_hub(idxrf);
                int l = type.indexr_hub().am(idxrf).l();
                int mmax = 2 * l + 1;

                int idxr_wf = hd.idx_wf();

                int offset_in_wf = num_ps_atomic_wf.second[ia] + type.indexb_wfs().offset(idxr_wf);
                int offset_in_hwf = num_hubbard_wf.second[ia] + type.indexb_hub().offset(idxrf);

                phi_hub.copy_from(device_t::CPU, mmax, phi, 0, offset_in_wf, 0, offset_in_hwf);
                sphi_hub.copy_from(device_t::CPU, mmax, sphi, 0, offset_in_wf, 0, offset_in_hwf);
            }
        }
    }
    /* restore phi and sphi */
    if (ctx_.cfg().hubbard().full_orthogonalization()) {
        phi.copy_from(device_t::CPU, nwf, *wf_tmp, 0, 0, 0, 0);
        sphi.copy_from(device_t::CPU, nwf, *swf_tmp, 0, 0, 0, 0);
    }

    //if (ctx_.num_spins() == 2) {
    //    /* copy up component to dn component in collinear case
    //     * +-------------------------------+
    //     * |  phi1_{lm}, phi2_{lm}, ...    |
    //     * +-------------------------------+
    //     * |  phi1_{lm}, phi2_{lm}, ...    |
    //     * +-------------------------------+
    //     *
    //     * or with offset in non-collinear case
    //     *
    //     * +-------------------------------+---------------------------------+
    //     * |  phi1_{lm}, phi2_{lm}, ...    |              0                  |
    //     * +-------------------------------+---------------------------------+
    //     * |           0                   |   phi1_{lm}, phi2_{lm}, ...     |
    //     * +-------------------------------+---------------------------------+
    //     */
    //    phi.copy_from(device_t::CPU, r.first, phi, 0, 0, 1, (ctx_.num_mag_dims() == 3) ? r.first : 0);
    //}

    if (ctx_.cfg().control().print_checksum()) {
        hubbard_wave_functions_->print_checksum(device_t::CPU, "hubbard_phi", 0,
                                                hubbard_wave_functions_->num_wf(), RTE_OUT(std::cout));
        hubbard_wave_functions_S_->print_checksum(device_t::CPU, "hubbard_phi_S", 0,
                                                  hubbard_wave_functions_S_->num_wf(), RTE_OUT(std::cout));
    }
}

template <typename T>
void
K_point<T>::generate_gkvec(double gk_cutoff__)
{
    PROFILE("sirius::K_point::generate_gkvec");

    if (ctx_.full_potential() && (gk_cutoff__ * unit_cell_.max_mt_radius() > ctx_.unit_cell().lmax_apw()) &&
        ctx_.comm().rank() == 0 && ctx_.verbosity() >= 0) {
        std::stringstream s;
        s << "G+k cutoff (" << gk_cutoff__ << ") is too large for a given lmax ("
          << ctx_.unit_cell().lmax_apw() << ") and a maximum MT radius (" << unit_cell_.max_mt_radius() << ")"
          << std::endl
          << "suggested minimum value for lmax : " << int(gk_cutoff__ * unit_cell_.max_mt_radius()) + 1;
        WARNING(s);
    }

    if (gk_cutoff__ * 2 > ctx_.pw_cutoff()) {
        std::stringstream s;
        s << "G+k cutoff is too large for a given plane-wave cutoff" << std::endl
          << "  pw cutoff : " << ctx_.pw_cutoff() << std::endl
          << "  doubled G+k cutoff : " << gk_cutoff__ * 2;
        TERMINATE(s);
    }

    gkvec_partition_ = std::make_unique<Gvec_partition>(
        this->gkvec(), ctx_.comm_fft_coarse(), ctx_.comm_band_ortho_fft_coarse());

    const auto fft_type = gkvec_->reduced() ? SPFFT_TRANS_R2C : SPFFT_TRANS_C2C;
    const auto spfft_pu = ctx_.processing_unit() == device_t::CPU ? SPFFT_PU_HOST : SPFFT_PU_GPU;
    auto const& gv      = gkvec_partition_->gvec_array();
    /* create transformation */
    spfft_transform_.reset(new spfft_transform_type<T>(ctx_.spfft_grid_coarse<T>().create_transform(
        spfft_pu, fft_type, ctx_.fft_coarse_grid()[0], ctx_.fft_coarse_grid()[1], ctx_.fft_coarse_grid()[2],
        ctx_.spfft_coarse<double>().local_z_length(), gkvec_partition_->gvec_count_fft(), SPFFT_INDEX_TRIPLETS,
        gv.at(memory_t::host))));

    splindex<splindex_t::block_cyclic> spl_ngk_row(num_gkvec(), num_ranks_row_, rank_row_, ctx_.cyclic_block_size());
    num_gkvec_row_ = spl_ngk_row.local_size();
    sddk::mdarray<int, 2> gkvec_row(3, num_gkvec_row_);

    splindex<splindex_t::block_cyclic> spl_ngk_col(num_gkvec(), num_ranks_col_, rank_col_, ctx_.cyclic_block_size());
    num_gkvec_col_ = spl_ngk_col.local_size();
    sddk::mdarray<int, 2> gkvec_col(3, num_gkvec_col_);

    for (int rank = 0; rank < comm().size(); rank++) {
        auto gv = gkvec_->gvec_local(rank);
        for (int igloc = 0; igloc < gkvec_->gvec_count(rank); igloc++) {
            int ig = gkvec_->gvec_offset(rank) + igloc;
            auto loc_row = spl_ngk_row.location(ig);
            auto loc_col = spl_ngk_col.location(ig);
            if (loc_row.rank == comm_row().rank()) {
                for (int x : {0, 1, 2}) {
                    gkvec_row(x, loc_row.local_index) = gv(x, igloc);
                }
            }
<<<<<<< HEAD
            if (loc_col.rank == comm_row().rank()) {
=======
            if (loc_col.rank == comm_col().rank()) {
>>>>>>> 980e20af
                for (int x : {0, 1, 2}) {
                    gkvec_col(x, loc_col.local_index) = gv(x, igloc);
                }
            }
        }
    }
    gkvec_row_ = std::make_shared<Gvec>(vk_, unit_cell_.reciprocal_lattice_vectors(), num_gkvec_row_,
            &gkvec_row(0, 0), comm_row(), ctx_.gamma_point());

    gkvec_col_ = std::make_shared<Gvec>(vk_, unit_cell_.reciprocal_lattice_vectors(), num_gkvec_col_,
            &gkvec_col(0, 0), comm_col(), ctx_.gamma_point());
}

template <typename T>
void
K_point<T>::update()
{
    PROFILE("sirius::K_point::update");

    gkvec_->lattice_vectors(ctx_.unit_cell().reciprocal_lattice_vectors());

    if (ctx_.full_potential()) {
        if (ctx_.cfg().iterative_solver().type() == "exact") {
            alm_coeffs_row_ = std::make_unique<Matching_coefficients>(unit_cell_, *gkvec_row_);
            alm_coeffs_col_ = std::make_unique<Matching_coefficients>(unit_cell_, *gkvec_col_);
        }
        alm_coeffs_loc_ = std::make_unique<Matching_coefficients>(unit_cell_, gkvec());
    }

    if (!ctx_.full_potential()) {
        /* compute |beta> projectors for atom types */
        beta_projectors_ = std::make_unique<Beta_projectors<T>>(ctx_, gkvec());

        if (ctx_.cfg().iterative_solver().type() == "exact") {
            beta_projectors_row_ = std::make_unique<Beta_projectors<T>>(ctx_, gkvec());
            beta_projectors_col_ = std::make_unique<Beta_projectors<T>>(ctx_, gkvec());
        }

        if (ctx_.hubbard_correction()) {
            generate_hubbard_orbitals();
        }

        // if (false) {
        //    p_mtrx_ = mdarray<double_complex, 3>(unit_cell_.max_mt_basis_size(), unit_cell_.max_mt_basis_size(),
        //    unit_cell_.num_atom_types()); p_mtrx_.zero();

        //    for (int iat = 0; iat < unit_cell_.num_atom_types(); iat++) {
        //        auto& atom_type = unit_cell_.atom_type(iat);

        //        if (!atom_type.pp_desc().augment) {
        //            continue;
        //        }
        //        int nbf = atom_type.mt_basis_size();
        //        int ofs = atom_type.offset_lo();

        //        matrix<double_complex> qinv(nbf, nbf);
        //        for (int xi1 = 0; xi1 < nbf; xi1++) {
        //            for (int xi2 = 0; xi2 < nbf; xi2++) {
        //                qinv(xi2, xi1) = ctx_.augmentation_op(iat).q_mtrx(xi2, xi1);
        //            }
        //        }
        //        linalg<device_t::CPU>::geinv(nbf, qinv);
        //
        //        /* compute P^{+}*P */
        //        linalg<device_t::CPU>::gemm(2, 0, nbf, nbf, num_gkvec_loc(),
        //                          beta_projectors_->beta_gk_t().at<CPU>(0, ofs), beta_projectors_->beta_gk_t().ld(),
        //                          beta_projectors_->beta_gk_t().at<CPU>(0, ofs), beta_projectors_->beta_gk_t().ld(),
        //                          &p_mtrx_(0, 0, iat), p_mtrx_.ld());
        //        comm().allreduce(&p_mtrx_(0, 0, iat), unit_cell_.max_mt_basis_size() *
        //        unit_cell_.max_mt_basis_size());

        //        for (int xi1 = 0; xi1 < nbf; xi1++) {
        //            for (int xi2 = 0; xi2 < nbf; xi2++) {
        //                qinv(xi2, xi1) += p_mtrx_(xi2, xi1, iat);
        //            }
        //        }
        //        /* compute (Q^{-1} + P^{+}*P)^{-1} */
        //        linalg<device_t::CPU>::geinv(nbf, qinv);
        //        for (int xi1 = 0; xi1 < nbf; xi1++) {
        //            for (int xi2 = 0; xi2 < nbf; xi2++) {
        //                p_mtrx_(xi2, xi1, iat) = qinv(xi2, xi1);
        //            }
        //        }
        //    }
        //}
    }
}

template <typename T>
void
K_point<T>::get_fv_eigen_vectors(mdarray<std::complex<T>, 2>& fv_evec__) const
{
    assert((int)fv_evec__.size(0) >= gklo_basis_size());
    assert((int)fv_evec__.size(1) == ctx_.num_fv_states());
    assert(gklo_basis_size_row() == fv_eigen_vectors_.num_rows_local());

    mdarray<std::complex<T>, 1> tmp(gklo_basis_size_row());

    fv_evec__.zero();

    for (int ist = 0; ist < ctx_.num_fv_states(); ist++) {
        auto loc = fv_eigen_vectors_.spl_col().location(ist);
        if (loc.rank == fv_eigen_vectors_.rank_col()) {
            std::copy(&fv_eigen_vectors_(0, loc.local_index),
                      &fv_eigen_vectors_(0, loc.local_index) + gklo_basis_size_row(), &tmp(0));
        }
        fv_eigen_vectors_.blacs_grid().comm_col().bcast(&tmp(0), gklo_basis_size_row(), loc.rank);
        for (int jloc = 0; jloc < gklo_basis_size_row(); jloc++) {
            int j             = fv_eigen_vectors_.irow(jloc);
            fv_evec__(j, ist) = tmp(jloc);
        }
        fv_eigen_vectors_.blacs_grid().comm_row().allreduce(&fv_evec__(0, ist), gklo_basis_size());
    }
}

//== void K_point::check_alm(int num_gkvec_loc, int ia, mdarray<double_complex, 2>& alm)
//== {
//==     static SHT* sht = NULL;
//==     if (!sht) sht = new SHT(ctx_.lmax_apw());
//==
//==     Atom* atom = unit_cell_.atom(ia);
//==     Atom_type* type = atom->type();
//==
//==     mdarray<double_complex, 2> z1(sht->num_points(), type->mt_aw_basis_size());
//==     for (int i = 0; i < type->mt_aw_basis_size(); i++)
//==     {
//==         int lm = type->indexb(i).lm;
//==         int idxrf = type->indexb(i).idxrf;
//==         double rf = atom->symmetry_class()->radial_function(atom->num_mt_points() - 1, idxrf);
//==         for (int itp = 0; itp < sht->num_points(); itp++)
//==         {
//==             z1(itp, i) = sht->ylm_backward(lm, itp) * rf;
//==         }
//==     }
//==
//==     mdarray<double_complex, 2> z2(sht->num_points(), num_gkvec_loc);
//==     blas<CPU>::gemm(0, 2, sht->num_points(), num_gkvec_loc, type->mt_aw_basis_size(), z1.ptr(), z1.ld(),
//==                     alm.ptr(), alm.ld(), z2.ptr(), z2.ld());
//==
//==     vector3d<double> vc = unit_cell_.get_cartesian_coordinates(unit_cell_.atom(ia)->position());
//==
//==     double tdiff = 0;
//==     for (int igloc = 0; igloc < num_gkvec_loc; igloc++)
//==     {
//==         vector3d<double> gkc = gkvec_cart(igkglob(igloc));
//==         for (int itp = 0; itp < sht->num_points(); itp++)
//==         {
//==             double_complex aw_value = z2(itp, igloc);
//==             vector3d<double> r;
//==             for (int x = 0; x < 3; x++) r[x] = vc[x] + sht->coord(x, itp) * type->mt_radius();
//==             double_complex pw_value = exp(double_complex(0, Utils::scalar_product(r, gkc))) /
//sqrt(unit_cell_.omega());
//==             tdiff += abs(pw_value - aw_value);
//==         }
//==     }
//==
//==     printf("atom : %i  absolute alm error : %e  average alm error : %e\n",
//==            ia, tdiff, tdiff / (num_gkvec_loc * sht->num_points()));
//== }

// Periodic_function<double_complex>* K_point::spinor_wave_function_component(Band* band, int lmax, int ispn, int jloc)
//{
//    Timer t("sirius::K_point::spinor_wave_function_component");
//
//    int lmmax = Utils::lmmax_by_lmax(lmax);
//
//    Periodic_function<double_complex, index_order>* func =
//        new Periodic_function<double_complex, index_order>(ctx_, lmax);
//    func->allocate(ylm_component | it_component);
//    func->zero();
//
//    if (basis_type == pwlo)
//    {
//        if (index_order != radial_angular) error(__FILE__, __LINE__, "wrong order of indices");
//
//        double fourpi_omega = fourpi / sqrt(ctx_.omega());
//
//        for (int igkloc = 0; igkloc < num_gkvec_row(); igkloc++)
//        {
//            int igk = igkglob(igkloc);
//            double_complex z1 = spinor_wave_functions_(ctx_.mt_basis_size() + igk, ispn, jloc) * fourpi_omega;
//
//            // TODO: possilbe optimization with zgemm
//            for (int ia = 0; ia < ctx_.num_atoms(); ia++)
//            {
//                int iat = ctx_.atom_type_index_by_id(ctx_.atom(ia)->type_id());
//                double_complex z2 = z1 * gkvec_phase_factors_(igkloc, ia);
//
//                #pragma omp parallel for default(shared)
//                for (int lm = 0; lm < lmmax; lm++)
//                {
//                    int l = l_by_lm_(lm);
//                    double_complex z3 = z2 * zil_[l] * conj(gkvec_ylm_(lm, igkloc));
//                    for (int ir = 0; ir < ctx_.atom(ia)->num_mt_points(); ir++)
//                        func->f_ylm(ir, lm, ia) += z3 * (*sbessel_[igkloc])(ir, l, iat);
//                }
//            }
//        }
//
//        for (int ia = 0; ia < ctx_.num_atoms(); ia++)
//        {
//            Platform::allreduce(&func->f_ylm(0, 0, ia), lmmax * ctx_.max_num_mt_points(),
//                                ctx_.mpi_grid().communicator(1 << band->dim_row()));
//        }
//    }
//
//    for (int ia = 0; ia < ctx_.num_atoms(); ia++)
//    {
//        for (int i = 0; i < ctx_.atom(ia)->type()->mt_basis_size(); i++)
//        {
//            int lm = ctx_.atom(ia)->type()->indexb(i).lm;
//            int idxrf = ctx_.atom(ia)->type()->indexb(i).idxrf;
//            switch (index_order)
//            {
//                case angular_radial:
//                {
//                    for (int ir = 0; ir < ctx_.atom(ia)->num_mt_points(); ir++)
//                    {
//                        func->f_ylm(lm, ir, ia) +=
//                            spinor_wave_functions_(ctx_.atom(ia)->offset_wf() + i, ispn, jloc) *
//                            ctx_.atom(ia)->symmetry_class()->radial_function(ir, idxrf);
//                    }
//                    break;
//                }
//                case radial_angular:
//                {
//                    for (int ir = 0; ir < ctx_.atom(ia)->num_mt_points(); ir++)
//                    {
//                        func->f_ylm(ir, lm, ia) +=
//                            spinor_wave_functions_(ctx_.atom(ia)->offset_wf() + i, ispn, jloc) *
//                            ctx_.atom(ia)->symmetry_class()->radial_function(ir, idxrf);
//                    }
//                    break;
//                }
//            }
//        }
//    }
//
//    // in principle, wave function must have an overall e^{ikr} phase factor
//    ctx_.fft().input(num_gkvec(), &fft_index_[0],
//                            &spinor_wave_functions_(ctx_.mt_basis_size(), ispn, jloc));
//    ctx_.fft().transform(1);
//    ctx_.fft().output(func->f_it());
//
//    for (int i = 0; i < ctx_.fft().size(); i++) func->f_it(i) /= sqrt(ctx_.omega());
//
//    return func;
//}

//== void K_point::spinor_wave_function_component_mt(int lmax, int ispn, int jloc, mt_functions<double_complex>& psilm)
//== {
//==     Timer t("sirius::K_point::spinor_wave_function_component_mt");
//==
//==     //int lmmax = Utils::lmmax_by_lmax(lmax);
//==
//==     psilm.zero();
//==
//==     //if (basis_type == pwlo)
//==     //{
//==     //    if (index_order != radial_angular) error(__FILE__, __LINE__, "wrong order of indices");
//==
//==     //    double fourpi_omega = fourpi / sqrt(ctx_.omega());
//==
//==     //    mdarray<double_complex, 2> zm(ctx_.max_num_mt_points(),  num_gkvec_row());
//==
//==     //    for (int ia = 0; ia < ctx_.num_atoms(); ia++)
//==     //    {
//==     //        int iat = ctx_.atom_type_index_by_id(ctx_.atom(ia)->type_id());
//==     //        for (int l = 0; l <= lmax; l++)
//==     //        {
//==     //            #pragma omp parallel for default(shared)
//==     //            for (int igkloc = 0; igkloc < num_gkvec_row(); igkloc++)
//==     //            {
//==     //                int igk = igkglob(igkloc);
//==     //                double_complex z1 = spinor_wave_functions_(ctx_.mt_basis_size() + igk, ispn, jloc) *
//fourpi_omega;
//==     //                double_complex z2 = z1 * gkvec_phase_factors_(igkloc, ia) * zil_[l];
//==     //                for (int ir = 0; ir < ctx_.atom(ia)->num_mt_points(); ir++)
//==     //                    zm(ir, igkloc) = z2 * (*sbessel_[igkloc])(ir, l, iat);
//==     //            }
//==     //            blas<CPU>::gemm(0, 2, ctx_.atom(ia)->num_mt_points(), (2 * l + 1), num_gkvec_row(),
//==     //                            &zm(0, 0), zm.ld(), &gkvec_ylm_(Utils::lm_by_l_m(l, -l), 0), gkvec_ylm_.ld(),
//==     //                            &fylm(0, Utils::lm_by_l_m(l, -l), ia), fylm.ld());
//==     //        }
//==     //    }
//==     //    //for (int igkloc = 0; igkloc < num_gkvec_row(); igkloc++)
//==     //    //{
//==     //    //    int igk = igkglob(igkloc);
//==     //    //    double_complex z1 = spinor_wave_functions_(ctx_.mt_basis_size() + igk, ispn, jloc) * fourpi_omega;
//==
//==     //    //    // TODO: possilbe optimization with zgemm
//==     //    //    for (int ia = 0; ia < ctx_.num_atoms(); ia++)
//==     //    //    {
//==     //    //        int iat = ctx_.atom_type_index_by_id(ctx_.atom(ia)->type_id());
//==     //    //        double_complex z2 = z1 * gkvec_phase_factors_(igkloc, ia);
//==     //    //
//==     //    //        #pragma omp parallel for default(shared)
//==     //    //        for (int lm = 0; lm < lmmax; lm++)
//==     //    //        {
//==     //    //            int l = l_by_lm_(lm);
//==     //    //            double_complex z3 = z2 * zil_[l] * conj(gkvec_ylm_(lm, igkloc));
//==     //    //            for (int ir = 0; ir < ctx_.atom(ia)->num_mt_points(); ir++)
//==     //    //                fylm(ir, lm, ia) += z3 * (*sbessel_[igkloc])(ir, l, iat);
//==     //    //        }
//==     //    //    }
//==     //    //}
//==
//==     //    for (int ia = 0; ia < ctx_.num_atoms(); ia++)
//==     //    {
//==     //        Platform::allreduce(&fylm(0, 0, ia), lmmax * ctx_.max_num_mt_points(),
//==     //                            ctx_.mpi_grid().communicator(1 << band->dim_row()));
//==     //    }
//==     //}
//==
//==     for (int ia = 0; ia < ctx_.num_atoms(); ia++)
//==     {
//==         for (int i = 0; i < ctx_.atom(ia)->type()->mt_basis_size(); i++)
//==         {
//==             int lm = ctx_.atom(ia)->type()->indexb(i).lm;
//==             int idxrf = ctx_.atom(ia)->type()->indexb(i).idxrf;
//==             for (int ir = 0; ir < ctx_.atom(ia)->num_mt_points(); ir++)
//==             {
//==                 psilm(lm, ir, ia) +=
//==                     spinor_wave_functions_(ctx_.atom(ia)->offset_wf() + i, ispn, jloc) *
//==                     ctx_.atom(ia)->symmetry_class()->radial_function(ir, idxrf);
//==             }
//==         }
//==     }
//== }

template <typename T>
void
K_point<T>::test_spinor_wave_functions(int use_fft)
{
    STOP();

    //==     if (num_ranks() > 1) error_local(__FILE__, __LINE__, "test of spinor wave functions on multiple ranks is
    //not implemented");
    //==
    //==     std::vector<double_complex> v1[2];
    //==     std::vector<double_complex> v2;
    //==
    //==     if (use_fft == 0 || use_fft == 1) v2.resize(fft_->size());
    //==
    //==     if (use_fft == 0)
    //==     {
    //==         for (int ispn = 0; ispn < ctx_.num_spins(); ispn++) v1[ispn].resize(num_gkvec());
    //==     }
    //==
    //==     if (use_fft == 1)
    //==     {
    //==         for (int ispn = 0; ispn < ctx_.num_spins(); ispn++) v1[ispn].resize(fft_->size());
    //==     }
    //==
    //==     double maxerr = 0;
    //==
    //==     for (int j1 = 0; j1 < ctx_.num_bands(); j1++)
    //==     {
    //==         if (use_fft == 0)
    //==         {
    //==             for (int ispn = 0; ispn < ctx_.num_spins(); ispn++)
    //==             {
    //==                 fft_->input(num_gkvec(), gkvec_.index_map(),
    //==                                        &spinor_wave_functions_(unit_cell_.mt_basis_size(), ispn, j1));
    //==                 fft_->transform(1);
    //==                 fft_->output(&v2[0]);
    //==
    //==                 for (int ir = 0; ir < fft_->size(); ir++) v2[ir] *= ctx_.step_function()->theta_r(ir);
    //==
    //==                 fft_->input(&v2[0]);
    //==                 fft_->transform(-1);
    //==                 fft_->output(num_gkvec(), gkvec_.index_map(), &v1[ispn][0]);
    //==             }
    //==         }
    //==
    //==         if (use_fft == 1)
    //==         {
    //==             for (int ispn = 0; ispn < ctx_.num_spins(); ispn++)
    //==             {
    //==                 fft_->input(num_gkvec(), gkvec_.index_map(),
    //==                                        &spinor_wave_functions_(unit_cell_.mt_basis_size(), ispn, j1));
    //==                 fft_->transform(1);
    //==                 fft_->output(&v1[ispn][0]);
    //==             }
    //==         }
    //==
    //==         for (int j2 = 0; j2 < ctx_.num_bands(); j2++)
    //==         {
    //==             double_complex zsum(0, 0);
    //==             for (int ispn = 0; ispn < ctx_.num_spins(); ispn++)
    //==             {
    //==                 for (int ia = 0; ia < unit_cell_.num_atoms(); ia++)
    //==                 {
    //==                     int offset_wf = unit_cell_.atom(ia)->offset_wf();
    //==                     Atom_type* type = unit_cell_.atom(ia)->type();
    //==                     Atom_symmetry_class* symmetry_class = unit_cell_.atom(ia)->symmetry_class();
    //==
    //==                     for (int l = 0; l <= ctx_.lmax_apw(); l++)
    //==                     {
    //==                         int ordmax = type->indexr().num_rf(l);
    //==                         for (int io1 = 0; io1 < ordmax; io1++)
    //==                         {
    //==                             for (int io2 = 0; io2 < ordmax; io2++)
    //==                             {
    //==                                 for (int m = -l; m <= l; m++)
    //==                                 {
    //==                                     zsum += conj(spinor_wave_functions_(offset_wf +
    //type->indexb_by_l_m_order(l, m, io1), ispn, j1)) *
    //==                                             spinor_wave_functions_(offset_wf + type->indexb_by_l_m_order(l, m,
    //io2), ispn, j2) *
    //==                                             symmetry_class->o_radial_integral(l, io1, io2);
    //==                                 }
    //==                             }
    //==                         }
    //==                     }
    //==                 }
    //==             }
    //==
    //==             if (use_fft == 0)
    //==             {
    //==                for (int ispn = 0; ispn < ctx_.num_spins(); ispn++)
    //==                {
    //==                    for (int ig = 0; ig < num_gkvec(); ig++)
    //==                        zsum += conj(v1[ispn][ig]) * spinor_wave_functions_(unit_cell_.mt_basis_size() + ig,
    //ispn, j2);
    //==                }
    //==             }
    //==
    //==             if (use_fft == 1)
    //==             {
    //==                 for (int ispn = 0; ispn < ctx_.num_spins(); ispn++)
    //==                 {
    //==                     fft_->input(num_gkvec(), gkvec_.index_map(),
    //&spinor_wave_functions_(unit_cell_.mt_basis_size(), ispn, j2));
    //==                     fft_->transform(1);
    //==                     fft_->output(&v2[0]);
    //==
    //==                     for (int ir = 0; ir < fft_->size(); ir++)
    //==                         zsum += std::conj(v1[ispn][ir]) * v2[ir] * ctx_.step_function()->theta_r(ir) /
    //double(fft_->size());
    //==                 }
    //==             }
    //==
    //==             if (use_fft == 2)
    //==             {
    //==                 STOP();
    //==                 //for (int ig1 = 0; ig1 < num_gkvec(); ig1++)
    //==                 //{
    //==                 //    for (int ig2 = 0; ig2 < num_gkvec(); ig2++)
    //==                 //    {
    //==                 //        int ig3 = ctx_.gvec().index_g12(ig1, ig2);
    //==                 //        for (int ispn = 0; ispn < ctx_.num_spins(); ispn++)
    //==                 //        {
    //==                 //            zsum += std::conj(spinor_wave_functions_(unit_cell_.mt_basis_size() + ig1, ispn,
    //j1)) *
    //==                 //                    spinor_wave_functions_(unit_cell_.mt_basis_size() + ig2, ispn, j2) *
    //==                 //                    ctx_.step_function()->theta_pw(ig3);
    //==                 //        }
    //==                 //    }
    //==                 //}
    //==             }
    //==
    //==             zsum = (j1 == j2) ? zsum - double_complex(1.0, 0.0) : zsum;
    //==             maxerr = std::max(maxerr, std::abs(zsum));
    //==         }
    //==     }
    //==     std :: cout << "maximum error = " << maxerr << std::endl;
}

/** The following HDF5 data structure is created:
  \verbatim
  /K_point_set/ik/vk
  /K_point_set/ik/band_energies
  /K_point_set/ik/band_occupancies
  /K_point_set/ik/gkvec
  /K_point_set/ik/gvec
  /K_point_set/ik/bands/ibnd/spinor_wave_function/ispn/pw
  /K_point_set/ik/bands/ibnd/spinor_wave_function/ispn/mt
  \endverbatim
*/
template <typename T>
void
K_point<T>::save(std::string const& name__, int id__) const
{
    /* rank 0 creates placeholders in the HDF5 file */
    if (comm().rank() == 0) {
        /* open file with write access */
        HDF5_tree fout(name__, hdf5_access_t::read_write);
        /* create /K_point_set/ik */
        fout["K_point_set"].create_node(id__);
        fout["K_point_set"][id__].write("vk", &vk_[0], 3);
        fout["K_point_set"][id__].write("band_energies", band_energies_);
        fout["K_point_set"][id__].write("band_occupancies", band_occupancies_);

        /* save the entire G+k object */
        //TODO: only the list of z-columns is probably needed to recreate the G+k vectors
        //serializer s;
        //gkvec().pack(s);
        //fout["K_point_set"][id__].write("gkvec", s.stream());

        /* save the order of G-vectors */
        mdarray<int, 2> gv(3, num_gkvec());
        for (int i = 0; i < num_gkvec(); i++) {
            auto v = gkvec().template gvec<index_domain_t::global>(i);
            for (int x : {0, 1, 2}) {
                gv(x, i) = v[x];
            }
        }
        fout["K_point_set"][id__].write("gvec", gv);
        fout["K_point_set"][id__].create_node("bands");
        for (int i = 0; i < ctx_.num_bands(); i++) {
            fout["K_point_set"][id__]["bands"].create_node(i);
            fout["K_point_set"][id__]["bands"][i].create_node("spinor_wave_function");
            for (int ispn = 0; ispn < ctx_.num_spins(); ispn++) {
                fout["K_point_set"][id__]["bands"][i]["spinor_wave_function"].create_node(ispn);
            }
        }
    }
    /* wait for rank 0 */
    comm().barrier();
    int gkvec_count  = gkvec().count();
    int gkvec_offset = gkvec().offset();
    std::vector<std::complex<T>> wf_tmp(num_gkvec());

    std::unique_ptr<HDF5_tree> fout;
    /* rank 0 opens a file */
    if (comm().rank() == 0) {
        fout = std::make_unique<HDF5_tree>(name__, hdf5_access_t::read_write);
    }

    /* store wave-functions */
    for (int i = 0; i < ctx_.num_bands(); i++) {
        for (int ispn = 0; ispn < ctx_.num_spins(); ispn++) {
            /* gather full column of PW coefficients on rank 0 */
            comm().gather(&spinor_wave_functions_->pw_coeffs(ispn).prime(0, i), wf_tmp.data(), gkvec_offset,
                          gkvec_count, 0);
            if (comm().rank() == 0) {
                (*fout)["K_point_set"][id__]["bands"][i]["spinor_wave_function"][ispn].write("pw", wf_tmp);
            }
        }
        comm().barrier();
    }
}

template <typename T>
void
K_point<T>::load(HDF5_tree h5in, int id)
{
    STOP();
    //== band_energies_.resize(ctx_.num_bands());
    //== h5in[id].read("band_energies", band_energies_);

    //== band_occupancies_.resize(ctx_.num_bands());
    //== h5in[id].read("band_occupancies", band_occupancies_);
    //==
    //== h5in[id].read_mdarray("fv_eigen_vectors", fv_eigen_vectors_panel_);
    //== h5in[id].read_mdarray("sv_eigen_vectors", sv_eigen_vectors_);
}

//== void K_point::save_wave_functions(int id)
//== {
//==     if (ctx_.mpi_grid().root(1 << _dim_col_))
//==     {
//==         HDF5_tree fout(storage_file_name, false);
//==
//==         fout["K_points"].create_node(id);
//==         fout["K_points"][id].write("coordinates", &vk_[0], 3);
//==         fout["K_points"][id].write("mtgk_size", mtgk_size());
//==         fout["K_points"][id].create_node("spinor_wave_functions");
//==         fout["K_points"][id].write("band_energies", &band_energies_[0], ctx_.num_bands());
//==         fout["K_points"][id].write("band_occupancies", &band_occupancies_[0], ctx_.num_bands());
//==     }
//==
//==     Platform::barrier(ctx_.mpi_grid().communicator(1 << _dim_col_));
//==
//==     mdarray<double_complex, 2> wfj(NULL, mtgk_size(), ctx_.num_spins());
//==     for (int j = 0; j < ctx_.num_bands(); j++)
//==     {
//==         int rank = ctx_.spl_spinor_wf_col().location(_splindex_rank_, j);
//==         int offs = ctx_.spl_spinor_wf_col().location(_splindex_offs_, j);
//==         if (ctx_.mpi_grid().coordinate(_dim_col_) == rank)
//==         {
//==             HDF5_tree fout(storage_file_name, false);
//==             wfj.set_ptr(&spinor_wave_functions_(0, 0, offs));
//==             fout["K_points"][id]["spinor_wave_functions"].write_mdarray(j, wfj);
//==         }
//==         Platform::barrier(ctx_.mpi_grid().communicator(_dim_col_));
//==     }
//== }
//==
//== void K_point::load_wave_functions(int id)
//== {
//==     HDF5_tree fin(storage_file_name, false);
//==
//==     int mtgk_size_in;
//==     fin["K_points"][id].read("mtgk_size", &mtgk_size_in);
//==     if (mtgk_size_in != mtgk_size()) error_local(__FILE__, __LINE__, "wrong wave-function size");
//==
//==     band_energies_.resize(ctx_.num_bands());
//==     fin["K_points"][id].read("band_energies", &band_energies_[0], ctx_.num_bands());
//==
//==     band_occupancies_.resize(ctx_.num_bands());
//==     fin["K_points"][id].read("band_occupancies", &band_occupancies_[0], ctx_.num_bands());
//==
//==     spinor_wave_functions_.set_dimensions(mtgk_size(), ctx_.num_spins(),
//==                                           ctx_.spl_spinor_wf_col().local_size());
//==     spinor_wave_functions_.allocate();
//==
//==     mdarray<double_complex, 2> wfj(NULL, mtgk_size(), ctx_.num_spins());
//==     for (int jloc = 0; jloc < ctx_.spl_spinor_wf_col().local_size(); jloc++)
//==     {
//==         int j = ctx_.spl_spinor_wf_col(jloc);
//==         wfj.set_ptr(&spinor_wave_functions_(0, 0, jloc));
//==         fin["K_points"][id]["spinor_wave_functions"].read_mdarray(j, wfj);
//==     }
//== }

template <typename T>
void
K_point<T>::generate_atomic_wave_functions(std::vector<int> atoms__,
        std::function<sirius::experimental::basis_functions_index const*(int)> indexb__,
        Radial_integrals_atomic_wf<false> const& ri__, sddk::Wave_functions<T>& wf__)
{
    PROFILE("sirius::K_point::generate_atomic_wave_functions");

    int lmax{3};
    int lmmax = utils::lmmax(lmax);
    // for (int iat = 0; iat < unit_cell_.num_atom_types(); iat++) {
    //    auto& atom_type = unit_cell_.atom_type(iat);
    //    lmax            = std::max(lmax, atom_type.lmax_ps_atomic_wf());
    //}
    // lmax = std::max(lmax, unit_cell_.lmax());

    /* compute offset for each atom */
    std::vector<int> offset;
    int n{0};
    for (int ia : atoms__) {
        offset.push_back(n);
        int iat = unit_cell_.atom(ia).type_id();
        n += indexb__(iat)->size();
    }

    /* allocate memory to store wave-functions for atom types */
    std::vector<sddk::mdarray<std::complex<T>, 2>> wf_t(unit_cell_.num_atom_types());
    for (int ia : atoms__) {
        int iat = unit_cell_.atom(ia).type_id();
        if (wf_t[iat].size() == 0) {
            wf_t[iat] = sddk::mdarray<std::complex<T>, 2>(this->num_gkvec_loc(), indexb__(iat)->size(),
                                                          ctx_.mem_pool(memory_t::host));
        }
    }

    #pragma omp parallel for schedule(static)
    for (int igk_loc = 0; igk_loc < this->num_gkvec_loc(); igk_loc++) {
        /* vs = {r, theta, phi} */
        auto vs = geometry3d::spherical_coordinates(this->gkvec().template gkvec_cart<index_domain_t::local>(igk_loc));

        /* compute real spherical harmonics for G+k vector */
        std::vector<double> rlm(lmmax);
        sf::spherical_harmonics(lmax, vs[1], vs[2], &rlm[0]);

        /* get all values of the radial integrals for a given G+k vector */
        std::vector<mdarray<double, 1>> ri_values(unit_cell_.num_atom_types());
        for (int iat = 0; iat < unit_cell_.num_atom_types(); iat++) {
            if (wf_t[iat].size() != 0) {
                ri_values[iat] = ri__.values(iat, vs[0]);
            }
        }
        for (int iat = 0; iat < unit_cell_.num_atom_types(); iat++) {
            if (wf_t[iat].size() == 0) {
                continue;
            }
            auto const& indexb = *indexb__(iat);
            for (int xi = 0; xi < static_cast<int>(indexb.size()); xi++) {
                /*  orbital quantum  number of this atomic orbital */
                int l = indexb.l(xi);
                /*  composite l,m index */
                int lm = indexb.lm(xi);
                /* index of the radial function */
                int idxrf = indexb.idxrf(xi);

                auto z = std::pow(std::complex<double>(0, -1), l) * fourpi / std::sqrt(unit_cell_.omega());

                wf_t[iat](igk_loc, xi) = static_cast<std::complex<T>>(z * rlm[lm] * ri_values[iat](idxrf));
            }
        }
    }

    for (int ia : atoms__) {

        T phase      = twopi * dot(gkvec().vk(), unit_cell_.atom(ia).position());
        auto phase_k = std::exp(std::complex<T>(0.0, phase));

        /* quickly compute phase factors without calling exp() function */
        std::vector<std::complex<T>> phase_gk(num_gkvec_loc());
        #pragma omp parallel for schedule(static)
        for (int igk_loc = 0; igk_loc < num_gkvec_loc(); igk_loc++) {
            auto G  = gkvec().template gvec<index_domain_t::local>(igk_loc);
            /* total phase e^{-i(G+k)r_{\alpha}} */
            phase_gk[igk_loc] = std::conj(static_cast<std::complex<T>>(ctx_.gvec_phase_factor(G, ia)) * phase_k);
        }

        int iat = unit_cell_.atom(ia).type_id();
        #pragma omp parallel
        for (int xi = 0; xi < static_cast<int>(indexb__(iat)->size()); xi++) {
            #pragma omp for schedule(static) nowait
            for (int igk_loc = 0; igk_loc < num_gkvec_loc(); igk_loc++) {
                wf__.pw_coeffs(0).prime(igk_loc, offset[ia] + xi) = wf_t[iat](igk_loc, xi) * phase_gk[igk_loc];
            }
        }
    }
}

template <typename T>
void
K_point<T>::generate_gklo_basis()
{
    /* find local number of row G+k vectors */
    splindex<splindex_t::block_cyclic> spl_ngk_row(num_gkvec(), num_ranks_row_, rank_row_, ctx_.cyclic_block_size());
    num_gkvec_row_ = spl_ngk_row.local_size();

    igk_row_.resize(num_gkvec_row_);
    for (int i = 0; i < num_gkvec_row_; i++) {
        igk_row_[i] = spl_ngk_row[i];
    }

    /* find local number of column G+k vectors */
    splindex<splindex_t::block_cyclic> spl_ngk_col(num_gkvec(), num_ranks_col_, rank_col_, ctx_.cyclic_block_size());
    num_gkvec_col_ = spl_ngk_col.local_size();

    igk_col_.resize(num_gkvec_col_);
    for (int i = 0; i < num_gkvec_col_; i++) {
        igk_col_[i] = spl_ngk_col[i];
    }

    /* mapping between local and global G+k vecotor indices */
    igk_loc_.resize(num_gkvec_loc());
    for (int i = 0; i < num_gkvec_loc(); i++) {
        igk_loc_[i] = gkvec().offset() + i;
    }

    if (ctx_.full_potential()) {
        splindex<splindex_t::block_cyclic> spl_nlo_row(num_gkvec() + unit_cell_.mt_lo_basis_size(), num_ranks_row_,
                                                       rank_row_, ctx_.cyclic_block_size());
        splindex<splindex_t::block_cyclic> spl_nlo_col(num_gkvec() + unit_cell_.mt_lo_basis_size(), num_ranks_col_,
                                                       rank_col_, ctx_.cyclic_block_size());

        lo_basis_descriptor lo_desc;

        int idx{0};
        /* local orbital basis functions */
        for (int ia = 0; ia < unit_cell_.num_atoms(); ia++) {
            auto& atom = unit_cell_.atom(ia);
            auto& type = atom.type();

            int lo_index_offset = type.mt_aw_basis_size();

            for (int j = 0; j < type.mt_lo_basis_size(); j++) {
                int l         = type.indexb(lo_index_offset + j).l;
                int lm        = type.indexb(lo_index_offset + j).lm;
                int order     = type.indexb(lo_index_offset + j).order;
                int idxrf     = type.indexb(lo_index_offset + j).idxrf;
                lo_desc.ia    = static_cast<uint16_t>(ia);
                lo_desc.l     = static_cast<uint8_t>(l);
                lo_desc.lm    = static_cast<uint16_t>(lm);
                lo_desc.order = static_cast<uint8_t>(order);
                lo_desc.idxrf = static_cast<uint8_t>(idxrf);

                if (spl_nlo_row.local_rank(num_gkvec() + idx) == rank_row_) {
                    lo_basis_descriptors_row_.push_back(lo_desc);
                }
                if (spl_nlo_col.local_rank(num_gkvec() + idx) == rank_col_) {
                    lo_basis_descriptors_col_.push_back(lo_desc);
                }

                idx++;
            }
        }
        RTE_ASSERT(idx == unit_cell_.mt_lo_basis_size());

        atom_lo_cols_.clear();
        atom_lo_cols_.resize(unit_cell_.num_atoms());
        for (int i = 0; i < num_lo_col(); i++) {
            int ia = lo_basis_descriptor_col(i).ia;
            atom_lo_cols_[ia].push_back(i);
        }

        atom_lo_rows_.clear();
        atom_lo_rows_.resize(unit_cell_.num_atoms());
        for (int i = 0; i < num_lo_row(); i++) {
            int ia = lo_basis_descriptor_row(i).ia;
            atom_lo_rows_[ia].push_back(i);
        }
    }
}

template class K_point<double>;
#ifdef USE_FP32
template class K_point<float>;
#endif
} // namespace sirius<|MERGE_RESOLUTION|>--- conflicted
+++ resolved
@@ -379,11 +379,7 @@
                     gkvec_row(x, loc_row.local_index) = gv(x, igloc);
                 }
             }
-<<<<<<< HEAD
-            if (loc_col.rank == comm_row().rank()) {
-=======
             if (loc_col.rank == comm_col().rank()) {
->>>>>>> 980e20af
                 for (int x : {0, 1, 2}) {
                     gkvec_col(x, loc_col.local_index) = gv(x, igloc);
                 }
