--- conflicted
+++ resolved
@@ -32,11 +32,7 @@
     PROFILE("sirius::K_point_set::sync_band");
 
     sddk::mdarray<double, 3> data(ctx_.num_bands(), ctx_.num_spinors(), num_kpoints(),
-<<<<<<< HEAD
-            ctx_.mem_pool(sddk::memory_t::host), "K_point_set::sync_band.data");
-=======
             get_memory_pool(sddk::memory_t::host), "K_point_set::sync_band.data");
->>>>>>> 69c0e855
 
     int nb = ctx_.num_bands() * ctx_.num_spinors();
     #pragma omp parallel
@@ -535,24 +531,11 @@
         pout << std::endl << utils::hbar(80, '-') << std::endl;
     }
 
-<<<<<<< HEAD
-    if (ctx_.comm_band().rank() == 0) {
-        sddk::pstdout pout(comm());
-        for (int ikloc = 0; ikloc < spl_num_kpoints().local_size(); ikloc++) {
-            int ik = spl_num_kpoints(ikloc);
-            pout.printf("%4i   %8.4f %8.4f %8.4f   %12.6f     %6i", ik, kpoints_[ik]->vk()[0], kpoints_[ik]->vk()[1],
-                        kpoints_[ik]->vk()[2], kpoints_[ik]->weight(), kpoints_[ik]->num_gkvec());
-
-            if (ctx_.full_potential()) {
-                pout.printf("            %6i", kpoints_[ik]->gklo_basis_size());
-            }
-=======
     for (int ikloc = 0; ikloc < spl_num_kpoints().local_size(); ikloc++) {
         int ik = spl_num_kpoints(ikloc);
         pout << std::setw(4) << ik << utils::ffmt(9, 4) << kpoints_[ik]->vk()[0] << utils::ffmt(9, 4)
              << kpoints_[ik]->vk()[1] << utils::ffmt(9, 4) << kpoints_[ik]->vk()[2] << utils::ffmt(17, 6)
              << kpoints_[ik]->weight() << std::setw(11) << kpoints_[ik]->num_gkvec();
->>>>>>> 69c0e855
 
         if (ctx_.full_potential()) {
             pout << std::setw(18) << kpoints_[ik]->gklo_basis_size();
