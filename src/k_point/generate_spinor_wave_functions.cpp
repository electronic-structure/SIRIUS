// Copyright (c) 2013-2018 Anton Kozhevnikov, Thomas Schulthess
// All rights reserved.
//
// Redistribution and use in source and binary forms, with or without modification, are permitted provided that
// the following conditions are met:
//
// 1. Redistributions of source code must retain the above copyright notice, this list of conditions and the
//    following disclaimer.
// 2. Redistributions in binary form must reproduce the above copyright notice, this list of conditions
//    and the following disclaimer in the documentation and/or other materials provided with the distribution.
//
// THIS SOFTWARE IS PROVIDED BY THE COPYRIGHT HOLDERS AND CONTRIBUTORS "AS IS" AND ANY EXPRESS OR IMPLIED
// WARRANTIES, INCLUDING, BUT NOT LIMITED TO, THE IMPLIED WARRANTIES OF MERCHANTABILITY AND FITNESS FOR A
// PARTICULAR PURPOSE ARE DISCLAIMED. IN NO EVENT SHALL THE COPYRIGHT HOLDER OR CONTRIBUTORS BE LIABLE FOR
// ANY DIRECT, INDIRECT, INCIDENTAL, SPECIAL, EXEMPLARY, OR CONSEQUENTIAL DAMAGES (INCLUDING, BUT NOT LIMITED TO,
// PROCUREMENT OF SUBSTITUTE GOODS OR SERVICES; LOSS OF USE, DATA, OR PROFITS; OR BUSINESS INTERRUPTION) HOWEVER
// CAUSED AND ON ANY THEORY OF LIABILITY, WHETHER IN CONTRACT, STRICT LIABILITY, OR TORT (INCLUDING NEGLIGENCE OR
// OTHERWISE) ARISING IN ANY WAY OUT OF THE USE OF THIS SOFTWARE, EVEN IF ADVISED OF THE POSSIBILITY OF SUCH DAMAGE.

/** \file generate_spinor_wave_functions.hpp
 *
 *  \brief Generate LAPW spinor wave functions from first-variational states.
 */

#include "k_point/k_point.hpp"

namespace sirius {

template <typename T>
void K_point<T>::generate_spinor_wave_functions()
{
    PROFILE("sirius::K_point::generate_spinor_wave_functions");

    if (ctx_.cfg().control().use_second_variation()) {
        int nfv = ctx_.num_fv_states();

        if (!ctx_.need_sv()) {
            /* copy eigen-states and exit */
<<<<<<< HEAD
            spinor_wave_functions().copy_from(sddk::device_t::CPU, ctx_.num_fv_states(), fv_states(), 0, 0, 0, 0);
=======
            wf::copy(sddk::memory_t::host, *fv_states_, wf::spin_index(0), wf::band_range(0, ctx_.num_fv_states()),
                     *spinor_wave_functions_ , wf::spin_index(0), wf::band_range(0, ctx_.num_fv_states()));
>>>>>>> 69c0e855
            return;
        }

        int nbnd = (ctx_.num_mag_dims() == 3) ? ctx_.num_bands() : nfv;

        if (ctx_.processing_unit() == sddk::device_t::GPU) {
<<<<<<< HEAD
            fv_states().allocate(sddk::spin_range(0), ctx_.mem_pool(sddk::memory_t::device));
            fv_states().copy_to(sddk::spin_range(0), sddk::memory_t::device, 0, nfv);
            sv_eigen_vectors_[0].allocate(ctx_.mem_pool(sddk::memory_t::device)).copy_to(sddk::memory_t::device);
            if (ctx_.num_mag_dims() == 1) {
                sv_eigen_vectors_[1].allocate(ctx_.mem_pool(sddk::memory_t::device)).copy_to(sddk::memory_t::device);
            }
            if (is_device_memory(ctx_.preferred_memory_t())) {
                for (int ispn = 0; ispn < ctx_.num_spins(); ispn++) {
                    spinor_wave_functions().allocate(sddk::spin_range(ispn), ctx_.mem_pool(sddk::memory_t::device));
                    spinor_wave_functions().copy_to(sddk::spin_range(ispn), sddk::memory_t::device, 0, nbnd);
                }
=======
            //fv_states().allocate(sddk::spin_range(0), get_memory_pool(sddk::memory_t::device));
            ////fv_states().copy_to(sddk::spin_range(0), sddk::memory_t::device, 0, nfv);
            sv_eigen_vectors_[0].allocate(get_memory_pool(sddk::memory_t::device)).copy_to(sddk::memory_t::device);
            if (ctx_.num_mag_dims() == 1) {
                sv_eigen_vectors_[1].allocate(get_memory_pool(sddk::memory_t::device)).copy_to(sddk::memory_t::device);
>>>>>>> 69c0e855
            }
            //if (is_device_memory(ctx_.preferred_memory_t())) {
            //    for (int ispn = 0; ispn < ctx_.num_spins(); ispn++) {
            //        spinor_wave_functions().allocate(sddk::spin_range(ispn), get_memory_pool(sddk::memory_t::device));
            //        spinor_wave_functions().copy_to(sddk::spin_range(ispn), sddk::memory_t::device, 0, nbnd);
            //    }
            //}
        }

        for (int ispn = 0; ispn < ctx_.num_spins(); ispn++) {
            int s, o;

            if (ctx_.num_mag_dims() == 3) {
                /* in case of non-collinear magnetism sv_eigen_vectors is a single 2Nx2N matrix */
                s = 0;
                o = ispn * nfv; /* offset for spin up is 0, for spin dn is nfv */
            } else {
                /* sv_eigen_vectors is composed of two NxN matrices */
                s = ispn;
                o = 0;
            }
            /* multiply consecutively up and dn blocks */
            wf::transform(ctx_.spla_context(), sddk::memory_t::host, sv_eigen_vectors_[s], o, 0, 1.0, *fv_states_,
                    wf::spin_index(0), wf::band_range(0, nfv), 0.0, *spinor_wave_functions_, wf::spin_index(ispn),
                    wf::band_range(0, nbnd));
        }

        if (ctx_.processing_unit() == sddk::device_t::GPU) {
<<<<<<< HEAD
            fv_states().deallocate(sddk::spin_range(0), sddk::memory_t::device);
            for (int ispn = 0; ispn < ctx_.num_spins(); ispn++) {
                spinor_wave_functions().copy_to(sddk::spin_range(ispn), sddk::memory_t::host, 0, nbnd);
            }
=======
>>>>>>> 69c0e855
            sv_eigen_vectors_[0].deallocate(sddk::memory_t::device);
            if (ctx_.num_mag_dims() == 3) {
                sv_eigen_vectors_[1].deallocate(sddk::memory_t::device);
            }
        }
    } else {
        RTE_THROW("not implemented");
    }
}

template void K_point<double>::generate_spinor_wave_functions();
#ifdef USE_FP32
template void K_point<float>::generate_spinor_wave_functions();
#endif

} // namespace sirius<|MERGE_RESOLUTION|>--- conflicted
+++ resolved
@@ -36,37 +36,19 @@
 
         if (!ctx_.need_sv()) {
             /* copy eigen-states and exit */
-<<<<<<< HEAD
-            spinor_wave_functions().copy_from(sddk::device_t::CPU, ctx_.num_fv_states(), fv_states(), 0, 0, 0, 0);
-=======
             wf::copy(sddk::memory_t::host, *fv_states_, wf::spin_index(0), wf::band_range(0, ctx_.num_fv_states()),
                      *spinor_wave_functions_ , wf::spin_index(0), wf::band_range(0, ctx_.num_fv_states()));
->>>>>>> 69c0e855
             return;
         }
 
         int nbnd = (ctx_.num_mag_dims() == 3) ? ctx_.num_bands() : nfv;
 
         if (ctx_.processing_unit() == sddk::device_t::GPU) {
-<<<<<<< HEAD
-            fv_states().allocate(sddk::spin_range(0), ctx_.mem_pool(sddk::memory_t::device));
-            fv_states().copy_to(sddk::spin_range(0), sddk::memory_t::device, 0, nfv);
-            sv_eigen_vectors_[0].allocate(ctx_.mem_pool(sddk::memory_t::device)).copy_to(sddk::memory_t::device);
-            if (ctx_.num_mag_dims() == 1) {
-                sv_eigen_vectors_[1].allocate(ctx_.mem_pool(sddk::memory_t::device)).copy_to(sddk::memory_t::device);
-            }
-            if (is_device_memory(ctx_.preferred_memory_t())) {
-                for (int ispn = 0; ispn < ctx_.num_spins(); ispn++) {
-                    spinor_wave_functions().allocate(sddk::spin_range(ispn), ctx_.mem_pool(sddk::memory_t::device));
-                    spinor_wave_functions().copy_to(sddk::spin_range(ispn), sddk::memory_t::device, 0, nbnd);
-                }
-=======
             //fv_states().allocate(sddk::spin_range(0), get_memory_pool(sddk::memory_t::device));
             ////fv_states().copy_to(sddk::spin_range(0), sddk::memory_t::device, 0, nfv);
             sv_eigen_vectors_[0].allocate(get_memory_pool(sddk::memory_t::device)).copy_to(sddk::memory_t::device);
             if (ctx_.num_mag_dims() == 1) {
                 sv_eigen_vectors_[1].allocate(get_memory_pool(sddk::memory_t::device)).copy_to(sddk::memory_t::device);
->>>>>>> 69c0e855
             }
             //if (is_device_memory(ctx_.preferred_memory_t())) {
             //    for (int ispn = 0; ispn < ctx_.num_spins(); ispn++) {
@@ -95,13 +77,6 @@
         }
 
         if (ctx_.processing_unit() == sddk::device_t::GPU) {
-<<<<<<< HEAD
-            fv_states().deallocate(sddk::spin_range(0), sddk::memory_t::device);
-            for (int ispn = 0; ispn < ctx_.num_spins(); ispn++) {
-                spinor_wave_functions().copy_to(sddk::spin_range(ispn), sddk::memory_t::host, 0, nbnd);
-            }
-=======
->>>>>>> 69c0e855
             sv_eigen_vectors_[0].deallocate(sddk::memory_t::device);
             if (ctx_.num_mag_dims() == 3) {
                 sv_eigen_vectors_[1].deallocate(sddk::memory_t::device);
