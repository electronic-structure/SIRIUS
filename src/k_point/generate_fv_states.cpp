// Copyright (c) 2013-2016 Anton Kozhevnikov, Thomas Schulthess
// All rights reserved.
//
// Redistribution and use in source and binary forms, with or without modification, are permitted provided that
// the following conditions are met:
//
// 1. Redistributions of source code must retain the above copyright notice, this list of conditions and the
//    following disclaimer.
// 2. Redistributions in binary form must reproduce the above copyright notice, this list of conditions
//    and the following disclaimer in the documentation and/or other materials provided with the distribution.
//
// THIS SOFTWARE IS PROVIDED BY THE COPYRIGHT HOLDERS AND CONTRIBUTORS "AS IS" AND ANY EXPRESS OR IMPLIED
// WARRANTIES, INCLUDING, BUT NOT LIMITED TO, THE IMPLIED WARRANTIES OF MERCHANTABILITY AND FITNESS FOR A
// PARTICULAR PURPOSE ARE DISCLAIMED. IN NO EVENT SHALL THE COPYRIGHT HOLDER OR CONTRIBUTORS BE LIABLE FOR
// ANY DIRECT, INDIRECT, INCIDENTAL, SPECIAL, EXEMPLARY, OR CONSEQUENTIAL DAMAGES (INCLUDING, BUT NOT LIMITED TO,
// PROCUREMENT OF SUBSTITUTE GOODS OR SERVICES; LOSS OF USE, DATA, OR PROFITS; OR BUSINESS INTERRUPTION) HOWEVER
// CAUSED AND ON ANY THEORY OF LIABILITY, WHETHER IN CONTRACT, STRICT LIABILITY, OR TORT (INCLUDING NEGLIGENCE OR
// OTHERWISE) ARISING IN ANY WAY OUT OF THE USE OF THIS SOFTWARE, EVEN IF ADVISED OF THE POSSIBILITY OF SUCH DAMAGE.

/** \file generate_fv_states.hpp
 *
 *  \brief Contains implementation of sirius::K_point::generate_fv_states method.
 */

#include "k_point.hpp"
#include "lapw/generate_alm_block.hpp"

namespace sirius {

template <typename T>
void K_point<T>::generate_fv_states()
{
    PROFILE("sirius::K_point::generate_fv_states");

    if (!ctx_.full_potential()) {
        return;
    }

<<<<<<< HEAD
    sddk::mdarray<std::complex<T>, 2> alm(num_gkvec_loc(), unit_cell_.max_mt_aw_basis_size(), sddk::memory_t::host);
    sddk::mdarray<std::complex<T>, 2> tmp(unit_cell_.max_mt_aw_basis_size(), ctx_.num_fv_states());

    if (ctx_.processing_unit() == sddk::device_t::GPU) {
        fv_eigen_vectors_slab().pw_coeffs(0).allocate(sddk::memory_t::device);
        fv_eigen_vectors_slab().pw_coeffs(0).copy_to(sddk::memory_t::device, 0, ctx_.num_fv_states());
        alm.allocate(sddk::memory_t::device);
        tmp.allocate(sddk::memory_t::device);
    }

    for (int ia = 0; ia < unit_cell_.num_atoms(); ia++) {
        auto location = fv_eigen_vectors_slab().spl_num_atoms().location(ia);
        /* number of alm coefficients for atom */
        int mt_aw_size = unit_cell_.atom(ia).mt_aw_basis_size();
        int mt_lo_size = unit_cell_.atom(ia).mt_lo_basis_size();
        /* generate matching coefficients for all G-vectors */
        alm_coeffs_loc_->generate<false>(unit_cell_.atom(ia), alm);

        std::complex<T>* tmp_ptr_gpu{nullptr};

        auto la = sddk::linalg_t::none;
        auto mt = sddk::memory_t::none;
        switch (ctx_.processing_unit()) {
            case sddk::device_t::CPU: {
                la = sddk::linalg_t::blas;
                mt = sddk::memory_t::host;
                break;
            }
            case sddk::device_t::GPU: {
                alm.copy_to(sddk::memory_t::device, 0, mt_aw_size * num_gkvec_loc());
                la = sddk::linalg_t::gpublas;
                mt = sddk::memory_t::device;
                tmp_ptr_gpu = tmp.at(sddk::memory_t::device);
                break;
            }
        }

        sddk::mdarray<std::complex<T>, 2> tmp1(tmp.at(sddk::memory_t::host), tmp_ptr_gpu, mt_aw_size, ctx_.num_fv_states());

        /* compute F(lm, i) = A(lm, G)^{T} * evec(G, i) for a single atom */
        sddk::linalg(la).gemm('T', 'N', mt_aw_size, ctx_.num_fv_states(), num_gkvec_loc(),
            &sddk::linalg_const<std::complex<T>>::one(), alm.at(mt), alm.ld(),
            fv_eigen_vectors_slab().pw_coeffs(0).prime().at(mt),
            fv_eigen_vectors_slab().pw_coeffs(0).prime().ld(),
            &sddk::linalg_const<std::complex<T>>::zero(), tmp1.at(mt), tmp1.ld());

        switch (ctx_.processing_unit()) {
            case sddk::device_t::CPU: {
                break;
            }
            case sddk::device_t::GPU: {
                tmp1.copy_to(sddk::memory_t::host);
                break;
            }
        }

        comm_.reduce(tmp1.at(sddk::memory_t::host), static_cast<int>(tmp1.size()), location.rank);
// TODO: remove __PRINT_OBJECT_CHECKSUM
#ifdef __PRINT_OBJECT_CHECKSUM
        auto z1 = tmp1.checksum();
        DUMP("checksum(tmp1): %18.10f %18.10f", std::real(z1), std::imag(z1));
#endif

        if (location.rank == comm_.rank()) {
            int offset1 = fv_states().offset_mt_coeffs(location.local_index);
            int offset2 = fv_eigen_vectors_slab().offset_mt_coeffs(location.local_index);
            for (int i = 0; i < ctx_.num_fv_states(); i++) {
                /* aw block */
                std::memcpy(fv_states().mt_coeffs(0).prime().at(sddk::memory_t::host, offset1, i),
                            tmp1.at(sddk::memory_t::host, 0, i), mt_aw_size * sizeof(std::complex<T>));
                /* lo block */
                if (mt_lo_size) {
                    std::memcpy(fv_states().mt_coeffs(0).prime().at(sddk::memory_t::host, offset1 + mt_aw_size, i),
                                fv_eigen_vectors_slab().mt_coeffs(0).prime().at(sddk::memory_t::host, offset2, i),
                                mt_lo_size * sizeof(std::complex<T>));
                }
            }
        }
    }
=======
    auto const& uc = ctx_.unit_cell();

    auto bs = ctx_.cyclic_block_size();
    sddk::dmatrix<std::complex<T>> alm_fv(uc.mt_aw_basis_size(), ctx_.num_fv_states(),
            ctx_.blacs_grid(), bs, bs);

    int atom_begin{0};
    int mt_aw_offset{0};

    /* loop over blocks of atoms */
    for (auto na : utils::split_in_blocks(uc.num_atoms(), 64)) {
        /* actual number of AW radial functions in a block of atoms */
        int num_mt_aw{0};
        for (int i = 0; i < na; i++) {
            int ia     = atom_begin + i;
            auto& type = uc.atom(ia).type();
            num_mt_aw += type.mt_aw_basis_size();
        }

        /* generate complex conjugated Alm coefficients for a block of atoms */
        auto alm = generate_alm_block<false, T>(ctx_, atom_begin, na, this->alm_coeffs_loc());

        /* compute F(lm, i) = A(lm, G)^{T} * evec(G, i) for the block of atoms */
        spla::pgemm_ssb(num_mt_aw, ctx_.num_fv_states(), this->gkvec().count(), SPLA_OP_TRANSPOSE, 1.0,
                alm.at(sddk::memory_t::host), alm.ld(),
                &fv_eigen_vectors_slab().pw_coeffs(0, wf::spin_index(0), wf::band_index(0)),
                fv_eigen_vectors_slab().ld(),
                0.0, alm_fv.at(sddk::memory_t::host), alm_fv.ld(), mt_aw_offset, 0, alm_fv.spla_distribution(),
                ctx_.spla_context());

        atom_begin += na;
        mt_aw_offset += num_mt_aw;
    }

    std::vector<int> num_mt_apw_coeffs(uc.num_atoms());
    for (int ia = 0; ia < uc.num_atoms(); ia++) {
        num_mt_apw_coeffs[ia] = uc.atom(ia).mt_aw_basis_size();
    }
    wf::Wave_functions_mt<T> alm_fv_slab(this->comm(), num_mt_apw_coeffs, wf::num_mag_dims(0),
            wf::num_bands(ctx_.num_fv_states()), sddk::memory_t::host);

    auto& one = sddk::linalg_const<std::complex<T>>::one();
    auto& zero = sddk::linalg_const<std::complex<T>>::zero();

    auto layout_in = alm_fv.grid_layout(0, 0, uc.mt_aw_basis_size(), ctx_.num_fv_states());
    auto layout_out = alm_fv_slab.grid_layout_mt(wf::spin_index(0), wf::band_range(0, ctx_.num_fv_states()));
    costa::transform(layout_in, layout_out, 'N', one, zero, this->comm().mpi_comm());
>>>>>>> 69c0e855

    #pragma omp parallel for
    for (int i = 0; i < ctx_.num_fv_states(); i++) {
        /* G+k block */
<<<<<<< HEAD
        std::memcpy(fv_states().pw_coeffs(0).prime().at(sddk::memory_t::host, 0, i),
                    fv_eigen_vectors_slab().pw_coeffs(0).prime().at(sddk::memory_t::host, 0, i),
                    num_gkvec_loc() * sizeof(std::complex<T>));
    }

    if (ctx_.processing_unit() == sddk::device_t::GPU) {
        fv_eigen_vectors_slab().pw_coeffs(0).deallocate(sddk::memory_t::device);
=======
        auto in_ptr = &fv_eigen_vectors_slab().pw_coeffs(0, wf::spin_index(0), wf::band_index(i));
        auto out_ptr = &fv_states_->pw_coeffs(0, wf::spin_index(0), wf::band_index(i));
        std::copy(in_ptr, in_ptr + gkvec().count(), out_ptr);

        for (int ialoc = 0; ialoc < alm_fv_slab.spl_num_atoms().local_size(); ialoc++) {
            int ia = alm_fv_slab.spl_num_atoms()[ialoc];
            int num_mt_aw = uc.atom(ia).type().mt_aw_basis_size();
            /* aw part of the muffin-tin coefficients */
            for (int xi = 0; xi < num_mt_aw; xi++) {
                fv_states_->mt_coeffs(xi, wf::atom_index(ialoc), wf::spin_index(0), wf::band_index(i)) =
                    alm_fv_slab.mt_coeffs(xi, wf::atom_index(ialoc), wf::spin_index(0), wf::band_index(i));
            }
            /* lo part of muffin-tin coefficients */
            for (int xi = 0; xi < uc.atom(ia).type().mt_lo_basis_size(); xi++) {
                fv_states_->mt_coeffs(num_mt_aw + xi, wf::atom_index(ialoc), wf::spin_index(0), wf::band_index(i)) =
                    fv_eigen_vectors_slab().mt_coeffs(xi, wf::atom_index(ialoc), wf::spin_index(0), wf::band_index(i));
            }
        }
>>>>>>> 69c0e855
    }
}

template void K_point<double>::generate_fv_states();
#ifdef USE_FP32
template void K_point<float>::generate_fv_states();
#endif

} // namespace sirius<|MERGE_RESOLUTION|>--- conflicted
+++ resolved
@@ -36,87 +36,6 @@
         return;
     }
 
-<<<<<<< HEAD
-    sddk::mdarray<std::complex<T>, 2> alm(num_gkvec_loc(), unit_cell_.max_mt_aw_basis_size(), sddk::memory_t::host);
-    sddk::mdarray<std::complex<T>, 2> tmp(unit_cell_.max_mt_aw_basis_size(), ctx_.num_fv_states());
-
-    if (ctx_.processing_unit() == sddk::device_t::GPU) {
-        fv_eigen_vectors_slab().pw_coeffs(0).allocate(sddk::memory_t::device);
-        fv_eigen_vectors_slab().pw_coeffs(0).copy_to(sddk::memory_t::device, 0, ctx_.num_fv_states());
-        alm.allocate(sddk::memory_t::device);
-        tmp.allocate(sddk::memory_t::device);
-    }
-
-    for (int ia = 0; ia < unit_cell_.num_atoms(); ia++) {
-        auto location = fv_eigen_vectors_slab().spl_num_atoms().location(ia);
-        /* number of alm coefficients for atom */
-        int mt_aw_size = unit_cell_.atom(ia).mt_aw_basis_size();
-        int mt_lo_size = unit_cell_.atom(ia).mt_lo_basis_size();
-        /* generate matching coefficients for all G-vectors */
-        alm_coeffs_loc_->generate<false>(unit_cell_.atom(ia), alm);
-
-        std::complex<T>* tmp_ptr_gpu{nullptr};
-
-        auto la = sddk::linalg_t::none;
-        auto mt = sddk::memory_t::none;
-        switch (ctx_.processing_unit()) {
-            case sddk::device_t::CPU: {
-                la = sddk::linalg_t::blas;
-                mt = sddk::memory_t::host;
-                break;
-            }
-            case sddk::device_t::GPU: {
-                alm.copy_to(sddk::memory_t::device, 0, mt_aw_size * num_gkvec_loc());
-                la = sddk::linalg_t::gpublas;
-                mt = sddk::memory_t::device;
-                tmp_ptr_gpu = tmp.at(sddk::memory_t::device);
-                break;
-            }
-        }
-
-        sddk::mdarray<std::complex<T>, 2> tmp1(tmp.at(sddk::memory_t::host), tmp_ptr_gpu, mt_aw_size, ctx_.num_fv_states());
-
-        /* compute F(lm, i) = A(lm, G)^{T} * evec(G, i) for a single atom */
-        sddk::linalg(la).gemm('T', 'N', mt_aw_size, ctx_.num_fv_states(), num_gkvec_loc(),
-            &sddk::linalg_const<std::complex<T>>::one(), alm.at(mt), alm.ld(),
-            fv_eigen_vectors_slab().pw_coeffs(0).prime().at(mt),
-            fv_eigen_vectors_slab().pw_coeffs(0).prime().ld(),
-            &sddk::linalg_const<std::complex<T>>::zero(), tmp1.at(mt), tmp1.ld());
-
-        switch (ctx_.processing_unit()) {
-            case sddk::device_t::CPU: {
-                break;
-            }
-            case sddk::device_t::GPU: {
-                tmp1.copy_to(sddk::memory_t::host);
-                break;
-            }
-        }
-
-        comm_.reduce(tmp1.at(sddk::memory_t::host), static_cast<int>(tmp1.size()), location.rank);
-// TODO: remove __PRINT_OBJECT_CHECKSUM
-#ifdef __PRINT_OBJECT_CHECKSUM
-        auto z1 = tmp1.checksum();
-        DUMP("checksum(tmp1): %18.10f %18.10f", std::real(z1), std::imag(z1));
-#endif
-
-        if (location.rank == comm_.rank()) {
-            int offset1 = fv_states().offset_mt_coeffs(location.local_index);
-            int offset2 = fv_eigen_vectors_slab().offset_mt_coeffs(location.local_index);
-            for (int i = 0; i < ctx_.num_fv_states(); i++) {
-                /* aw block */
-                std::memcpy(fv_states().mt_coeffs(0).prime().at(sddk::memory_t::host, offset1, i),
-                            tmp1.at(sddk::memory_t::host, 0, i), mt_aw_size * sizeof(std::complex<T>));
-                /* lo block */
-                if (mt_lo_size) {
-                    std::memcpy(fv_states().mt_coeffs(0).prime().at(sddk::memory_t::host, offset1 + mt_aw_size, i),
-                                fv_eigen_vectors_slab().mt_coeffs(0).prime().at(sddk::memory_t::host, offset2, i),
-                                mt_lo_size * sizeof(std::complex<T>));
-                }
-            }
-        }
-    }
-=======
     auto const& uc = ctx_.unit_cell();
 
     auto bs = ctx_.cyclic_block_size();
@@ -164,20 +83,10 @@
     auto layout_in = alm_fv.grid_layout(0, 0, uc.mt_aw_basis_size(), ctx_.num_fv_states());
     auto layout_out = alm_fv_slab.grid_layout_mt(wf::spin_index(0), wf::band_range(0, ctx_.num_fv_states()));
     costa::transform(layout_in, layout_out, 'N', one, zero, this->comm().mpi_comm());
->>>>>>> 69c0e855
 
     #pragma omp parallel for
     for (int i = 0; i < ctx_.num_fv_states(); i++) {
         /* G+k block */
-<<<<<<< HEAD
-        std::memcpy(fv_states().pw_coeffs(0).prime().at(sddk::memory_t::host, 0, i),
-                    fv_eigen_vectors_slab().pw_coeffs(0).prime().at(sddk::memory_t::host, 0, i),
-                    num_gkvec_loc() * sizeof(std::complex<T>));
-    }
-
-    if (ctx_.processing_unit() == sddk::device_t::GPU) {
-        fv_eigen_vectors_slab().pw_coeffs(0).deallocate(sddk::memory_t::device);
-=======
         auto in_ptr = &fv_eigen_vectors_slab().pw_coeffs(0, wf::spin_index(0), wf::band_index(i));
         auto out_ptr = &fv_states_->pw_coeffs(0, wf::spin_index(0), wf::band_index(i));
         std::copy(in_ptr, in_ptr + gkvec().count(), out_ptr);
@@ -196,7 +105,6 @@
                     fv_eigen_vectors_slab().mt_coeffs(xi, wf::atom_index(ialoc), wf::spin_index(0), wf::band_index(i));
             }
         }
->>>>>>> 69c0e855
     }
 }
 
