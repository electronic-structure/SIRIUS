--- conflicted
+++ resolved
@@ -26,18 +26,15 @@
 namespace sirius {
 
 template<typename T>
-void Non_local_functor<T>::add_k_point_contribution(K_point &kpoint__, mdarray<double, 2> &collect_res__) {
-    auto &unit_cell = ctx_.unit_cell();
+void Non_local_functor<T>::add_k_point_contribution(K_point &kpoint__, mdarray<double, 2> &collect_res__)
+{
+    auto& unit_cell = ctx_.unit_cell();
 
-<<<<<<< HEAD
+    if (ctx_.unit_cell().mt_lo_basis_size() == 0) {
+        return;
+    }
+
     auto &bp = kpoint__.beta_projectors();
-=======
-        if (ctx_.unit_cell().mt_lo_basis_size() == 0) {
-            return;
-        }
-
-        auto &bp = kpoint__.beta_projectors();
->>>>>>> 04226063
 
     double main_two_factor{-2};
 
@@ -161,7 +158,6 @@
         } // x
     }
 
-    //bp.dismiss();
     bp_base_.dismiss();
 }
 
