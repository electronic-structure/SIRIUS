--- conflicted
+++ resolved
@@ -740,11 +740,7 @@
 {
     const std::string ftype = ".upf";
     auto lcstr              = str__;
-<<<<<<< HEAD
-    lcstr = trim(lcstr);
-=======
     lcstr                   = trim(lcstr);
->>>>>>> 025047be
     std::transform(lcstr.begin(), lcstr.end(), lcstr.begin(), ::tolower);
     return lcstr.find(ftype) == lcstr.size() - ftype.size();
 }
