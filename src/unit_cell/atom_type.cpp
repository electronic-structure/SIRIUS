--- conflicted
+++ resolved
@@ -208,18 +208,10 @@
     }
 
     if (parameters_.full_potential()) {
-<<<<<<< HEAD
-        using gc_z = Gaunt_coefficients<double_complex>;
-        gaunt_coefs_ =
-            std::unique_ptr<gc_z>(new gc_z(std::max(this->lmax_apw(), this->lmax_lo()),
-                                           std::max(parameters_.lmax_rho(),parameters_.lmax_pot()),
-                                           std::max(this->lmax_apw(), this->lmax_lo()), SHT::gaunt_hybrid));
-=======
         using gc_z   = Gaunt_coefficients<double_complex>;
         gaunt_coefs_ = std::make_unique<gc_z>(std::max(this->lmax_apw(), this->lmax_lo()),
                                               std::max(parameters_.lmax_rho(), parameters_.lmax_pot()),
                                               std::max(this->lmax_apw(), this->lmax_lo()), SHT::gaunt_hybrid);
->>>>>>> f7cc5e91
     }
 
     initialized_ = true;
