#include "k_point.h"

namespace sirius {

void K_point::initialize()
{
    PROFILE_WITH_TIMER("sirius::K_point::initialize");
    
    zil_.resize(parameters_.lmax_apw() + 1);
    for (int l = 0; l <= parameters_.lmax_apw(); l++) zil_[l] = std::pow(double_complex(0, 1), l);
   
    l_by_lm_ = Utils::l_by_lm(parameters_.lmax_apw());

    int bs = parameters_.cyclic_block_size();

    /* In case of collinear magnetism we store only non-zero spinor components.
     *
     * non magnetic case: 
     * +---+
     * |   |
     * +---+
     *
     * collinear case:
     * +---+
     * |uu |
     * +---+---+
     *     |dd |
     *     +---+
     *
     * non collinear case:
     * +-------+
     * |       |
     * +-------+
     * |       |
     * +-------+
     */
    int nst = (parameters_.num_mag_dims() == 3) ? parameters_.num_bands() : parameters_.num_fv_states();

    if (use_second_variation && parameters_.need_sv())
    {
        /* in case of collinear magnetism store pure up and pure dn components, otherwise store the full matrix */
        sv_eigen_vectors_[0] = dmatrix<double_complex>(nst, nst, blacs_grid_, bs, bs);
        if (parameters_.num_mag_dims() == 1)
            sv_eigen_vectors_[1] = dmatrix<double_complex>(nst, nst, blacs_grid_, bs, bs);
    }

    if (use_second_variation) fv_eigen_values_.resize(parameters_.num_fv_states());

    /* Find the cutoff for G+k vectors. For pseudopotential calculations this comes 
     * form the input whereas for full-potential calculations this is derived 
     * from rgkmax (aw_cutoff here) and minimal MT radius. */
    double gk_cutoff = 0;
    switch (parameters_.esm_type())
    {
        case ultrasoft_pseudopotential:
        case norm_conserving_pseudopotential:
        {
            gk_cutoff = parameters_.gk_cutoff();
            break;
        }
        case full_potential_lapwlo:
        {
            gk_cutoff = parameters_.aw_cutoff() / unit_cell_.min_mt_radius();
            break;
        }
        default:
        {
            STOP();
        }
    }

    /* Build a full list of G+k vectors for all MPI ranks */
    generate_gkvec(gk_cutoff);
    /* build a list of basis functions */
    build_gklo_basis_descriptors();
    /* distribute basis functions */
    distribute_basis_index();
    
    if (parameters_.full_potential())
    {
        atom_lo_cols_.clear();
        atom_lo_cols_.resize(unit_cell_.num_atoms());

        atom_lo_rows_.clear();
        atom_lo_rows_.resize(unit_cell_.num_atoms());

        for (int icol = num_gkvec_col(); icol < gklo_basis_size_col(); icol++)
        {
            int ia = gklo_basis_descriptor_col(icol).ia;
            atom_lo_cols_[ia].push_back(icol);
        }
        
        for (int irow = num_gkvec_row(); irow < gklo_basis_size_row(); irow++)
        {
            int ia = gklo_basis_descriptor_row(irow).ia;
            atom_lo_rows_[ia].push_back(irow);
        }
    }
    if (parameters_.esm_type() == full_potential_pwlo)
    {
        /** \todo Correct the memory leak */
        STOP();
        //== sbessel_.resize(num_gkvec_loc()); 
        //== for (int igkloc = 0; igkloc < num_gkvec_loc(); igkloc++)
        //== {
        //==     sbessel_[igkloc] = new sbessel_pw<double>(parameters_.unit_cell(), parameters_.lmax_pw());
        //==     sbessel_[igkloc]->interpolate(gkvec_len_[igkloc]);
        //== }
    }

    if (parameters_.esm_type() == full_potential_lapwlo)
    {
        alm_coeffs_ = new Matching_coefficients(unit_cell_, parameters_.lmax_apw(), num_gkvec(),
                                                gklo_basis_descriptors_);
        alm_coeffs_row_ = new Matching_coefficients(unit_cell_, parameters_.lmax_apw(), num_gkvec_row(),
                                                    gklo_basis_descriptors_row_);
        alm_coeffs_col_ = new Matching_coefficients(unit_cell_, parameters_.lmax_apw(), num_gkvec_col(),
                                                    gklo_basis_descriptors_col_);
    }

    /* compute |beta> projectors for atom types */
    if (!parameters_.full_potential())
    {
        beta_projectors_ = new Beta_projectors(comm_, unit_cell_, gkvec_, parameters_.lmax_beta(), parameters_.processing_unit());
        
        if (false)
        {
            //p_mtrx_ = mdarray<double_complex, 3>(unit_cell_.max_mt_basis_size(), unit_cell_.max_mt_basis_size(), unit_cell_.num_atom_types());
            //p_mtrx_.zero();

            //for (int iat = 0; iat < unit_cell_.num_atom_types(); iat++)
            //{
            //    auto atom_type = unit_cell_.atom_type(iat);
            //    int nbf = atom_type->mt_basis_size();
            //    int ofs = atom_type->offset_lo();

            //    matrix<double_complex> qinv(nbf, nbf);
            //    atom_type->uspp().q_mtrx >> qinv;
            //    linalg<CPU>::geinv(nbf, qinv);
            //    
            //    /* compute P^{+}*P */
            //    linalg<CPU>::gemm(2, 0, nbf, nbf, num_gkvec_loc(), &beta_gk_t_(0, ofs), beta_gk_t_.ld(), 
            //                      &beta_gk_t_(0, ofs), beta_gk_t_.ld(), &p_mtrx_(0, 0, iat), p_mtrx_.ld());
            //    comm_row().allreduce(&p_mtrx_(0, 0, iat), unit_cell_.max_mt_basis_size() * unit_cell_.max_mt_basis_size());

            //    for (int xi1 = 0; xi1 < nbf; xi1++)
            //    {
            //        for (int xi2 = 0; xi2 < nbf; xi2++) qinv(xi2, xi1) += p_mtrx_(xi2, xi1, iat);
            //    }
            //    /* compute (Q^{-1} + P^{+}*P)^{-1} */
            //    linalg<CPU>::geinv(nbf, qinv);
            //    for (int xi1 = 0; xi1 < nbf; xi1++)
            //    {
            //        for (int xi2 = 0; xi2 < nbf; xi2++) p_mtrx_(xi2, xi1, iat) = qinv(xi2, xi1);
            //    }
            //}
        }
    }

    if (use_second_variation)
    {
        /* allocate memory for first-variational eigen vectors and states and for spinor wave-fucntions */
        if (parameters_.full_potential())
        {
            fv_eigen_vectors_ = new Wave_functions<true>(gklo_basis_size(), parameters_.num_fv_states(), bs, blacs_grid_, blacs_grid_slice_);

            fv_states_ = new Wave_functions<true>(wf_size(), parameters_.num_fv_states(), bs, blacs_grid_, blacs_grid_slice_);

            for (int ispn = 0; ispn < parameters_.num_spins(); ispn++)
            {
                spinor_wave_functions_[ispn] = new Wave_functions<true>(wf_size(), nst, bs, blacs_grid_, blacs_grid_slice_);
            }
        }
        else
        {
            assert(parameters_.num_fv_states() < num_gkvec());

            //fv_states_ = new Wave_functions<false>(parameters_.num_fv_states(), gkvec_, ctx_.mpi_grid_fft(), parameters_.processing_unit());

            //fv_states<false>().coeffs().zero();

<<<<<<< HEAD
            double norm = 1.0 / std::sqrt(num_gkvec());
            for (int i = 0; i < parameters_.num_fv_states(); i++) // TODO: init from atomic WFs
            {
                for (int igk = 0; igk < num_gkvec_loc(); igk++) fv_states<false>()(igk, i) = type_wrapper<double_complex>::random() * norm;
            }
=======
            //for (int i = 0; i < parameters_.num_fv_states(); i++) // TODO: init from atomic WFs
            //{
            //    double norm = 1.0 / std::sqrt(gkvec_.num_gvec());
            //    for (int igk = 0; igk < num_gkvec_loc(); igk++) fv_states<false>()(igk, i) = type_wrapper<double_complex>::random() * norm;
            //}
>>>>>>> 8dc6b529

            for (int ispn = 0; ispn < parameters_.num_spins(); ispn++)
            {
                spinor_wave_functions_[ispn] = new Wave_functions<false>(nst, nst, gkvec_, ctx_.mpi_grid_fft(),
                                                                         parameters_.processing_unit());

                for (int i = 0; i < nst; i++) // TODO: init from atomic WFs
                {
                    double norm = 1.0 / std::sqrt(gkvec_.num_gvec());
                    for (int igk = 0; igk < num_gkvec_loc(); igk++) spinor_wave_functions<false>(ispn)(igk, i) = type_wrapper<double_complex>::random() * norm;
                }
            }
        }
    }
    else  /* use full diagonalziation */
    {
        STOP();
        //if (parameters_.full_potential())
        //{
        //    fd_eigen_vectors_ = mdarray<double_complex, 2>(gklo_basis_size_row(), spl_spinor_wf_.local_size());
        //    spinor_wave_functions_.allocate();
        //}
    }
}

};<|MERGE_RESOLUTION|>--- conflicted
+++ resolved
@@ -179,20 +179,6 @@
 
             //fv_states<false>().coeffs().zero();
 
-<<<<<<< HEAD
-            double norm = 1.0 / std::sqrt(num_gkvec());
-            for (int i = 0; i < parameters_.num_fv_states(); i++) // TODO: init from atomic WFs
-            {
-                for (int igk = 0; igk < num_gkvec_loc(); igk++) fv_states<false>()(igk, i) = type_wrapper<double_complex>::random() * norm;
-            }
-=======
-            //for (int i = 0; i < parameters_.num_fv_states(); i++) // TODO: init from atomic WFs
-            //{
-            //    double norm = 1.0 / std::sqrt(gkvec_.num_gvec());
-            //    for (int igk = 0; igk < num_gkvec_loc(); igk++) fv_states<false>()(igk, i) = type_wrapper<double_complex>::random() * norm;
-            //}
->>>>>>> 8dc6b529
-
             for (int ispn = 0; ispn < parameters_.num_spins(); ispn++)
             {
                 spinor_wave_functions_[ispn] = new Wave_functions<false>(nst, nst, gkvec_, ctx_.mpi_grid_fft(),
