--- conflicted
+++ resolved
@@ -74,35 +74,12 @@
                  * in the index structure, so I explicitely compute the
                  * average */
 
-<<<<<<< HEAD
-                // if (!atom_type.spin_orbit_coupling()) {
-                    for (int m = -l; m <= l; m++) {
-                        const int lm = utils::lm(l, m);
-                        phi.pw_coeffs(0).prime(igk_loc, n + offset) = z * std::conj(phase_factor) * rlm[lm] * ri_values[index_radial_function];
-                        n++;
-                    }
-                    xi += 2 * l + 1;
-                // } else {
-                //     const auto average = ri_values[index_radial_function] +
-                //         ri_values[index_radial_function + 1];
-
-                //     for (int m = -l; m <= l; m++) {
-                //         const int lm = utils::lm(l, m);
-                //         phi.pw_coeffs(0).prime(igk_loc, n + offset) += 0.5 * z * std::conj(phase_factor) * rlm[lm] *
-                //             average;
-                //         n += 2;
-                //     }
-                //     xi += 2 * (2 * l + 1);
-                // }
-                // the -1 is for compensating the xi++ in the for loop.
-=======
                 for (int m = -l; m <= l; m++) {
                     const int lm = utils::lm(l, m);
                     phi.pw_coeffs(0).prime(igk_loc, n + offset) = z * std::conj(phase_factor) * rlm[lm] * ri_values[index_radial_function];
                     n++;
                 }
                 xi += 2 * l + 1;
->>>>>>> d4b5f4ec
             } else {
                 /* hubbard atomic orbitals */
 
