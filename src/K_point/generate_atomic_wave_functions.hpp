// Copyright (c) 2013-2018 Anton Kozhevnikov, Thomas Schulthess
// All rights reserved.
//
// Redistribution and use in source and binary forms, with or without modification, are permitted provided that
// the following conditions are met:
//
// 1. Redistributions of source code must retain the above copyright notice, this list of conditions and the
//    following disclaimer.
// 2. Redistributions in binary form must reproduce the above copyright notice, this list of conditions
//    and the following disclaimer in the documentation and/or other materials provided with the distribution.
//
// THIS SOFTWARE IS PROVIDED BY THE COPYRIGHT HOLDERS AND CONTRIBUTORS "AS IS" AND ANY EXPRESS OR IMPLIED
// WARRANTIES, INCLUDING, BUT NOT LIMITED TO, THE IMPLIED WARRANTIES OF MERCHANTABILITY AND FITNESS FOR A
// PARTICULAR PURPOSE ARE DISCLAIMED. IN NO EVENT SHALL THE COPYRIGHT HOLDER OR CONTRIBUTORS BE LIABLE FOR
// ANY DIRECT, INDIRECT, INCIDENTAL, SPECIAL, EXEMPLARY, OR CONSEQUENTIAL DAMAGES (INCLUDING, BUT NOT LIMITED TO,
// PROCUREMENT OF SUBSTITUTE GOODS OR SERVICES; LOSS OF USE, DATA, OR PROFITS; OR BUSINESS INTERRUPTION) HOWEVER
// CAUSED AND ON ANY THEORY OF LIABILITY, WHETHER IN CONTRACT, STRICT LIABILITY, OR TORT (INCLUDING NEGLIGENCE OR
// OTHERWISE) ARISING IN ANY WAY OUT OF THE USE OF THIS SOFTWARE, EVEN IF ADVISED OF THE POSSIBILITY OF SUCH DAMAGE.

/** \file generate_atomic_wave_functions.hpp
 *
 *  \brief Generation of initial guess atomic wave-functions and hubbard orbitals.
 */

inline void K_point::generate_atomic_wave_functions(const basis_functions_index &index,
                                                    const int atom,
                                                    const int offset,
                                                    const bool hubbard,
                                                    Wave_functions&   phi)
{
    if (index.size() == 0) {
        return;
    }

    int lmax{0};
    for (int iat = 0; iat < unit_cell_.num_atom_types(); iat++) {
        auto& atom_type = unit_cell_.atom_type(iat);
        lmax = std::max(lmax, atom_type.lmax_ps_atomic_wf());
    }
    lmax = std::max(lmax, unit_cell_.lmax());

    auto& atom_type   = unit_cell_.atom(atom).type();
<<<<<<< HEAD
#pragma omp parallel for schedule(static)
=======
    #pragma omp parallel for schedule(static)
>>>>>>> 76fb8ca8
    for (int igk_loc = 0; igk_loc < this->num_gkvec_loc(); igk_loc++) {
        /* global index of G+k vector */
        int igk = this->idxgk(igk_loc);
        /* vs = {r, theta, phi} */
        auto vs = SHT::spherical_coordinates(this->gkvec().gkvec_cart<index_domain_t::local>(igk_loc));

        /* compute real spherical harmonics for G+k vector */
        std::vector<double> rlm(utils::lmmax(lmax));
        SHT::spherical_harmonics(lmax, vs[1], vs[2], &rlm[0]);

        /* need to find the index of the atom type get values of radial
           integrals for a given G+k vector length */
        mdarray<double, 1> ri_values;
        ri_values = ctx_.atomic_wf_ri().values(atom_type.id(), vs[0]);

        int n{0};
        for (int xi = 0; xi < index.size();) {
            int l  = index[xi].l;
            // index of the radial function
            int index_radial_function = index[xi].idxrf;

            const auto phase        = twopi * dot(gkvec().gkvec(igk), unit_cell_.atom(atom).position());
            const auto phase_factor = std::exp(double_complex(0.0, phase));
            const auto& atom_type   = unit_cell_.atom(atom).type();
            const auto z = std::pow(double_complex(0, -1), l) * fourpi / std::sqrt(unit_cell_.omega());

            if (!hubbard) {
                /* for spin orbit coupling the initial wave functions of a given
                 * shell are full spinors with a different radial part. the
                 * orbitals j = l - 1/2 and j = l + 1/2 are next to each other
                 * in the index structure, so I explicitely compute the
                 * average */

                for (int m = -l; m <= l; m++) {
                    const int lm = utils::lm(l, m);
                    phi.pw_coeffs(0).prime(igk_loc, n + offset) = z * std::conj(phase_factor) * rlm[lm] * ri_values[index_radial_function];
                    n++;
                }
                xi += 2 * l + 1;
            } else {
                /* hubbard atomic orbitals */

                if (atom_type.spin_orbit_coupling()) {
                    /* in that case each atomic orbital has a distinct j and are
                       considered as independent orbitals. */
                    const auto average = (ri_values[atom_type.hubbard_orbital(index_radial_function).rindex()] +
                                          ri_values[atom_type.hubbard_orbital(index_radial_function + 1).rindex()]);

                    for (int m = -l; m <= l; m++) {
                        const int lm = utils::lm(l, m);
                        phi.pw_coeffs(1).prime(igk_loc, n + offset + 2 * l + 1) = 0.5 * z * std::conj(phase_factor) * rlm[lm] * average;
                        phi.pw_coeffs(0).prime(igk_loc, n + offset) = 0.5 * z * std::conj(phase_factor) * rlm[lm] * average;
                        n += 1;
                    }
                    xi += 2 * (2 * l + 1);
                    n += 2 * l + 1;
                } else {

                    /* it is a one orbital but with degeneracy 2. we should
                       consider the magnetic and non magnetic case */
                    for (int m = -l; m <= l; m++) {
                        const int lm = utils::lm(l, m);
                        phi.pw_coeffs(0).prime(igk_loc, n + offset) = z * std::conj(phase_factor) * rlm[lm] * ri_values[atom_type.hubbard_orbital(index_radial_function + 1).rindex()];
                        if (ctx_.num_mag_dims() == 3) {
                            phi.pw_coeffs(1).prime(igk_loc, n + offset + 2 * l + 1) = z * std::conj(phase_factor) * rlm[lm] * ri_values[atom_type.hubbard_orbital(index_radial_function + 1).rindex()];

                        }
                        n++;
                    }
                    xi += 2 * l + 1;
                }
            }
        }
    }
}

inline void K_point::compute_gradient_wave_functions(Wave_functions& phi,
                                                     const int       starting_position_i,
                                                     const int       num_wf,
                                                     Wave_functions& dphi,
                                                     const int       starting_position_j,
                                                     const int       direction) {
    std::vector<double_complex> qalpha(this->num_gkvec_loc());

    for (int igk_loc = 0; igk_loc < this->num_gkvec_loc(); igk_loc++) {
        auto G = this->gkvec().gkvec_cart<index_domain_t::local>(igk_loc);

        qalpha[igk_loc] = double_complex(0.0, -G[direction]);
    }

#pragma omp parallel for schedule(static)
    for (int nphi = 0; nphi < num_wf; nphi++) {
        for (int ispn = 0; ispn < phi.num_sc(); ispn++) {
            for (int igk_loc = 0; igk_loc < this->num_gkvec_loc(); igk_loc++) {
                dphi.pw_coeffs(ispn).prime(igk_loc, nphi + starting_position_j) = qalpha[igk_loc] *
                    phi.pw_coeffs(ispn).prime(igk_loc, nphi + starting_position_i);
            }
        }
    }
}<|MERGE_RESOLUTION|>--- conflicted
+++ resolved
@@ -40,11 +40,7 @@
     lmax = std::max(lmax, unit_cell_.lmax());
 
     auto& atom_type   = unit_cell_.atom(atom).type();
-<<<<<<< HEAD
-#pragma omp parallel for schedule(static)
-=======
     #pragma omp parallel for schedule(static)
->>>>>>> 76fb8ca8
     for (int igk_loc = 0; igk_loc < this->num_gkvec_loc(); igk_loc++) {
         /* global index of G+k vector */
         int igk = this->idxgk(igk_loc);
@@ -135,7 +131,7 @@
         qalpha[igk_loc] = double_complex(0.0, -G[direction]);
     }
 
-#pragma omp parallel for schedule(static)
+    #pragma omp parallel for schedule(static)
     for (int nphi = 0; nphi < num_wf; nphi++) {
         for (int ispn = 0; ispn < phi.num_sc(); ispn++) {
             for (int igk_loc = 0; igk_loc < this->num_gkvec_loc(); igk_loc++) {
