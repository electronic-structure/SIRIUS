# Copyright 2013-2022 Lawrence Livermore National Security, LLC and other
# Spack Project Developers. See the top-level COPYRIGHT file for details.
#
# SPDX-License-Identifier: (Apache-2.0 OR MIT)

import os

from spack import *


class Sirius(CMakePackage, CudaPackage):
    """Domain specific library for electronic structure calculations"""

    homepage = "https://github.com/electronic-structure/SIRIUS"
    url      = "https://github.com/electronic-structure/SIRIUS/archive/v6.1.5.tar.gz"
    list_url = "https://github.com/electronic-structure/SIRIUS/releases"
    git      = "https://github.com/electronic-structure/SIRIUS.git"

    maintainers = ['simonpintarelli', 'haampie', 'dev-zero', 'AdhocMan', 'toxa81']

    # Don't upstream this, it's to work around
    # https://github.com/spack/spack/pull/18574 / https://github.com/spack/spack/pull/18838
    build_dirname = 'spack-build'

    version('develop', branch='develop')
    version('master', branch='master')

    version('7.3.0', sha256='69b5cf356adbe181be6c919032859c4e0160901ff42a885d7e7ea0f38cc772e2')
    version('7.2.7', sha256='929bf7f131a4847624858b9c4295532c24b0c06f6dcef5453c0dfc33fb78eb03')
    version('7.2.6', sha256='e751fd46cdc7c481ab23b0839d3f27fb00b75dc61dc22a650c92fe8e35336e3a')
    version('7.2.5', sha256='794e03d4da91025f77542d3d593d87a8c74e980394f658a0210a4fd91c011f22')
    version('7.2.4', sha256='aeed0e83b80c3a79a9469e7f3fe10d80ad331795e38dbc3c49cb0308e2bd084d')
    version('7.2.3', sha256='6c10f0e87e50fcc7cdb4d1b2d35e91dba6144de8f111e36c7d08912e5942a906')
    version('7.2.1', sha256='01bf6c9893ff471473e13351ca7fdc2ed6c1f4b1bb7afa151909ea7cd6fa0de7')
    version('7.2.0', sha256='537800459db8a7553d7aa251c19f3a31f911930194b068bc5bca2dfb2c9b71db')
    version('7.0.2', sha256='ee613607ce3be0b2c3f69b560b2415ce1b0e015179002aa90739430dbfaa0389', deprecated=True)
    version('7.0.1', sha256='cca11433f86e7f4921f7956d6589f27bf0fd5539f3e8f96e66a3a6f274888595', deprecated=True)
    version('7.0.0', sha256='da783df11e7b65668e29ba8d55c8a6827e2216ad6d88040f84f42ac20fd1bb99', deprecated=True)
    version('6.5.7', sha256='d886c3066163c43666ebac2ea50351df03907b5686671e514a75f131ba51b43c', deprecated=True)
    version('6.5.6', sha256='c8120100bde4477545eae489ea7f9140d264a3f88696ec92728616d78f214cae', deprecated=True)
    version('6.5.5', sha256='0b23d3a8512682eea67aec57271031c65f465b61853a165015b38f7477651dd1', deprecated=True)
    version('6.5.4', sha256='5f731926b882a567d117afa5e0ed33291f1db887fce52f371ba51f014209b85d', deprecated=True)
    version('6.5.3', sha256='eae0c303f332425a8c792d4455dca62557931b28a5df8b4c242652d5ffddd580', deprecated=True)
    version('6.5.2', sha256='c18adc45b069ebae03f94eeeeed031ee99b3d8171fa6ee73c7c6fb1e42397fe7', deprecated=True)
    version('6.5.1', sha256='599dd0fa25a4e83db2a359257a125e855d4259188cf5b0065b8e7e66378eacf3', deprecated=True)
    version('6.5.0', sha256='5544f3abbb71dcd6aa08d18aceaf53c38373de4cbd0c3af44fbb39c20cfeb7cc', deprecated=True)
    version('6.4.4', sha256='1c5de9565781847658c3cc11edcb404e6e6d1c5a9dfc81e977de7a9a7a162c8a', deprecated=True)
    version('6.4.3', sha256='4d1effeadb84b3e1efd7d9ac88018ef567aa2e0aa72e1112f0abf2e493e2a189', deprecated=True)
    version('6.4.2', sha256='40b9b66deebb6538fc0f4cd802554d0d763ea6426b9b2f0e8db8dc617e494479', deprecated=True)
    version('6.4.1', sha256='86f25c71517952a63e92e0a9bcf66d27e4afb2b0d67cf84af480f116b8e7f53c', deprecated=True)
    version('6.4.0', sha256='bc61758b71dd2996e2ff515b8c3560b2c69c00931cb2811a163a31bcfea4436e', deprecated=True)
    version('6.3.4', sha256='8839e988b4bb6ef99b6180f7fba03a5537e31fce51bb3e4c2298b513d6a07e0a', deprecated=True)
    version('6.3.3', sha256='7ba30a4e5c9a545433251211454ec0d59b74ba8941346057bc7de11e7f6886f7', deprecated=True)
    version('6.3.2', sha256='1723e5ad338dad9a816369a6957101b2cae7214425406b12e8712c82447a7ee5', deprecated=True)
    version('6.1.5', sha256='379f0a2e5208fd6d91c2bd4939c3a5c40002975fb97652946fa1bfe4a3ef97cb', deprecated=True)

    amdgpu_targets = (
        'gfx701', 'gfx801', 'gfx802', 'gfx803',
        'gfx900', 'gfx906', 'gfx908', 'gfx1010',
        'gfx1011', 'gfx1012'
    )

    variant('shared', default=True, description="Build shared libraries")
    variant('openmp', default=True, description="Build with OpenMP support")
    variant('boost_filesystem', default=False,
            description="Use Boost filesystem for self-consistent field method "
                        "mini-app. Only required when the compiler does not "
                        "support std::experimental::filesystem nor std::filesystem")
    variant('fortran', default=False, description="Build Fortran bindings")
    variant('python', default=False, description="Build Python bindings")
    variant('memory_pool', default=True, description="Build with memory pool")
    variant('elpa', default=False, description="Use ELPA")
    variant('vdwxc', default=False, description="Enable libvdwxc support")
    variant('scalapack', default=False, description="Enable scalapack support")
    variant('magma', default=False, description="Enable MAGMA support")
    variant('nlcglib', default=False, description="enable robust wave function optimization")
    variant('rocm', default=False, description='Use ROCm GPU support')
    variant('amdgpu_target', default='gfx803,gfx900,gfx906', multi=True, values=amdgpu_targets, when='+rocm')
    variant('build_type', default='Release',
            description='CMake build type',
            values=('Debug', 'Release', 'RelWithDebInfo'))
    variant('apps', default=True, description="Build applications")
    variant('tests', default=False, description="Build tests")
    variant('single_precision', default=False, description="Use single precision arithmetics")
    variant('profiler', default=True, description="Use internal profiler to measure execution time")

    depends_on('mpi')
    depends_on('gsl')
    depends_on('lapack')
    depends_on('fftw-api@3')
    depends_on('libxc@3.0.0:')
    depends_on('libxc@4.0.0:', when='@7.2.0:')
    depends_on('spglib')
    depends_on('hdf5+hl')
    depends_on('pkgconfig', type='build')

    # Python module
<<<<<<< HEAD
    depends_on('python', when='+python', type=('build', 'run'))
=======
    depends_on('python', when='+python@3.6:', type=('build', 'run'))
>>>>>>> 69c0e855
    depends_on('python', when='@:6', type=('build', 'run'))
    depends_on('py-numpy', when='+python', type=('build', 'run'))
    depends_on('py-scipy', when='+python', type=('build', 'run'))
    depends_on('py-h5py', when='+python', type=('build', 'run'))
    depends_on('py-mpi4py', when='+python', type=('build', 'run'))
    depends_on('py-pyyaml', when='+python', type=('build', 'run'))
    depends_on('py-mpi4py', when='+python', type=('build', 'run'))
    depends_on('py-voluptuous', when='+python', type=('build', 'run'))
    depends_on('py-pybind11', when='+python', type=('build', 'run'))
    extends('python', when='+python')

    depends_on('magma', when='+magma')
    depends_on('boost cxxstd=14 +filesystem', when='+boost_filesystem')

    depends_on('spfft@0.9.6: +mpi', when='@6.4.0:')
    depends_on('spfft@0.9.13:', when='@7.0.1:')
    depends_on('spfft+single_precision', when='+single_precision ^spfft')
    depends_on('spfft+cuda', when='+cuda ^spfft')
    depends_on('spfft+rocm', when='+rocm ^spfft')
    depends_on('spfft+openmp', when='+openmp ^spfft')

    depends_on('spla@1.1.0:', when='@7.0.2:')
    depends_on('spla+cuda', when='+cuda ^spla')
    depends_on('spla+rocm', when='+rocm ^spla')
    depends_on('spla+openmp', when='+openmp ^spla')

    depends_on('nlcglib', when='+nlcglib')

    depends_on('libvdwxc@0.3.0:+mpi', when='+vdwxc')

    depends_on('scalapack', when='+scalapack')

    # rocm
    depends_on('hip', when='+rocm')
    depends_on('rocblas', when='+rocm')

    # FindHIP cmake script only works for < 4.1
    depends_on('hip@:4.0', when='@:7.2.0 +rocm')

    conflicts('+shared', when='@6.3.0:6.4')
    conflicts('+boost_filesystem', when='~apps')
    conflicts('^libxc@5.0.0')  # known to produce incorrect results
    conflicts('+single_precision', when='@:7.2.4')

    # Propagate openmp to blas
    depends_on('openblas threads=openmp', when='+openmp ^openblas')
    depends_on('amdblis threads=openmp', when='+openmp ^amdblis')
    depends_on('blis threads=openmp', when='+openmp ^blis')
    depends_on('intel-mkl threads=openmp', when='+openmp ^intel-mkl')

    depends_on('elpa+openmp', when='+elpa+openmp')
    depends_on('elpa~openmp', when='+elpa~openmp')

    depends_on('eigen@3.4.0:', when='@7.4: +tests')

    depends_on('costa+shared', when='@7.4:')

    # TODO:
    # add support for CRAY_LIBSCI, testing

    patch("strip-spglib-include-subfolder.patch", when='@6.1.5')
    patch("link-libraries-fortran.patch", when='@6.1.5')
    patch("cmake-fix-shared-library-installation.patch", when='@6.1.5')
    patch("mpi_datatypes.patch", when="@:7.2.6")

    @property
    def libs(self):
        libraries = []

        if '@6.3.0:' in self.spec:
            libraries += ['libsirius']

            return find_libraries(
                libraries, root=self.prefix,
                shared='+shared' in self.spec, recursive=True
            )
        else:
            if '+fortran' in self.spec:
                libraries += ['libsirius_f']

            if '+cuda' in self.spec:
                libraries += ['libsirius_cu']

            return find_libraries(
                libraries, root=self.prefix,
                shared='+shared' in self.spec, recursive=True
            )

    def cmake_args(self):
        spec = self.spec

        args = [
            self.define_from_variant('USE_OPENMP', 'openmp'),
            self.define_from_variant('USE_ELPA', 'elpa'),
            self.define_from_variant('USE_MAGMA', 'magma'),
            self.define_from_variant('USE_NLCGLIB', 'nlcglib'),
            self.define_from_variant('USE_VDWXC', 'vdwxc'),
            self.define_from_variant('USE_MEMORY_POOL', 'memory_pool'),
            self.define_from_variant('USE_SCALAPACK', 'scalapack'),
            self.define_from_variant('CREATE_FORTRAN_BINDINGS', 'fortran'),
            self.define_from_variant('CREATE_PYTHON_MODULE', 'python'),
            self.define_from_variant('USE_CUDA', 'cuda'),
            self.define_from_variant('USE_ROCM', 'rocm'),
            self.define_from_variant('BUILD_TESTING', 'tests'),
            self.define_from_variant('BUILD_APPS', 'apps'),
            self.define_from_variant('BUILD_SHARED_LIBS', 'shared'),
            self.define_from_variant('USE_FP32', 'single_precision'),
            self.define_from_variant('USE_PROFILER', 'profiler')
        ]

        lapack = spec['lapack']
        blas = spec['blas']

        args.extend([
            self.define('LAPACK_FOUND', 'true'),
            self.define('LAPACK_LIBRARIES', lapack.libs.joined(';')),
            self.define('BLAS_FOUND', 'true'),
            self.define('BLAS_LIBRARIES', blas.libs.joined(';'))
        ])

        if '+scalapack' in spec:
            args.extend([
                self.define('SCALAPACK_FOUND', 'true'),
                self.define('SCALAPACK_INCLUDE_DIRS',
                            spec['scalapack'].prefix.include),
                self.define('SCALAPACK_LIBRARIES',
                            spec['scalapack'].libs.joined(';'))
            ])

        if spec['blas'].name in ['intel-mkl', 'intel-parallel-studio']:
            args.append(self.define('USE_MKL', 'ON'))

        if '+elpa' in spec:
            elpa_incdir = os.path.join(
                spec['elpa'].headers.directories[0],
                'elpa'
            )
            args.append(self.define('ELPA_INCLUDE_DIR', elpa_incdir))

        if '+cuda' in spec:
            cuda_arch = spec.variants['cuda_arch'].value
            if cuda_arch[0] != 'none':
                # Specify a single arch directly
                if '@:6' in spec:
                    args.append(self.define(
                        'CMAKE_CUDA_FLAGS',
                        '-arch=sm_{0}'.format(cuda_arch[0]))
                    )

                # Make SIRIUS handle it
                else:
                    args.append(self.define('CUDA_ARCH', ';'.join(cuda_arch)))

        if '+rocm' in spec:
            archs = ",".join(self.spec.variants['amdgpu_target'].value)
            args.extend([
                self.define('HIP_ROOT_DIR', spec['hip'].prefix),
                self.define('HIP_HCC_FLAGS', '--amdgpu-target={0}'.format(archs)),
                self.define('HIP_CXX_COMPILER', self.spec['hip'].hipcc)
            ])

        return args<|MERGE_RESOLUTION|>--- conflicted
+++ resolved
@@ -95,11 +95,7 @@
     depends_on('pkgconfig', type='build')
 
     # Python module
-<<<<<<< HEAD
-    depends_on('python', when='+python', type=('build', 'run'))
-=======
     depends_on('python', when='+python@3.6:', type=('build', 'run'))
->>>>>>> 69c0e855
     depends_on('python', when='@:6', type=('build', 'run'))
     depends_on('py-numpy', when='+python', type=('build', 'run'))
     depends_on('py-scipy', when='+python', type=('build', 'run'))
