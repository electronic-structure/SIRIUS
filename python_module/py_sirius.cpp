--- conflicted
+++ resolved
@@ -389,13 +389,8 @@
 
     py::class_<Band>(m, "Band")
         .def(py::init<Simulation_context&>())
-<<<<<<< HEAD
-        .def("initialize_subspace", (void (Band::*)(K_point_set&, Hamiltonian0&) const) & Band::initialize_subspace)
-        .def("solve", &Band::solve);
-=======
         .def("initialize_subspace", (void (Band::*)(K_point_set&, Hamiltonian&) const) & Band::initialize_subspace)
         .def("solve", &Band::solve, "kset"_a, "hamiltonian"_a, py::arg("precompute")=true);
->>>>>>> 90ee9663
 
     py::class_<DFT_ground_state>(m, "DFT_ground_state")
         .def(py::init<K_point_set&>(), py::keep_alive<1, 2>())
