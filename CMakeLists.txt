cmake_minimum_required(VERSION 3.18)

<<<<<<< HEAD
project(SIRIUS VERSION 7.3.2)
=======
project(SIRIUS VERSION 7.4.0)
>>>>>>> 69c0e855

# user variables
set(CREATE_PYTHON_MODULE    OFF CACHE BOOL "create sirius Python module")
set(CREATE_FORTRAN_BINDINGS ON  CACHE BOOL "build Fortran bindings")
set(BUILD_DOCS              OFF CACHE BOOL "build doxygen doc")
set(USE_ELPA                OFF CACHE BOOL "use scalapack")
set(USE_MAGMA               OFF CACHE BOOL "use MAGMA")
set(USE_NLCGLIB             OFF CACHE BOOL "enable nlcglib")
set(USE_CUDA                OFF CACHE BOOL "use CUDA")
set(USE_ROCM                OFF CACHE BOOL "use ROCM AMD GPU code")
set(USE_NVTX                OFF CACHE BOOL "use Nvidia profiling tools library")
set(USE_VDWXC               OFF CACHE BOOL "use libvdwxc for van der Walls corrections")
set(USE_MKL                 OFF CACHE BOOL "use Intel MKL")
set(USE_CRAY_LIBSCI         OFF CACHE BOOL "use LAPACK/SCALAPACK from Cray LIBSCI")
set(USE_SCALAPACK           OFF CACHE BOOL "use scalapack")
set(BUILD_APPS              ON  CACHE BOOL "build apps")
set(DEBUG_MEMORY_POOL       OFF CACHE BOOL "explicit debugging of memory pool")
set(USE_OPENMP              ON  CACHE BOOL "use OpenMP")
set(USE_PROFILER            ON  CACHE BOOL "measure execution of functions with timer")
set(USE_MEMORY_POOL         ON  CACHE BOOL "use memory pool")
set(USE_POWER_COUNTER       OFF CACHE BOOL "measure energy consumption with power counters")
set(BUILD_TESTING           OFF CACHE BOOL "build test executables") # override default setting in CTest module
<<<<<<< HEAD
set(PYTHON2                 OFF CACHE STRING "use Python 2.7")
=======
>>>>>>> 69c0e855
set(CUDA_ARCH               OFF CACHE STRING "the target GPU architectures; 60 (Pascal), 70 (Volta), etc. Multiple archs are supported too.")
set(GPU_MEMORY_ALIGMENT "512" CACHE STRING "memory alignment of the GPU")
set(USE_FP32 "AUTO" CACHE STRING "Enable single precision support.")
set(USE_VCSQNM              OFF CACHE BOOL "use variable cell stabilized quasi Newton method")

set_property(CACHE USE_FP32 PROPERTY STRINGS "AUTO" "ON" "OFF")

# set language and standard

if(CREATE_FORTRAN_BINDINGS)
  enable_language(CXX Fortran)
else()
  enable_language(CXX)
endif()

set(CMAKE_CXX_STANDARD 14)

# This ensures that -std=c++14 is passed to nvcc. See
# https://github.com/electronic-structure/SIRIUS/issues/716 for details.
set(CMAKE_CXX_STANDARD_REQUIRED ON)

set(CMAKE_POSITION_INDEPENDENT_CODE ON)

if(CMAKE_PROJECT_NAME STREQUAL PROJECT_NAME)
    include(CTest)
endif()

if(USE_CUDA AND USE_ROCM)
  message(FATAL_ERROR "USE_CUDA and USE_ROCM must not be enabled at the same time!")
endif()

add_compile_definitions(SIRIUS_GPU_MEMORY_ALIGMENT=${GPU_MEMORY_ALIGMENT})

# if(USE_MKL AND NOT (CMAKE_CXX_COMPILER_ID MATCHES "GNU" OR CMAKE_CXX_COMPILER_ID MATCHES "Intel"))
#   message(FATAL_ERROR "Unsupported compiler")
# endif()

set_property(CACHE CUDA_ARCH PROPERTY STRINGS OFF "30" "32" "35" "37"
  "50" "52" "53" "60" "61" "62" "70" "72" "75" "80")

list(APPEND CMAKE_MODULE_PATH "${PROJECT_SOURCE_DIR}/cmake/modules")
list(APPEND CMAKE_PREFIX_PATH $ENV{CMAKE_PREFIX_PATH})


include(GitSubmodule)    # include custom defined FindPackage modules
include(GNUInstallDirs)  # required to get a proper LIBDIR variable

if (CREATE_PYTHON_MODULE)
  find_package(Python3 COMPONENTS Interpreter REQUIRED)
  set(PYTHON_EXECUTABLE ${Python3_EXECUTABLE})
endif()

# Set release as the default build type.
if (NOT CMAKE_BUILD_TYPE)
  set(CMAKE_BUILD_TYPE release CACHE STRING "Choose the type of build." FORCE)
  # Set the possible values of build type for cmake-gui
  set_property(CACHE CMAKE_BUILD_TYPE PROPERTY STRINGS "debug" "release" "relwithdebinfo")
endif()

if(${CMAKE_CXX_COMPILER_ID} STREQUAL "GNU" OR ${CMAKE_CXX_COMPILER_ID} STREQUAL "Clang")
  set(CMAKE_CXX_FLAGS "${CMAKE_CXX_FLAGS} -Wall")
  set(CMAKE_CXX_FLAGS_DEBUG "-O0 -g -ggdb -DDEBUG")
  set(CMAKE_CXX_FLAGS_RELEASE "-O3 -DNDEBUG")
  set(CMAKE_CXX_FLAGS_RELWITHDEBINFO "-g -ggdb -O2")
elseif(${CMAKE_CXX_COMPILER_ID} STREQUAL "Intel")
  set(CMAKE_CXX_FLAGS "${CMAKE_CXX_FLAGS}")
  set(CMAKE_CXX_FLAGS_DEBUG "-O0 -g -DDEBUG")
  set(CMAKE_CXX_FLAGS_RELEASE "-O3 -DNDEBUG")
  set(CMAKE_CXX_FLAGS_RELWITHDEBINFO "-g -O2")
endif()

# Makes the build directory relocatable: requires CMake 3.14.7
#set(CMAKE_BUILD_RPATH_USE_ORIGIN ON)

# preserve rpaths when installing and make the install folder relocatable
# use `CMAKE_SKIP_INSTALL_RPATH` to skip this
# https://spack.readthedocs.io/en/latest/workflows.html#write-the-cmake-build
list(FIND CMAKE_PLATFORM_IMPLICIT_LINK_DIRECTORIES
          "${CMAKE_INSTALL_PREFIX}/${CMAKE_INSTALL_LIBDIR}" isSystemDir)
# skip RPATH if SIRIUS is installed to system directories
if(isSystemDir STREQUAL "-1")
  set(CMAKE_INSTALL_RPATH_USE_LINK_PATH TRUE)
  if(APPLE)
    set(basePoint @loader_path)
  else()
    set(basePoint $ORIGIN)
  endif()
  file(RELATIVE_PATH relDir ${CMAKE_CURRENT_BINARY_DIR}/${CMAKE_INSTALL_BINDIR}
                            ${CMAKE_CURRENT_BINARY_DIR}/${CMAKE_INSTALL_LIBDIR})
  set(CMAKE_INSTALL_RPATH ${basePoint} ${basePoint}/${relDir})
endif()

# build shared libraries by default
option(BUILD_SHARED_LIBS "Build shared libraries." ON)

# generate compile_commands.json with compile commands for each target
set(CMAKE_EXPORT_COMPILE_COMMANDS "YES")

if(USE_NLCGLIB)
  find_package(nlcglib REQUIRED)
  find_package(Kokkos REQUIRED)
endif()

find_package(MPI REQUIRED)
find_package(GSL REQUIRED)
find_package(LibXC 4.0.0 REQUIRED)
find_package(LibSPG REQUIRED)
find_package(HDF5 REQUIRED C)
include(cmake/hdf5_target.cmake)
find_package(SpFFT 1.0.2 CONFIG REQUIRED)
find_package(SPLA 1.4.0 CONFIG REQUIRED)

# Check if SpFFT support single precision if required
set(USE_FP32_BOOL OFF)
if(NOT USE_FP32 STREQUAL "OFF")
  if(SPFFT_SINGLE_PRECISION)
    set(USE_FP32_BOOL ON)
  elseif(USE_FP32 STREQUAL "ON")
    message(FATAL_ERROR "Single precision option enabled, but SpFFT not compiled with single precision support.")
  endif()
endif()

# Either find std::filesystem or boost::filesystem
find_package(Filesystem COMPONENTS Final Experimental)

add_library(sirius::filesystem INTERFACE IMPORTED)
if(TARGET std::filesystem)
  target_link_libraries(sirius::filesystem INTERFACE std::filesystem)
  target_compile_definitions(sirius::filesystem INTERFACE
    $<$<BOOL:${Filesystem_FOUND}>:SIRIUS_STD_FILESYSTEM>
    $<$<BOOL:${CXX_FILESYSTEM_IS_EXPERIMENTAL}>:SIRIUS_STD_FILESYSTEM_EXPERIMENTAL>
  )
else()
  find_package(Boost 1.65 REQUIRED COMPONENTS filesystem)
  target_link_libraries(sirius::filesystem INTERFACE Boost::filesystem)
  target_compile_definitions(sirius::filesystem INTERFACE SIRIUS_BOOST_FILESYSTEM)
endif()

if (USE_OPENMP)
  find_package(OpenMP REQUIRED)
endif()

set(LINALG_LIB "")
if(USE_MKL)
  set(USE_MKL_SHARED_LIBS On) # link against shared MKL libraries
  find_package(MKL REQUIRED)
  set(LINALG_LIB "sirius::mkl")
elseif(USE_CRAY_LIBSCI)
  find_package(CRAY_LIBSCI REQUIRED)
  set(LINALG_LIB "${CRAY_LIBSCI_LIBRARIES}")
else()
  find_package(LAPACK REQUIRED)
  set(LINALG_LIB "${LAPACK_LIBRARIES}")
  if(USE_SCALAPACK)
    find_package(SCALAPACK REQUIRED) # just sets scalapack_DIR
    set(LINALG_LIB "${LINALG_LIB};${SCALAPACK_LIBRARIES}")
  endif()
endif()

if(USE_ELPA)
  find_package(Elpa REQUIRED)
endif(USE_ELPA)

if(USE_MAGMA)
  find_package(MAGMA REQUIRED)
endif(USE_MAGMA)

if(USE_VDWXC)
  find_package(LibVDWXC 0.3.0 REQUIRED)
endif(USE_VDWXC)

find_package(costa CONFIG REQUIRED)

if(USE_CUDA)
  enable_language(CUDA)
  find_package(CUDA)
  include(cmake/cudalibs_target.cmake)
endif(USE_CUDA)

if(USE_ROCM)
  find_package(hip CONFIG REQUIRED)
  find_package(rocblas CONFIG REQUIRED)

  # FindHIP module provides compilation command for GPU code
  if(NOT HIP_HCC_FLAGS)
    message(STATUS "Using default AMD gpu targets: gfx803, gfx900, gfx906. Set HIP_HCC_FLAGS to override.")
    set(HIP_HCC_FLAGS ${HIP_HCC_FLAGS} --amdgpu-target=gfx803 --amdgpu-target=gfx900 --amdgpu-target=gfx906)
  endif()
  find_package(HIP MODULE REQUIRED)
endif()

# check if git command exists
find_program(GIT_EXE NAMES git)

# generate version header
string(TIMESTAMP SIRIUS_TIMESTAMP "%Y-%m-%d %H:%M:%S")
if(DEFINED GIT_EXE AND EXISTS "${PROJECT_SOURCE_DIR}/.git")
  execute_process(COMMAND git rev-parse HEAD
                  OUTPUT_VARIABLE SIRIUS_SHA
                  WORKING_DIRECTORY "${PROJECT_SOURCE_DIR}"
                  ERROR_QUIET
                  OUTPUT_STRIP_TRAILING_WHITESPACE)
  execute_process(COMMAND git describe --all
                  OUTPUT_VARIABLE SIRIUS_GIT_BRANCH
                  WORKING_DIRECTORY "${PROJECT_SOURCE_DIR}"
                  ERROR_QUIET
                  OUTPUT_STRIP_TRAILING_WHITESPACE)
  message(STATUS "git hash ${SIRIUS_SHA}")
else()
  set(SIRIUS_GIT_BRANCH "release v${SIRIUS_VERSION}")
  set(SIRIUS_SHA "https://api.github.com/repos/electronic-structure/SIRIUS/git/ref/tags/v${SIRIUS_VERSION}")
endif()
configure_file("${PROJECT_SOURCE_DIR}/src/version.hpp.in"
               "${PROJECT_BINARY_DIR}/src/version.hpp"
               @ONLY)

# generate schema
file(READ "${PROJECT_SOURCE_DIR}/src/context/input_schema.json" SIRIUS_INPUT_SCHEMA NEWLINE_CONSUME)
configure_file("${PROJECT_SOURCE_DIR}/src/context/input_schema.hpp.in"
               "${PROJECT_BINARY_DIR}/src/context/input_schema.hpp"
               @ONLY)

# generate atomic configurations
file(READ "${PROJECT_SOURCE_DIR}/apps/atoms/atoms.json" SIRIUS_ATOMIC_CONF NEWLINE_CONSUME)
configure_file("${PROJECT_SOURCE_DIR}/apps/atoms/atomic_conf.hpp.in"
               "${PROJECT_BINARY_DIR}/src/unit_cell/atomic_conf.hpp"
               @ONLY)

# install targets and modules
include(cmake/env_vars_map.cmake)
configure_file("${PROJECT_SOURCE_DIR}/cmake/siriusConfig.cmake.in"
               "${PROJECT_BINARY_DIR}/siriusConfig.cmake"
               @ONLY)
install(FILES "${PROJECT_BINARY_DIR}/siriusConfig.cmake"
              "${PROJECT_SOURCE_DIR}/cmake/cudalibs_target.cmake"
              "${PROJECT_SOURCE_DIR}/cmake/hdf5_target.cmake"
        DESTINATION "${CMAKE_INSTALL_LIBDIR}/cmake/sirius")
install(DIRECTORY "${PROJECT_SOURCE_DIR}/cmake/modules"
        DESTINATION "${CMAKE_INSTALL_LIBDIR}/cmake/sirius"
        FILES_MATCHING PATTERN "*.cmake")

# sirius library
add_subdirectory(src)

if(CREATE_PYTHON_MODULE)
  # Python module
  add_subdirectory(python_module)
endif(CREATE_PYTHON_MODULE)

# applications
if(CMAKE_PROJECT_NAME STREQUAL PROJECT_NAME AND BUILD_TESTING)
  add_subdirectory(apps/tests)
  add_subdirectory(apps/unit_tests)
endif(CMAKE_PROJECT_NAME STREQUAL PROJECT_NAME AND BUILD_TESTING)

if(BUILD_APPS)
  add_subdirectory(apps/atoms)
  add_subdirectory(apps/hydrogen)
  add_subdirectory(apps/dft_loop)
  if(USE_NLCGLIB)
    add_subdirectory(apps/nlcg)
  endif()
  add_subdirectory(apps/upf)
  add_subdirectory(apps/utils)
endif(BUILD_APPS)
add_subdirectory(doc)<|MERGE_RESOLUTION|>--- conflicted
+++ resolved
@@ -1,10 +1,6 @@
 cmake_minimum_required(VERSION 3.18)
 
-<<<<<<< HEAD
-project(SIRIUS VERSION 7.3.2)
-=======
 project(SIRIUS VERSION 7.4.0)
->>>>>>> 69c0e855
 
 # user variables
 set(CREATE_PYTHON_MODULE    OFF CACHE BOOL "create sirius Python module")
@@ -27,10 +23,6 @@
 set(USE_MEMORY_POOL         ON  CACHE BOOL "use memory pool")
 set(USE_POWER_COUNTER       OFF CACHE BOOL "measure energy consumption with power counters")
 set(BUILD_TESTING           OFF CACHE BOOL "build test executables") # override default setting in CTest module
-<<<<<<< HEAD
-set(PYTHON2                 OFF CACHE STRING "use Python 2.7")
-=======
->>>>>>> 69c0e855
 set(CUDA_ARCH               OFF CACHE STRING "the target GPU architectures; 60 (Pascal), 70 (Volta), etc. Multiple archs are supported too.")
 set(GPU_MEMORY_ALIGMENT "512" CACHE STRING "memory alignment of the GPU")
 set(USE_FP32 "AUTO" CACHE STRING "Enable single precision support.")
