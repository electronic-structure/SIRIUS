cmake_minimum_required(VERSION 3.18)

<<<<<<< HEAD
project(SIRIUS VERSION 7.3.3)
=======
project(SIRIUS VERSION 7.4.0)
>>>>>>> a8c9681e

# user variables
set(CREATE_PYTHON_MODULE    OFF CACHE BOOL "create sirius Python module")
set(CREATE_FORTRAN_BINDINGS ON  CACHE BOOL "build Fortran bindings")
set(BUILD_DOCS              OFF CACHE BOOL "build doxygen doc")
set(USE_ELPA                OFF CACHE BOOL "use scalapack")
set(USE_MAGMA               OFF CACHE BOOL "use MAGMA")
set(USE_NLCGLIB             OFF CACHE BOOL "enable nlcglib")
set(USE_CUDA                OFF CACHE BOOL "use CUDA")
set(USE_ROCM                OFF CACHE BOOL "use ROCM AMD GPU code")
set(USE_NVTX                OFF CACHE BOOL "use Nvidia profiling tools library")
set(USE_VDWXC               OFF CACHE BOOL "use libvdwxc for van der Walls corrections")
set(USE_MKL                 OFF CACHE BOOL "use Intel MKL")
set(USE_CRAY_LIBSCI         OFF CACHE BOOL "use LAPACK/SCALAPACK from Cray LIBSCI")
set(USE_SCALAPACK           OFF CACHE BOOL "use scalapack")
set(BUILD_APPS              ON  CACHE BOOL "build apps")
set(DEBUG_MEMORY_POOL       OFF CACHE BOOL "explicit debugging of memory pool")
set(USE_OPENMP              ON  CACHE BOOL "use OpenMP")
set(USE_PROFILER            ON  CACHE BOOL "measure execution of functions with timer")
set(USE_MEMORY_POOL         ON  CACHE BOOL "use memory pool")
set(USE_POWER_COUNTER       OFF CACHE BOOL "measure energy consumption with power counters")
set(BUILD_TESTING           OFF CACHE BOOL "build test executables") # override default setting in CTest module
set(CUDA_ARCH               OFF CACHE STRING "the target GPU architectures; 60 (Pascal), 70 (Volta), etc. Multiple archs are supported too.")
set(GPU_MEMORY_ALIGMENT "512" CACHE STRING "memory alignment of the GPU")
set(USE_FP32 "AUTO" CACHE STRING "Enable single precision support.")
set(USE_VCSQNM              OFF CACHE BOOL "use variable cell stabilized quasi Newton method")

set_property(CACHE USE_FP32 PROPERTY STRINGS "AUTO" "ON" "OFF")

# set language and standard

if(CREATE_FORTRAN_BINDINGS)
  enable_language(CXX Fortran)
else()
  enable_language(CXX)
endif()

set(CMAKE_CXX_STANDARD 14)

# This ensures that -std=c++14 is passed to nvcc. See
# https://github.com/electronic-structure/SIRIUS/issues/716 for details.
set(CMAKE_CXX_STANDARD_REQUIRED ON)

set(CMAKE_POSITION_INDEPENDENT_CODE ON)

if(CMAKE_PROJECT_NAME STREQUAL PROJECT_NAME)
    include(CTest)
endif()

if(USE_CUDA AND USE_ROCM)
  message(FATAL_ERROR "USE_CUDA and USE_ROCM must not be enabled at the same time!")
endif()

add_compile_definitions(SIRIUS_GPU_MEMORY_ALIGMENT=${GPU_MEMORY_ALIGMENT})

# if(USE_MKL AND NOT (CMAKE_CXX_COMPILER_ID MATCHES "GNU" OR CMAKE_CXX_COMPILER_ID MATCHES "Intel"))
#   message(FATAL_ERROR "Unsupported compiler")
# endif()

set_property(CACHE CUDA_ARCH PROPERTY STRINGS OFF "30" "32" "35" "37"
  "50" "52" "53" "60" "61" "62" "70" "72" "75" "80")

list(APPEND CMAKE_MODULE_PATH "${PROJECT_SOURCE_DIR}/cmake/modules")
list(APPEND CMAKE_PREFIX_PATH $ENV{CMAKE_PREFIX_PATH})


include(GitSubmodule)    # include custom defined FindPackage modules
include(GNUInstallDirs)  # required to get a proper LIBDIR variable

if (CREATE_PYTHON_MODULE)
  find_package(Python3 COMPONENTS Interpreter REQUIRED)
  set(PYTHON_EXECUTABLE ${Python3_EXECUTABLE})
endif()

# Set release as the default build type.
if (NOT CMAKE_BUILD_TYPE)
  set(CMAKE_BUILD_TYPE release CACHE STRING "Choose the type of build." FORCE)
  # Set the possible values of build type for cmake-gui
  set_property(CACHE CMAKE_BUILD_TYPE PROPERTY STRINGS "debug" "release" "relwithdebinfo")
endif()

if(${CMAKE_CXX_COMPILER_ID} STREQUAL "GNU" OR ${CMAKE_CXX_COMPILER_ID} STREQUAL "Clang")
  set(CMAKE_CXX_FLAGS "${CMAKE_CXX_FLAGS} -Wall")
  set(CMAKE_CXX_FLAGS_DEBUG "-O0 -g -ggdb -DDEBUG")
  set(CMAKE_CXX_FLAGS_RELEASE "-O3 -DNDEBUG")
  set(CMAKE_CXX_FLAGS_RELWITHDEBINFO "-g -ggdb -O2")
elseif(${CMAKE_CXX_COMPILER_ID} STREQUAL "Intel")
  set(CMAKE_CXX_FLAGS "${CMAKE_CXX_FLAGS}")
  set(CMAKE_CXX_FLAGS_DEBUG "-O0 -g -DDEBUG")
  set(CMAKE_CXX_FLAGS_RELEASE "-O3 -DNDEBUG")
  set(CMAKE_CXX_FLAGS_RELWITHDEBINFO "-g -O2")
endif()

# Makes the build directory relocatable: requires CMake 3.14.7
#set(CMAKE_BUILD_RPATH_USE_ORIGIN ON)

# preserve rpaths when installing and make the install folder relocatable
# use `CMAKE_SKIP_INSTALL_RPATH` to skip this
# https://spack.readthedocs.io/en/latest/workflows.html#write-the-cmake-build
list(FIND CMAKE_PLATFORM_IMPLICIT_LINK_DIRECTORIES
          "${CMAKE_INSTALL_PREFIX}/${CMAKE_INSTALL_LIBDIR}" isSystemDir)
# skip RPATH if SIRIUS is installed to system directories
if(isSystemDir STREQUAL "-1")
  set(CMAKE_INSTALL_RPATH_USE_LINK_PATH TRUE)
  if(APPLE)
    set(basePoint @loader_path)
  else()
    set(basePoint $ORIGIN)
  endif()
  file(RELATIVE_PATH relDir ${CMAKE_CURRENT_BINARY_DIR}/${CMAKE_INSTALL_BINDIR}
                            ${CMAKE_CURRENT_BINARY_DIR}/${CMAKE_INSTALL_LIBDIR})
  set(CMAKE_INSTALL_RPATH ${basePoint} ${basePoint}/${relDir})
endif()

# build shared libraries by default
option(BUILD_SHARED_LIBS "Build shared libraries." ON)

# generate compile_commands.json with compile commands for each target
set(CMAKE_EXPORT_COMPILE_COMMANDS "YES")

if(USE_NLCGLIB)
  find_package(nlcglib REQUIRED)
  find_package(Kokkos REQUIRED)
endif()

find_package(MPI REQUIRED)
find_package(GSL REQUIRED)
find_package(LibXC 4.0.0 REQUIRED)
find_package(LibSPG REQUIRED)
find_package(HDF5 REQUIRED C)
include(cmake/hdf5_target.cmake)
find_package(SpFFT 1.0.2 CONFIG REQUIRED)
find_package(SPLA 1.4.0 CONFIG REQUIRED)

# Check if SpFFT support single precision if required
set(USE_FP32_BOOL OFF)
if(NOT USE_FP32 STREQUAL "OFF")
  if(SPFFT_SINGLE_PRECISION)
    set(USE_FP32_BOOL ON)
  elseif(USE_FP32 STREQUAL "ON")
    message(FATAL_ERROR "Single precision option enabled, but SpFFT not compiled with single precision support.")
  endif()
endif()

# Either find std::filesystem or boost::filesystem
find_package(Filesystem COMPONENTS Final Experimental)

add_library(sirius::filesystem INTERFACE IMPORTED)
if(TARGET std::filesystem)
  target_link_libraries(sirius::filesystem INTERFACE std::filesystem)
  target_compile_definitions(sirius::filesystem INTERFACE
    $<$<BOOL:${Filesystem_FOUND}>:SIRIUS_STD_FILESYSTEM>
    $<$<BOOL:${CXX_FILESYSTEM_IS_EXPERIMENTAL}>:SIRIUS_STD_FILESYSTEM_EXPERIMENTAL>
  )
else()
  find_package(Boost 1.65 REQUIRED COMPONENTS filesystem)
  target_link_libraries(sirius::filesystem INTERFACE Boost::filesystem)
  target_compile_definitions(sirius::filesystem INTERFACE SIRIUS_BOOST_FILESYSTEM)
endif()

if (USE_OPENMP)
  find_package(OpenMP REQUIRED)
endif()

set(LINALG_LIB "")
if(USE_MKL)
  set(USE_MKL_SHARED_LIBS On) # link against shared MKL libraries
  find_package(MKL REQUIRED)
  set(LINALG_LIB "sirius::mkl")
elseif(USE_CRAY_LIBSCI)
  find_package(CRAY_LIBSCI REQUIRED)
  set(LINALG_LIB "${CRAY_LIBSCI_LIBRARIES}")
else()
  find_package(LAPACK REQUIRED)
  set(LINALG_LIB "${LAPACK_LIBRARIES}")
  if(USE_SCALAPACK)
    find_package(SCALAPACK REQUIRED) # just sets scalapack_DIR
    set(LINALG_LIB "${LINALG_LIB};${SCALAPACK_LIBRARIES}")
  endif()
endif()

if(USE_ELPA)
  find_package(Elpa REQUIRED)
endif(USE_ELPA)

if(USE_MAGMA)
  find_package(MAGMA REQUIRED)
endif(USE_MAGMA)

if(USE_VDWXC)
  find_package(LibVDWXC 0.3.0 REQUIRED)
endif(USE_VDWXC)

find_package(costa CONFIG REQUIRED)

if(USE_CUDA)
  enable_language(CUDA)
  find_package(CUDA)
  include(cmake/cudalibs_target.cmake)
endif(USE_CUDA)

if(USE_ROCM)
  find_package(hip CONFIG REQUIRED)
  find_package(rocblas CONFIG REQUIRED)

  # FindHIP module provides compilation command for GPU code
  if(NOT HIP_HCC_FLAGS)
    message(STATUS "Using default AMD gpu targets: gfx803, gfx900, gfx906. Set HIP_HCC_FLAGS to override.")
    set(HIP_HCC_FLAGS ${HIP_HCC_FLAGS} --amdgpu-target=gfx803 --amdgpu-target=gfx900 --amdgpu-target=gfx906)
  endif()
  find_package(HIP MODULE REQUIRED)
endif()

# check if git command exists
find_program(GIT_EXE NAMES git)

# generate version header
string(TIMESTAMP SIRIUS_TIMESTAMP "%Y-%m-%d %H:%M:%S")
if(DEFINED GIT_EXE AND EXISTS "${PROJECT_SOURCE_DIR}/.git")
  execute_process(COMMAND git rev-parse HEAD
                  OUTPUT_VARIABLE SIRIUS_SHA
                  WORKING_DIRECTORY "${PROJECT_SOURCE_DIR}"
                  ERROR_QUIET
                  OUTPUT_STRIP_TRAILING_WHITESPACE)
  execute_process(COMMAND git describe --all
                  OUTPUT_VARIABLE SIRIUS_GIT_BRANCH
                  WORKING_DIRECTORY "${PROJECT_SOURCE_DIR}"
                  ERROR_QUIET
                  OUTPUT_STRIP_TRAILING_WHITESPACE)
  message(STATUS "git hash ${SIRIUS_SHA}")
else()
  set(SIRIUS_GIT_BRANCH "release v${SIRIUS_VERSION}")
  set(SIRIUS_SHA "https://api.github.com/repos/electronic-structure/SIRIUS/git/ref/tags/v${SIRIUS_VERSION}")
endif()
configure_file("${PROJECT_SOURCE_DIR}/src/version.hpp.in"
               "${PROJECT_BINARY_DIR}/src/version.hpp"
               @ONLY)

# generate schema
file(READ "${PROJECT_SOURCE_DIR}/src/context/input_schema.json" SIRIUS_INPUT_SCHEMA NEWLINE_CONSUME)
configure_file("${PROJECT_SOURCE_DIR}/src/context/input_schema.hpp.in"
               "${PROJECT_BINARY_DIR}/src/context/input_schema.hpp"
               @ONLY)

# generate atomic configurations
file(READ "${PROJECT_SOURCE_DIR}/apps/atoms/atoms.json" SIRIUS_ATOMIC_CONF NEWLINE_CONSUME)
configure_file("${PROJECT_SOURCE_DIR}/apps/atoms/atomic_conf.hpp.in"
               "${PROJECT_BINARY_DIR}/src/unit_cell/atomic_conf.hpp"
               @ONLY)

# install targets and modules
include(cmake/env_vars_map.cmake)
configure_file("${PROJECT_SOURCE_DIR}/cmake/siriusConfig.cmake.in"
               "${PROJECT_BINARY_DIR}/siriusConfig.cmake"
               @ONLY)
install(FILES "${PROJECT_BINARY_DIR}/siriusConfig.cmake"
              "${PROJECT_SOURCE_DIR}/cmake/cudalibs_target.cmake"
              "${PROJECT_SOURCE_DIR}/cmake/hdf5_target.cmake"
        DESTINATION "${CMAKE_INSTALL_LIBDIR}/cmake/sirius")
install(DIRECTORY "${PROJECT_SOURCE_DIR}/cmake/modules"
        DESTINATION "${CMAKE_INSTALL_LIBDIR}/cmake/sirius"
        FILES_MATCHING PATTERN "*.cmake")

# sirius library
add_subdirectory(src)

if(CREATE_PYTHON_MODULE)
  # Python module
  add_subdirectory(python_module)
endif(CREATE_PYTHON_MODULE)

# applications
if(CMAKE_PROJECT_NAME STREQUAL PROJECT_NAME AND BUILD_TESTING)
  add_subdirectory(apps/tests)
  add_subdirectory(apps/unit_tests)
endif(CMAKE_PROJECT_NAME STREQUAL PROJECT_NAME AND BUILD_TESTING)

if(BUILD_APPS)
  add_subdirectory(apps/atoms)
  add_subdirectory(apps/hydrogen)
  add_subdirectory(apps/dft_loop)
  if(USE_NLCGLIB)
    add_subdirectory(apps/nlcg)
  endif()
  add_subdirectory(apps/upf)
  add_subdirectory(apps/utils)
endif(BUILD_APPS)
add_subdirectory(doc)<|MERGE_RESOLUTION|>--- conflicted
+++ resolved
@@ -1,10 +1,6 @@
 cmake_minimum_required(VERSION 3.18)
 
-<<<<<<< HEAD
-project(SIRIUS VERSION 7.3.3)
-=======
 project(SIRIUS VERSION 7.4.0)
->>>>>>> a8c9681e
 
 # user variables
 set(CREATE_PYTHON_MODULE    OFF CACHE BOOL "create sirius Python module")
