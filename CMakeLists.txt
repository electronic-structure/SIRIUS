--- conflicted
+++ resolved
@@ -14,31 +14,6 @@
 endif()
 
 # user variables
-<<<<<<< HEAD
-set(CREATE_PYTHON_MODULE    OFF CACHE BOOL "create sirius Python module")
-set(CREATE_FORTRAN_BINDINGS ON  CACHE BOOL "build Fortran bindings")
-set(BUILD_DOCS              OFF CACHE BOOL "build doxygen doc")
-set(USE_ELPA                OFF CACHE BOOL "use scalapack")
-set(USE_MAGMA               OFF CACHE BOOL "use MAGMA")
-set(USE_NLCGLIB             OFF CACHE BOOL "enable nlcglib")
-set(USE_CUDA                OFF CACHE BOOL "use CUDA")
-set(USE_ROCM                OFF CACHE BOOL "use ROCM AMD GPU code")
-set(USE_NVTX                OFF CACHE BOOL "use Nvidia profiling tools library")
-set(USE_VDWXC               OFF CACHE BOOL "use libvdwxc for van der Walls corrections")
-set(USE_MKL                 OFF CACHE BOOL "use Intel MKL")
-set(USE_CRAY_LIBSCI         OFF CACHE BOOL "use LAPACK/SCALAPACK from Cray LIBSCI")
-set(USE_SCALAPACK           OFF CACHE BOOL "use scalapack")
-set(BUILD_APPS              ON  CACHE BOOL "build apps")
-set(DEBUG_MEMORY_POOL       OFF CACHE BOOL "explicit debugging of memory pool")
-set(USE_OPENMP              ON  CACHE BOOL "use OpenMP")
-set(USE_PROFILER            ON  CACHE BOOL "measure execution of functions with timer")
-set(USE_MEMORY_POOL         ON  CACHE BOOL "use memory pool")
-set(USE_POWER_COUNTER       OFF CACHE BOOL "measure energy consumption with power counters")
-set(USE_WANNIER90           ON  CACHE BOOL "enabling wannier90 library")#gcc
-set(BUILD_TESTING           OFF CACHE BOOL "build test executables") # override default setting in CTest module
-set(CUDA_ARCH               OFF CACHE STRING "the target GPU architectures; 60 (Pascal), 70 (Volta), etc. Multiple archs are supported too.")
-=======
-
 option(CREATE_PYTHON_MODULE    "create sirius Python module" OFF)
 option(CREATE_FORTRAN_BINDINGS "build Fortran bindings" ON)
 option(BUILD_DOCS              "build doxygen doc" OFF)
@@ -60,7 +35,6 @@
 option(BUILD_TESTING           "build test executables" OFF) # override default setting in CTest module
 option(USE_VCSQNM              "use variable cell stabilized quasi Newton method" OFF)
 
->>>>>>> 38988070
 set(GPU_MEMORY_ALIGMENT "512" CACHE STRING "memory alignment of the GPU")
 set(USE_FP32 "AUTO" CACHE STRING "Enable single precision support.")
 
