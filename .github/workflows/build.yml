name: Build

on:
  push:
    branches: ['master', 'develop', '!trying', '!staging']
  pull_request:
    branches: ['master', 'develop']

jobs:

  build_and_test_cpu:
    runs-on: ubuntu-latest
    container: electronicstructure/sirius
    env:
<<<<<<< HEAD
      SPEC_GCC: sirius@develop %gcc +tests +apps +vdwxc +scalapack +fortran build_type=RelWithDebInfo ^openblas ^mpich
=======
      SPEC_GCC: sirius@develop %gcc +python +tests +apps +vdwxc +scalapack +fortran build_type=RelWithDebInfo ^openblas ^mpich
>>>>>>> 69c0e855
    steps:
      - uses: actions/checkout@v2
      - name: Show the spec
        run: spack --color always -e gcc-build-env spec -I $SPEC_GCC
      - name: Configure SIRIUS
        run: |
          cd ${GITHUB_WORKSPACE}
          mkdir build
          cd build
<<<<<<< HEAD
          spack --color always -e gcc-build-env build-env $SPEC_GCC -- cmake .. -DUSE_SCALAPACK=1 -DUSE_VDWXC=1 -DBUILD_TESTING=1 -DCREATE_FORTRAN_BINDINGS=1 -DCMAKE_BUILD_TYPE=RelWithDebInfo
=======
          spack --color always -e gcc-build-env build-env $SPEC_GCC -- cmake .. -DUSE_SCALAPACK=1 -DUSE_VDWXC=1 -DBUILD_TESTING=1 -DCREATE_FORTRAN_BINDINGS=1 -DCREATE_PYTHON_MODULE=1 -DCMAKE_BUILD_TYPE=RelWithDebInfo
>>>>>>> 69c0e855
      - name: Build SIRIUS
        run: |
          cd ${GITHUB_WORKSPACE}/build
          spack --color always -e gcc-build-env build-env $SPEC_GCC -- make
      - name: Run unit tests
        run: |
          cd ${GITHUB_WORKSPACE}/build
          spack --color always -e gcc-build-env build-env $SPEC_GCC -- ctest --output-on-failure --label-exclude integration_test
      - name: Run verification tests
        run: |
          cd ${GITHUB_WORKSPACE}/build
          spack --color always -e gcc-build-env build-env $SPEC_GCC -- ctest --output-on-failure -L cpu_serial

  build_elpa:
    runs-on: ubuntu-latest
    container: electronicstructure/sirius
    env:
      SPEC_GCC: sirius@develop %gcc +tests +apps +vdwxc +scalapack +elpa +fortran build_type=RelWithDebInfo ^openblas ^mpich
    steps:
      - uses: actions/checkout@v2
      - name: Show the spec
        run: spack --color always -e gcc-build-env spec -I $SPEC_GCC
      - name: Configure SIRIUS
        run: |
          cd ${GITHUB_WORKSPACE}
          mkdir build
          cd build
          spack --color always -e gcc-build-env build-env $SPEC_GCC -- cmake .. -DUSE_ELPA=1 -DUSE_SCALAPACK=1 -DUSE_VDWXC=1 -DBUILD_TESTING=1 -DCREATE_FORTRAN_BINDINGS=1 -DCMAKE_BUILD_TYPE=RelWithDebInfo
      - name: Build SIRIUS
        run: |
          cd ${GITHUB_WORKSPACE}/build
          spack --color always -e gcc-build-env build-env $SPEC_GCC -- make

  build_serial:
    runs-on: ubuntu-latest
    container: electronicstructure/sirius
    env:
      SPEC_GCC: sirius@develop %gcc +tests +apps +vdwxc +fortran build_type=RelWithDebInfo ^openblas ^mpich
    steps:
      - uses: actions/checkout@v2
      - name: Show the spec
        run: spack --color always -e gcc-build-env spec -I $SPEC_GCC
      - name: Configure SIRIUS
        run: |
          cd ${GITHUB_WORKSPACE}
          mkdir build
          cd build
          spack --color always -e gcc-build-env build-env $SPEC_GCC -- cmake .. -DUSE_VDWXC=1 -DBUILD_TESTING=1 -DCREATE_FORTRAN_BINDINGS=1 -DCMAKE_BUILD_TYPE=RelWithDebInfo
      - name: Build SIRIUS
        run: |
          cd ${GITHUB_WORKSPACE}/build
          spack --color always -e gcc-build-env build-env $SPEC_GCC -- make

  build_cuda:
    runs-on: ubuntu-latest
    container: electronicstructure/sirius
    env:
      SPEC_GCC: sirius@develop %gcc +tests +apps +vdwxc +scalapack +fortran +cuda cuda_arch=60 build_type=RelWithDebInfo ^openblas ^mpich
    steps:
      - uses: actions/checkout@v2
      - name: Show the spec
        run: spack --color always -e gcc-build-env spec -I $SPEC_GCC
      - name: Configure SIRIUS
        run: |
          cd ${GITHUB_WORKSPACE}
          mkdir build
          cd build
          spack --color always -e gcc-build-env build-env $SPEC_GCC -- cmake .. -DUSE_SCALAPACK=1 -DUSE_CUDA=1 -DUSE_VDWXC=1 -DBUILD_TESTING=1 -DCREATE_FORTRAN_BINDINGS=1 -DCMAKE_BUILD_TYPE=RelWithDebInfo
      - name: Build SIRIUS
        run: |
          cd ${GITHUB_WORKSPACE}/build
          spack --color always -e gcc-build-env build-env $SPEC_GCC -- make

<<<<<<< HEAD
  build_cuda_fp32:
    runs-on: ubuntu-latest
    container: electronicstructure/sirius
    env:
      SPEC_GCC: sirius@develop %gcc +tests +apps +vdwxc +scalapack +fortran +cuda cuda_arch=60 +single_precision build_type=RelWithDebInfo ^openblas ^mpich
=======
  build_magma:
    runs-on: ubuntu-latest
    container: electronicstructure/sirius
    env:
      SPEC_GCC: sirius@develop %gcc +tests +apps +vdwxc +scalapack +fortran +magma +cuda cuda_arch=60 build_type=RelWithDebInfo ^openblas ^mpich ^magma +cuda cuda_arch=60
>>>>>>> 69c0e855
    steps:
      - uses: actions/checkout@v2
      - name: Show the spec
        run: spack --color always -e gcc-build-env spec -I $SPEC_GCC
      - name: Configure SIRIUS
        run: |
          cd ${GITHUB_WORKSPACE}
          mkdir build
          cd build
<<<<<<< HEAD
          spack --color always -e gcc-build-env build-env $SPEC_GCC -- cmake .. -DUSE_SCALAPACK=1 -DUSE_CUDA=1 -DUSE_FP32=1 -DUSE_VDWXC=1 -DBUILD_TESTING=1 -DCREATE_FORTRAN_BINDINGS=1 -DCMAKE_BUILD_TYPE=RelWithDebInfo
=======
          spack --color always -e gcc-build-env build-env $SPEC_GCC -- cmake .. -DUSE_SCALAPACK=1 -DUSE_MAGMA=1 -DUSE_CUDA=1 -DUSE_VDWXC=1 -DBUILD_TESTING=1 -DCREATE_FORTRAN_BINDINGS=1 -DCMAKE_BUILD_TYPE=RelWithDebInfo
>>>>>>> 69c0e855
      - name: Build SIRIUS
        run: |
          cd ${GITHUB_WORKSPACE}/build
          spack --color always -e gcc-build-env build-env $SPEC_GCC -- make

<<<<<<< HEAD
  build_nlcglib:
    runs-on: ubuntu-latest
    container: electronicstructure/sirius
    env:
      SPEC_GCC: sirius@develop %gcc +tests +apps +vdwxc +scalapack +fortran +cuda cuda_arch=60 +nlcglib build_type=RelWithDebInfo ^openblas ^mpich ^nlcglib +cuda +wrapper cuda_arch=60 ^kokkos +wrapper cuda_arch=60
    steps:
      - uses: actions/checkout@v2
=======
  build_cuda_fp32:
    runs-on: ubuntu-latest
    container: electronicstructure/sirius
    env:
      SPEC_GCC: sirius@develop %gcc +tests +apps +vdwxc +scalapack +fortran +cuda cuda_arch=60 +single_precision build_type=RelWithDebInfo ^openblas ^mpich
    steps:
      - uses: actions/checkout@v2
      - name: Show the spec
        run: spack --color always -e gcc-build-env spec -I $SPEC_GCC
      - name: Configure SIRIUS
        run: |
          cd ${GITHUB_WORKSPACE}
          mkdir build
          cd build
          spack --color always -e gcc-build-env build-env $SPEC_GCC -- cmake .. -DUSE_SCALAPACK=1 -DUSE_CUDA=1 -DUSE_FP32=1 -DUSE_VDWXC=1 -DBUILD_TESTING=1 -DCREATE_FORTRAN_BINDINGS=1 -DCMAKE_BUILD_TYPE=RelWithDebInfo
      - name: Build SIRIUS
        run: |
          cd ${GITHUB_WORKSPACE}/build
          spack --color always -e gcc-build-env build-env $SPEC_GCC -- make

  build_nlcglib:
    runs-on: ubuntu-latest
    container: electronicstructure/sirius
    env:
      SPEC_GCC: sirius@develop %gcc +tests +apps +vdwxc +scalapack +fortran +cuda cuda_arch=60 +nlcglib build_type=RelWithDebInfo ^openblas ^mpich ^nlcglib +cuda +wrapper cuda_arch=60 ^kokkos +wrapper cuda_arch=60
    steps:
      - uses: actions/checkout@v2
>>>>>>> 69c0e855
      - name: Show the spec
        run: spack --color always -e gcc-build-env spec -I $SPEC_GCC
      - name: Configure SIRIUS
        run: |
          cd ${GITHUB_WORKSPACE}
          mkdir build
          cd build
          spack --color always -e gcc-build-env build-env $SPEC_GCC -- cmake .. -DUSE_NLCGLIB=1 -DUSE_SCALAPACK=1 -DUSE_CUDA=1 -DUSE_VDWXC=1 -DBUILD_TESTING=1 -DCREATE_FORTRAN_BINDINGS=1 -DCMAKE_BUILD_TYPE=RelWithDebInfo
      - name: Build SIRIUS
        run: |
          cd ${GITHUB_WORKSPACE}/build
          spack --color always -e gcc-build-env build-env $SPEC_GCC -- make

  build_clang:
    runs-on: ubuntu-latest
    container: electronicstructure/sirius
    env:
      SPEC_CLANG: sirius@develop %clang +tests +apps build_type=RelWithDebInfo ^openblas ^mpich ~fortran
    steps:
      - uses: actions/checkout@v2
      - name: Show the spec
        run: spack --color always -e clang-build-env spec -I $SPEC_CLANG
      - name: Configure SIRIUS
<<<<<<< HEAD
        run: |
          cd ${GITHUB_WORKSPACE}
          mkdir build
          cd build
          spack --color always -e clang-build-env build-env $SPEC_CLANG -- cmake .. -DBUILD_TESTING=1 -DCREATE_FORTRAN_BINDINGS=0 -DCMAKE_BUILD_TYPE=RelWithDebInfo
      - name: Build SIRIUS
        run: |
=======
        run: |
          cd ${GITHUB_WORKSPACE}
          mkdir build
          cd build
          spack --color always -e clang-build-env build-env $SPEC_CLANG -- cmake .. -DBUILD_TESTING=1 -DCREATE_FORTRAN_BINDINGS=0 -DCMAKE_BUILD_TYPE=RelWithDebInfo
      - name: Build SIRIUS
        run: |
>>>>>>> 69c0e855
          cd ${GITHUB_WORKSPACE}/build
          spack --color always -e clang-build-env build-env $SPEC_CLANG -- make

  build_rocm:
    runs-on: ubuntu-latest
    container: electronicstructure/sirius_rocm
    env:
      SPEC_ROCM: sirius@develop %gcc build_type=RelWithDebInfo +scalapack +fortran +tests +rocm amdgpu_target=gfx90a ^openblas ^mpich ^spfft
    steps:
      - uses: actions/checkout@v2
      - name: Show the spec
        run: spack --color always -e gcc-build-env spec -I $SPEC_ROCM
      - name: Configure SIRIUS
        run: |
          cd ${GITHUB_WORKSPACE}
          mkdir build
          cd build
          spack --color always -e gcc-build-env build-env $SPEC_ROCM -- cmake .. -DBUILD_TESTING=1 -DCREATE_FORTRAN_BINDINGS=1 -DUSE_SCALAPACK=1 -DUSE_ROCM=1 -DCMAKE_BUILD_TYPE=RelWithDebInfo
      - name: Build SIRIUS
        run: |
          cd ${GITHUB_WORKSPACE}/build
          spack --color always -e gcc-build-env build-env $SPEC_ROCM -- make<|MERGE_RESOLUTION|>--- conflicted
+++ resolved
@@ -12,11 +12,7 @@
     runs-on: ubuntu-latest
     container: electronicstructure/sirius
     env:
-<<<<<<< HEAD
-      SPEC_GCC: sirius@develop %gcc +tests +apps +vdwxc +scalapack +fortran build_type=RelWithDebInfo ^openblas ^mpich
-=======
       SPEC_GCC: sirius@develop %gcc +python +tests +apps +vdwxc +scalapack +fortran build_type=RelWithDebInfo ^openblas ^mpich
->>>>>>> 69c0e855
     steps:
       - uses: actions/checkout@v2
       - name: Show the spec
@@ -26,11 +22,7 @@
           cd ${GITHUB_WORKSPACE}
           mkdir build
           cd build
-<<<<<<< HEAD
-          spack --color always -e gcc-build-env build-env $SPEC_GCC -- cmake .. -DUSE_SCALAPACK=1 -DUSE_VDWXC=1 -DBUILD_TESTING=1 -DCREATE_FORTRAN_BINDINGS=1 -DCMAKE_BUILD_TYPE=RelWithDebInfo
-=======
           spack --color always -e gcc-build-env build-env $SPEC_GCC -- cmake .. -DUSE_SCALAPACK=1 -DUSE_VDWXC=1 -DBUILD_TESTING=1 -DCREATE_FORTRAN_BINDINGS=1 -DCREATE_PYTHON_MODULE=1 -DCMAKE_BUILD_TYPE=RelWithDebInfo
->>>>>>> 69c0e855
       - name: Build SIRIUS
         run: |
           cd ${GITHUB_WORKSPACE}/build
@@ -104,19 +96,11 @@
           cd ${GITHUB_WORKSPACE}/build
           spack --color always -e gcc-build-env build-env $SPEC_GCC -- make
 
-<<<<<<< HEAD
-  build_cuda_fp32:
-    runs-on: ubuntu-latest
-    container: electronicstructure/sirius
-    env:
-      SPEC_GCC: sirius@develop %gcc +tests +apps +vdwxc +scalapack +fortran +cuda cuda_arch=60 +single_precision build_type=RelWithDebInfo ^openblas ^mpich
-=======
   build_magma:
     runs-on: ubuntu-latest
     container: electronicstructure/sirius
     env:
       SPEC_GCC: sirius@develop %gcc +tests +apps +vdwxc +scalapack +fortran +magma +cuda cuda_arch=60 build_type=RelWithDebInfo ^openblas ^mpich ^magma +cuda cuda_arch=60
->>>>>>> 69c0e855
     steps:
       - uses: actions/checkout@v2
       - name: Show the spec
@@ -126,25 +110,12 @@
           cd ${GITHUB_WORKSPACE}
           mkdir build
           cd build
-<<<<<<< HEAD
-          spack --color always -e gcc-build-env build-env $SPEC_GCC -- cmake .. -DUSE_SCALAPACK=1 -DUSE_CUDA=1 -DUSE_FP32=1 -DUSE_VDWXC=1 -DBUILD_TESTING=1 -DCREATE_FORTRAN_BINDINGS=1 -DCMAKE_BUILD_TYPE=RelWithDebInfo
-=======
           spack --color always -e gcc-build-env build-env $SPEC_GCC -- cmake .. -DUSE_SCALAPACK=1 -DUSE_MAGMA=1 -DUSE_CUDA=1 -DUSE_VDWXC=1 -DBUILD_TESTING=1 -DCREATE_FORTRAN_BINDINGS=1 -DCMAKE_BUILD_TYPE=RelWithDebInfo
->>>>>>> 69c0e855
       - name: Build SIRIUS
         run: |
           cd ${GITHUB_WORKSPACE}/build
           spack --color always -e gcc-build-env build-env $SPEC_GCC -- make
 
-<<<<<<< HEAD
-  build_nlcglib:
-    runs-on: ubuntu-latest
-    container: electronicstructure/sirius
-    env:
-      SPEC_GCC: sirius@develop %gcc +tests +apps +vdwxc +scalapack +fortran +cuda cuda_arch=60 +nlcglib build_type=RelWithDebInfo ^openblas ^mpich ^nlcglib +cuda +wrapper cuda_arch=60 ^kokkos +wrapper cuda_arch=60
-    steps:
-      - uses: actions/checkout@v2
-=======
   build_cuda_fp32:
     runs-on: ubuntu-latest
     container: electronicstructure/sirius
@@ -172,7 +143,6 @@
       SPEC_GCC: sirius@develop %gcc +tests +apps +vdwxc +scalapack +fortran +cuda cuda_arch=60 +nlcglib build_type=RelWithDebInfo ^openblas ^mpich ^nlcglib +cuda +wrapper cuda_arch=60 ^kokkos +wrapper cuda_arch=60
     steps:
       - uses: actions/checkout@v2
->>>>>>> 69c0e855
       - name: Show the spec
         run: spack --color always -e gcc-build-env spec -I $SPEC_GCC
       - name: Configure SIRIUS
@@ -196,7 +166,6 @@
       - name: Show the spec
         run: spack --color always -e clang-build-env spec -I $SPEC_CLANG
       - name: Configure SIRIUS
-<<<<<<< HEAD
         run: |
           cd ${GITHUB_WORKSPACE}
           mkdir build
@@ -204,15 +173,6 @@
           spack --color always -e clang-build-env build-env $SPEC_CLANG -- cmake .. -DBUILD_TESTING=1 -DCREATE_FORTRAN_BINDINGS=0 -DCMAKE_BUILD_TYPE=RelWithDebInfo
       - name: Build SIRIUS
         run: |
-=======
-        run: |
-          cd ${GITHUB_WORKSPACE}
-          mkdir build
-          cd build
-          spack --color always -e clang-build-env build-env $SPEC_CLANG -- cmake .. -DBUILD_TESTING=1 -DCREATE_FORTRAN_BINDINGS=0 -DCMAKE_BUILD_TYPE=RelWithDebInfo
-      - name: Build SIRIUS
-        run: |
->>>>>>> 69c0e855
           cd ${GITHUB_WORKSPACE}/build
           spack --color always -e clang-build-env build-env $SPEC_CLANG -- make
 
