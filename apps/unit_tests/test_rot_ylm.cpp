#include <sirius.hpp>

/* test rotation of spherical harmonics */

using namespace sirius;

template <typename T>
int run_test_impl(cmd_args& args)
{
    matrix3d<double> lattice;
    lattice(0, 0) = 7;
    lattice(1, 1) = 7;
    lattice(2, 2) = 7;

    int num_atoms = 1;
    mdarray<double, 2> positions(3, num_atoms);
    positions.zero();

    mdarray<double, 2> spins(3, num_atoms);
    spins.zero();

    std::vector<int> types(num_atoms, 0);

    bool const spin_orbit{false};
    bool const use_sym{true};
    double const spg_tol{1e-4};

    Unit_cell_symmetry symmetry(lattice, num_atoms, 1, types, positions, spins, spin_orbit, spg_tol, use_sym);

    for (int iter = 0; iter < 10; iter++) {
<<<<<<< HEAD
        for (int isym = 0; isym < symmetry.num_mag_sym(); isym++) {

            auto ang = symmetry.magnetic_group_symmetry(isym).spg_op.euler_angles;
=======
        for (int isym = 0; isym < symmetry.size(); isym++) {
            //printf("\n");
            //printf("symmetry operation: %i\n", isym);

            vector3d<double> ang = symmetry[isym].spg_op.euler_angles;

            //std::cout << "Euler angles : " << ang[0] / pi << " " << ang[1] / pi << " " << ang[2] / pi << std::endl;
>>>>>>> 8e340264

            int proper_rotation = symmetry[isym].spg_op.proper;

            /* random Cartesian vector */
            vector3d<double> coord(double(rand()) / RAND_MAX, double(rand()) / RAND_MAX, double(rand()) / RAND_MAX);
            auto scoord = SHT::spherical_coordinates(coord);

            int lmax{10};
            sddk::mdarray<T, 1> ylm(utils::lmmax(lmax));
            /* compute spherical harmonics at original coordinate */
            sf::spherical_harmonics(lmax, scoord[1], scoord[2], &ylm(0));

            /* rotate coordinates with inverse operation */
<<<<<<< HEAD
            auto rotm = inverse(symmetry.magnetic_group_symmetry(isym).spg_op.rotation * double(proper_rotation));

            /* rotated coordinates */
            auto coord2 = dot(rotm, coord);
            auto scoord2 = SHT::spherical_coordinates(coord2);

            sddk::mdarray<T, 1> ylm2(utils::lmmax(lmax));
            /* compute spherical harmonics at rotated coordinates */
=======
            matrix3d<double> rotm = inverse(symmetry[isym].spg_op.rotation * double(proper_rotation));
            //printf("3x3 rotation matrix\n");
            //for (int i = 0; i < 3; i++)
            //{
            //    for (int j = 0; j < 3; j++) printf("%8.4f ", rotm(i, j));
            //    printf("\n");
            //}

            vector3d<double> coord2 = dot(rotm, coord);
            vector3d<double> scoord2;
            scoord2 = SHT::spherical_coordinates(coord2);

            mdarray<double_complex, 1> ylm2(utils::lmmax(lmax));
            mdarray<double, 1> rlm2(utils::lmmax(lmax));
>>>>>>> 8e340264
            sf::spherical_harmonics(lmax, scoord2[1], scoord2[2], &ylm2(0));

            /* generate rotation matrices; they are block-diagonal in l- index */
            sddk::mdarray<T, 2> ylm_rot_mtrx(utils::lmmax(lmax), utils::lmmax(lmax));
            sht::rotation_matrix(lmax, ang, proper_rotation, ylm_rot_mtrx);

            sddk::mdarray<T, 1> ylm1(utils::lmmax(lmax));
            ylm1.zero();

            /* rotate original sperical harmonics */
            for (int i = 0; i < utils::lmmax(lmax); i++) {
                for (int j = 0; j < utils::lmmax(lmax); j++) {
                    ylm1(i) += ylm_rot_mtrx(j, i) * ylm(j);
                }
            }

            /* compute the difference with the reference */
            double d1{0};
            for (int i = 0; i < utils::lmmax(lmax); i++) {
                d1 += std::abs(ylm1(i) - ylm2(i));
            }
            if (d1 > 1e-10) {
                return 1;
            }
        }
    }
    return 0;
}


int run_test(cmd_args& args)
{
    int result = run_test_impl<double>(args);
    result += run_test_impl<double_complex>(args);
    return result;
}

int main(int argn, char** argv)
{
    cmd_args args;

    args.parse_args(argn, argv);
    if (args.exist("help")) {
        printf("Usage: %s [options]\n", argv[0]);
        args.print_help();
        return 0;
    }

    sirius::initialize(true);
    printf("running %-30s : ", argv[0]);
    int result = run_test(args);
    if (result) {
        printf("\x1b[31m" "Failed" "\x1b[0m" "\n");
    } else {
        printf("\x1b[32m" "OK" "\x1b[0m" "\n");
    }
    sirius::finalize();

    return result;
}<|MERGE_RESOLUTION|>--- conflicted
+++ resolved
@@ -28,19 +28,9 @@
     Unit_cell_symmetry symmetry(lattice, num_atoms, 1, types, positions, spins, spin_orbit, spg_tol, use_sym);
 
     for (int iter = 0; iter < 10; iter++) {
-<<<<<<< HEAD
-        for (int isym = 0; isym < symmetry.num_mag_sym(); isym++) {
+        for (int isym = 0; isym < symmetry.size(); isym++) {
 
-            auto ang = symmetry.magnetic_group_symmetry(isym).spg_op.euler_angles;
-=======
-        for (int isym = 0; isym < symmetry.size(); isym++) {
-            //printf("\n");
-            //printf("symmetry operation: %i\n", isym);
-
-            vector3d<double> ang = symmetry[isym].spg_op.euler_angles;
-
-            //std::cout << "Euler angles : " << ang[0] / pi << " " << ang[1] / pi << " " << ang[2] / pi << std::endl;
->>>>>>> 8e340264
+            auto ang = symmetry[isym].spg_op.euler_angles;
 
             int proper_rotation = symmetry[isym].spg_op.proper;
 
@@ -53,32 +43,15 @@
             /* compute spherical harmonics at original coordinate */
             sf::spherical_harmonics(lmax, scoord[1], scoord[2], &ylm(0));
 
-            /* rotate coordinates with inverse operation */
-<<<<<<< HEAD
-            auto rotm = inverse(symmetry.magnetic_group_symmetry(isym).spg_op.rotation * double(proper_rotation));
+            auto rotm = inverse(symmetry[isym].spg_op.rotation * double(proper_rotation));
 
             /* rotated coordinates */
             auto coord2 = dot(rotm, coord);
             auto scoord2 = SHT::spherical_coordinates(coord2);
 
             sddk::mdarray<T, 1> ylm2(utils::lmmax(lmax));
+
             /* compute spherical harmonics at rotated coordinates */
-=======
-            matrix3d<double> rotm = inverse(symmetry[isym].spg_op.rotation * double(proper_rotation));
-            //printf("3x3 rotation matrix\n");
-            //for (int i = 0; i < 3; i++)
-            //{
-            //    for (int j = 0; j < 3; j++) printf("%8.4f ", rotm(i, j));
-            //    printf("\n");
-            //}
-
-            vector3d<double> coord2 = dot(rotm, coord);
-            vector3d<double> scoord2;
-            scoord2 = SHT::spherical_coordinates(coord2);
-
-            mdarray<double_complex, 1> ylm2(utils::lmmax(lmax));
-            mdarray<double, 1> rlm2(utils::lmmax(lmax));
->>>>>>> 8e340264
             sf::spherical_harmonics(lmax, scoord2[1], scoord2[2], &ylm2(0));
 
             /* generate rotation matrices; they are block-diagonal in l- index */
