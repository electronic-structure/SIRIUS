--- conflicted
+++ resolved
@@ -18,83 +18,6 @@
          */
         matrix3d<double> lattice_vectors_;
 
-<<<<<<< HEAD
-void write_json_output(Simulation_context& ctx, DFT_ground_state& gs, bool aiida_output, int result)
-{
-    //double evalsum1 = gs.kset_->valence_eval_sum(); 
-    //double evalsum2 = gs.core_eval_sum();
-    //double ekin = gs.energy_kin();
-    double evxc = gs.energy_vxc();
-    double eexc = gs.energy_exc();
-    //double ebxc = gs.energy_bxc();
-    double evha = gs.energy_vha();
-    double etot = gs.total_energy();
-    //double gap = kset_->band_gap() * ha2ev;
-    //double ef = kset_->energy_fermi();
-    //double core_leak = density_->core_leakage();
-    double enuc = gs.energy_enuc();
-
-    auto ts = runtime::Timer::collect_timer_stats();
-    if (ctx.comm().rank() == 0) {
-        std::string fname = std::string("output_") + ctx.start_time_tag() + std::string(".json");
-        JSON_write jw(fname);
-
-        jw.single("git_hash", git_hash);
-        jw.single("build_date", build_date);
-        jw.single("num_ranks", ctx.comm().size());
-        jw.single("max_num_threads", omp_get_max_threads());
-        //jw.single("cyclic_block_size", p->cyclic_block_size());
-        jw.single("mpi_grid", ctx.mpi_grid_dims());
-        std::vector<int> fftgrid(3);
-        for (int i = 0; i < 3; i++) {
-            fftgrid[i] = ctx.fft().grid().size(i);
-        }
-        jw.single("fft_grid", fftgrid);
-        jw.single("chemical_formula", ctx.unit_cell().chemical_formula());
-        jw.single("num_atoms", ctx.unit_cell().num_atoms());
-        jw.single("num_fv_states", ctx.num_fv_states());
-        jw.single("num_bands", ctx.num_bands());
-        jw.single("aw_cutoff", ctx.aw_cutoff());
-        jw.single("pw_cutoff", ctx.pw_cutoff());
-        jw.single("omega", ctx.unit_cell().omega());
-
-        jw.begin_set("energy");
-        jw.single("total", etot, 8);
-        jw.single("evxc", evxc, 8);
-        jw.single("eexc", eexc, 8);
-        jw.single("evha", evha, 8);
-        jw.single("enuc", enuc, 8);
-        jw.end_set();
-
-        //** if (num_mag_dims())
-        //** {
-        //**     std::vector<double> v(3, 0);
-        //**     v[2] = rti().total_magnetization[0];
-        //**     if (num_mag_dims() == 3)
-        //**     {
-        //**         v[0] = rti().total_magnetization[1];
-        //**         v[1] = rti().total_magnetization[2];
-        //**     }
-        //**     jw.single("total_moment", v);
-        //**     jw.single("total_moment_len", Utils::vector_length(&v[0]));
-        //** }
-
-        //** jw.single("total_energy", total_energy());
-        //** jw.single("kinetic_energy", kinetic_energy());
-        //** jw.single("energy_veff", rti_.energy_veff);
-        //** jw.single("energy_vha", rti_.energy_vha);
-        //** jw.single("energy_vxc", rti_.energy_vxc);
-        //** jw.single("energy_bxc", rti_.energy_bxc);
-        //** jw.single("energy_exc", rti_.energy_exc);
-        //** jw.single("energy_enuc", rti_.energy_enuc);
-        //** jw.single("core_eval_sum", rti_.core_eval_sum);
-        //** jw.single("valence_eval_sum", rti_.valence_eval_sum);
-        //** jw.single("band_gap", rti_.band_gap);
-        //** jw.single("energy_fermi", rti_.energy_fermi);
-
-        jw.single("timers", ts);
-    }
-=======
     public:
         
         lattice3d(vector3d<double> a0__,
@@ -151,7 +74,6 @@
 class Parameter_optimization
 {
     private:
->>>>>>> f607aab8
 
         double step_;
 
@@ -232,18 +154,12 @@
     dict__["threads_per_rank"] = omp_get_max_threads();
 }
 
-<<<<<<< HEAD
-    std::string fname = args.value<std::string>("input", "sirius.json");
-
-    Simulation_context ctx(fname, mpi_comm_world());
-=======
 Simulation_context* create_sim_ctx(std::string                     fname__,
                                    cmd_args const&                 args__,
                                    Parameters_input_section const& inp__)
 {
     Simulation_context* ctx_ptr = new Simulation_context(fname__, mpi_comm_world());
     Simulation_context& ctx = *ctx_ptr;
->>>>>>> f607aab8
 
     std::vector<int> mpi_grid_dims = ctx.mpi_grid_dims();
     mpi_grid_dims = args__.value< std::vector<int> >("mpi_grid", mpi_grid_dims);
@@ -255,25 +171,6 @@
     for (auto& s: inp__.xc_functionals_) {
         ctx.add_xc_functional(s);
     }
-<<<<<<< HEAD
-    ctx.set_pw_cutoff(inp.pw_cutoff_);
-    ctx.set_aw_cutoff(inp.aw_cutoff_);
-    ctx.set_gk_cutoff(inp.gk_cutoff_);
-
-    //if (ctx.esm_type() == full_potential_lapwlo) {
-        ctx.set_lmax_apw(inp.lmax_apw_);
-        ctx.set_lmax_pot(inp.lmax_pot_);
-        ctx.set_lmax_rho(inp.lmax_rho_);
-    //}
-
-    ctx.set_num_mag_dims(inp.num_mag_dims_);
-    ctx.set_auto_rmt(inp.auto_rmt_);
-    ctx.set_core_relativity(inp.core_relativity_);
-    ctx.set_valence_relativity(inp.valence_relativity_);
-
-    auto ngridk = parser["parameters"]["ngridk"].get(std::vector<int>(3, 1));
-    auto shiftk = parser["parameters"]["shiftk"].get(std::vector<int>(3, 0));
-=======
     ctx.set_pw_cutoff(inp__.pw_cutoff_);
     ctx.set_aw_cutoff(inp__.aw_cutoff_);
     ctx.set_gk_cutoff(inp__.gk_cutoff_);
@@ -287,21 +184,10 @@
     ctx.set_core_relativity(inp__.core_relativity_);
     ctx.set_valence_relativity(inp__.valence_relativity_);
     ctx.set_gamma_point(inp__.gamma_point_);
->>>>>>> f607aab8
 
     return ctx_ptr;
 }
 
-<<<<<<< HEAD
-    ctx.initialize();
-
-    #ifdef __PRINT_MEMORY_USAGE
-    MEMORY_USAGE_INFO();
-    #endif
-
-    Potential* potential = new Potential(ctx);
-    potential->allocate();
-=======
 double ground_state(Simulation_context&       ctx,
                     task_t                    task,
                     cmd_args const&           args,
@@ -317,7 +203,6 @@
 
     Density density(ctx);
     density.allocate();
->>>>>>> f607aab8
 
     #ifdef __PRINT_MEMORY_USAGE
     MEMORY_USAGE_INFO();
@@ -325,24 +210,12 @@
 
     K_set ks(ctx, ctx.mpi_grid().communicator(1 << _mpi_dim_k_), inp.ngridk_, inp.shiftk_, inp.use_symmetry_);
     ks.initialize();
-
+    
     #ifdef __PRINT_MEMORY_USAGE
     MEMORY_USAGE_INFO();
     #endif
-<<<<<<< HEAD
-
-    Density* density = new Density(ctx);
-    density->allocate();
-
-    #ifdef __PRINT_MEMORY_USAGE
-    MEMORY_USAGE_INFO();
-    #endif
-
-    DFT_ground_state dft(ctx, potential, density, &ks, inp.use_symmetry_);
-=======
     
     DFT_ground_state dft(ctx, potential, density, ks, inp.use_symmetry_);
->>>>>>> f607aab8
 
     if (task == task_t::ground_state_restart) {
         if (!Utils::file_exists(storage_file_name)) {
@@ -357,23 +230,6 @@
             dft.initialize_subspace();
         }
     }
-<<<<<<< HEAD
-
-    double potential_tol = parser["parameters"]["potential_tol"].get(1e-4);
-    double energy_tol = parser["parameters"]["energy_tol"].get(1e-4);
-
-    //if (task_name == "test_init")
-    //{
-    //    potential->update_atomic_potential();
-    //    ctx.unit_cell().generate_radial_functions();
-    //    dft.print_info();
-    //    ctx.create_storage_file();
-    //    density->save();
-    //}
-    int result{0};
-    if (task == task_t::ground_state_new || task == task_t::ground_state_restart) {
-        result = dft.find(potential_tol, energy_tol, parser["parameters"]["num_dft_iter"].get(100));
-=======
     
     int result = dft.find(inp.potential_tol_, inp.energy_tol_, inp.num_dft_iter_);
     
@@ -409,7 +265,6 @@
                 ofs << dict.dump(4);
             }
         }
->>>>>>> f607aab8
     }
 
     /* wait for all */
@@ -657,12 +512,7 @@
 
     sirius::initialize(1);
 
-<<<<<<< HEAD
-    ground_state(args);
-
-=======
     run_tasks(args);
     
->>>>>>> f607aab8
     sirius::finalize();
 }