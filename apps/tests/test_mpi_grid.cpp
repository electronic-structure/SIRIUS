#include <sirius.hpp>

using namespace sirius;

void test_grid(std::vector<int> grid__)
{
    sddk::MPI_grid mpi_grid(grid__, sddk::Communicator::world());

    sddk::pstdout pout(sddk::Communicator::world());

    if (sddk::Communicator::world().rank() == 0) {
<<<<<<< HEAD
        pout.printf("dimensions: %i %i %i\n", mpi_grid.communicator(1 << 0).size(), mpi_grid.communicator(1 << 1).size(),
                    mpi_grid.communicator(1 << 2).size());
    }

    pout.printf("rank(flat): %3i, coordinate: %3i %3i %3i, hostname: %s\n", sddk::Communicator::world().rank(),
        mpi_grid.communicator(1 << 0).size(), mpi_grid.communicator(1 << 1).size(),
        mpi_grid.communicator(1 << 2).size(), utils::hostname().c_str());
=======
        pout << "dimensions: " << mpi_grid.communicator(1 << 0).size() << " " << mpi_grid.communicator(1 << 1).size()
             << " " << mpi_grid.communicator(1 << 2).size() << std::endl;
    }

    pout << "rank(flat): " << sddk::Communicator::world().rank() << ", coordinate: "
         << mpi_grid.communicator(1 << 0).rank() << " "
         << mpi_grid.communicator(1 << 1).rank() << " "
         << mpi_grid.communicator(1 << 2).rank() << ", hostname: " << utils::hostname() << std::endl;
    std::cout << pout.flush(0) << std::endl;
>>>>>>> 69c0e855
}

int main(int argn, char** argv)
{
    cmd_args args;
    args.register_key("--mpi_grid=", "{vector3d<int>} MPI grid");

    args.parse_args(argn, argv);
    if (args.exist("help")) {
        printf("Usage: %s [options]\n", argv[0]);
        args.print_help();
        exit(0);
    }
    std::vector<int> mpi_grid_dims = args.value("mpi_grid", std::vector<int>({1, 1, 1}));

    sirius::initialize(1);
    test_grid(mpi_grid_dims);
    sirius::finalize();
}<|MERGE_RESOLUTION|>--- conflicted
+++ resolved
@@ -9,15 +9,6 @@
     sddk::pstdout pout(sddk::Communicator::world());
 
     if (sddk::Communicator::world().rank() == 0) {
-<<<<<<< HEAD
-        pout.printf("dimensions: %i %i %i\n", mpi_grid.communicator(1 << 0).size(), mpi_grid.communicator(1 << 1).size(),
-                    mpi_grid.communicator(1 << 2).size());
-    }
-
-    pout.printf("rank(flat): %3i, coordinate: %3i %3i %3i, hostname: %s\n", sddk::Communicator::world().rank(),
-        mpi_grid.communicator(1 << 0).size(), mpi_grid.communicator(1 << 1).size(),
-        mpi_grid.communicator(1 << 2).size(), utils::hostname().c_str());
-=======
         pout << "dimensions: " << mpi_grid.communicator(1 << 0).size() << " " << mpi_grid.communicator(1 << 1).size()
              << " " << mpi_grid.communicator(1 << 2).size() << std::endl;
     }
@@ -27,7 +18,6 @@
          << mpi_grid.communicator(1 << 1).rank() << " "
          << mpi_grid.communicator(1 << 2).rank() << ", hostname: " << utils::hostname() << std::endl;
     std::cout << pout.flush(0) << std::endl;
->>>>>>> 69c0e855
 }
 
 int main(int argn, char** argv)
