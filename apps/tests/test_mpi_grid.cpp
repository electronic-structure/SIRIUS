#include <sirius.hpp>

using namespace sirius;

void test_grid(std::vector<int> grid__)
{
    sddk::MPI_grid mpi_grid(grid__, sddk::Communicator::world());

    sddk::pstdout pout(sddk::Communicator::world());

<<<<<<< HEAD
    if (Communicator::world().rank() == 0) {
        pout << "dimensions: " << mpi_grid.communicator(1 << 0).size() << " " << mpi_grid.communicator(1 << 1).size()
             << " " << mpi_grid.communicator(1 << 2).size() << std::endl;
    }

    pout << "rank(flat): " <<  Communicator::world().rank() << ", coordinate: "
         << mpi_grid.communicator(1 << 0).rank() << " "
         << mpi_grid.communicator(1 << 1).rank() << " "
         << mpi_grid.communicator(1 << 2).rank() << ", hostname: " << utils::hostname() << std::endl;
    auto s = pout.get().str();
    if (Communicator::world().rank() == 0) {
        std::cout << s;
    }
=======
    if (sddk::Communicator::world().rank() == 0) {
        pout.printf("dimensions: %i %i %i\n", mpi_grid.communicator(1 << 0).size(), mpi_grid.communicator(1 << 1).size(),
                    mpi_grid.communicator(1 << 2).size());
    }

    pout.printf("rank(flat): %3i, coordinate: %3i %3i %3i, hostname: %s\n", sddk::Communicator::world().rank(),
        mpi_grid.communicator(1 << 0).size(), mpi_grid.communicator(1 << 1).size(),
        mpi_grid.communicator(1 << 2).size(), utils::hostname().c_str());
>>>>>>> e8a16ebd
}

int main(int argn, char** argv)
{
    cmd_args args;
    args.register_key("--mpi_grid=", "{vector3d<int>} MPI grid");

    args.parse_args(argn, argv);
    if (args.exist("help")) {
        printf("Usage: %s [options]\n", argv[0]);
        args.print_help();
        exit(0);
    }
    std::vector<int> mpi_grid_dims = args.value("mpi_grid", std::vector<int>({1, 1, 1}));

    sirius::initialize(1);
    test_grid(mpi_grid_dims);
    sirius::finalize();
}<|MERGE_RESOLUTION|>--- conflicted
+++ resolved
@@ -8,30 +8,19 @@
 
     sddk::pstdout pout(sddk::Communicator::world());
 
-<<<<<<< HEAD
-    if (Communicator::world().rank() == 0) {
+    if (sddk::Communicator::world().rank() == 0) {
         pout << "dimensions: " << mpi_grid.communicator(1 << 0).size() << " " << mpi_grid.communicator(1 << 1).size()
              << " " << mpi_grid.communicator(1 << 2).size() << std::endl;
     }
 
-    pout << "rank(flat): " <<  Communicator::world().rank() << ", coordinate: "
+    pout << "rank(flat): " << sddk::Communicator::world().rank() << ", coordinate: "
          << mpi_grid.communicator(1 << 0).rank() << " "
          << mpi_grid.communicator(1 << 1).rank() << " "
          << mpi_grid.communicator(1 << 2).rank() << ", hostname: " << utils::hostname() << std::endl;
     auto s = pout.get().str();
-    if (Communicator::world().rank() == 0) {
+    if (sddk::Communicator::world().rank() == 0) {
         std::cout << s;
     }
-=======
-    if (sddk::Communicator::world().rank() == 0) {
-        pout.printf("dimensions: %i %i %i\n", mpi_grid.communicator(1 << 0).size(), mpi_grid.communicator(1 << 1).size(),
-                    mpi_grid.communicator(1 << 2).size());
-    }
-
-    pout.printf("rank(flat): %3i, coordinate: %3i %3i %3i, hostname: %s\n", sddk::Communicator::world().rank(),
-        mpi_grid.communicator(1 << 0).size(), mpi_grid.communicator(1 << 1).size(),
-        mpi_grid.communicator(1 << 2).size(), utils::hostname().c_str());
->>>>>>> e8a16ebd
 }
 
 int main(int argn, char** argv)
