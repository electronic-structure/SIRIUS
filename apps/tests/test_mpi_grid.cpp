#include <sirius.hpp>

using namespace sirius;

void test_grid(std::vector<int> grid__)
{
    sddk::MPI_grid mpi_grid(grid__, sddk::Communicator::world());

    sddk::pstdout pout(sddk::Communicator::world());

<<<<<<< HEAD
    if (Communicator::world().rank() == 0) {
        pout << "dimensions: " << mpi_grid.communicator(1 << 0).size() << " " << mpi_grid.communicator(1 << 1).size()
             << " " << mpi_grid.communicator(1 << 2).size() << std::endl;
    }

    pout << "rank(flat): " <<  Communicator::world().rank() << ", coordinate: "
         << mpi_grid.communicator(1 << 0).rank() << " "
         << mpi_grid.communicator(1 << 1).rank() << " "
         << mpi_grid.communicator(1 << 2).rank() << ", hostname: " << utils::hostname() << std::endl;
    auto s = pout.get().str();
    if (Communicator::world().rank() == 0) {
        std::cout << s;
    }
=======
    if (sddk::Communicator::world().rank() == 0) {
        pout.printf("dimensions: %i %i %i\n", mpi_grid.communicator(1 << 0).size(), mpi_grid.communicator(1 << 1).size(),
                    mpi_grid.communicator(1 << 2).size());
    }

    pout.printf("rank(flat): %3i, coordinate: %3i %3i %3i, hostname: %s\n", sddk::Communicator::world().rank(),
        mpi_grid.communicator(1 << 0).size(), mpi_grid.communicator(1 << 1).size(),
        mpi_grid.communicator(1 << 2).size(), utils::hostname().c_str());
>>>>>>> a1d5ff1e
}

int main(int argn, char** argv)
{
    cmd_args args;
    args.register_key("--mpi_grid=", "{vector3d<int>} MPI grid");

    args.parse_args(argn, argv);
    if (args.exist("help")) {
        printf("Usage: %s [options]\n", argv[0]);
        args.print_help();
        exit(0);
    }
    std::vector<int> mpi_grid_dims = args.value("mpi_grid", std::vector<int>({1, 1, 1}));

    sirius::initialize(1);
    test_grid(mpi_grid_dims);
    sirius::finalize();
}<|MERGE_RESOLUTION|>--- conflicted
+++ resolved
@@ -8,7 +8,6 @@
 
     sddk::pstdout pout(sddk::Communicator::world());
 
-<<<<<<< HEAD
     if (Communicator::world().rank() == 0) {
         pout << "dimensions: " << mpi_grid.communicator(1 << 0).size() << " " << mpi_grid.communicator(1 << 1).size()
              << " " << mpi_grid.communicator(1 << 2).size() << std::endl;
@@ -22,16 +21,6 @@
     if (Communicator::world().rank() == 0) {
         std::cout << s;
     }
-=======
-    if (sddk::Communicator::world().rank() == 0) {
-        pout.printf("dimensions: %i %i %i\n", mpi_grid.communicator(1 << 0).size(), mpi_grid.communicator(1 << 1).size(),
-                    mpi_grid.communicator(1 << 2).size());
-    }
-
-    pout.printf("rank(flat): %3i, coordinate: %3i %3i %3i, hostname: %s\n", sddk::Communicator::world().rank(),
-        mpi_grid.communicator(1 << 0).size(), mpi_grid.communicator(1 << 1).size(),
-        mpi_grid.communicator(1 << 2).size(), utils::hostname().c_str());
->>>>>>> a1d5ff1e
 }
 
 int main(int argn, char** argv)
