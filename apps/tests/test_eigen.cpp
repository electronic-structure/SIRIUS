--- conflicted
+++ resolved
@@ -190,11 +190,7 @@
                int repeat__,
                int type__)
 {
-<<<<<<< HEAD
-    auto solver = Eigensolver_factory(name__, nullptr);
-=======
     auto solver = Eigensolver_factory(name__);
->>>>>>> 69c0e855
     sddk::BLACS_grid blacs_grid(sddk::Communicator::world(), mpi_grid__[0], mpi_grid__[1]);
     if (fname__.length() == 0) {
         Measurement m;
