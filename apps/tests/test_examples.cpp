#include <sirius.hpp>
#include <spla/spla.hpp>
#include "SDDK/wave_functions.hpp"

using namespace sirius;
using namespace sddk;
<<<<<<< HEAD
using namespace la;
=======
using namespace fft;
>>>>>>> 81e70449

void test1()
{
if (mpi::Communicator::world().rank() == 0) {
    std::cout << "test1" << std::endl;
}
/* reciprocal lattice vectors in
   inverse atomic units */
r3::matrix<double> M = {{1, 0, 0},
                      {0, 1, 0},
                      {0, 0, 1}};
/* G-vector cutoff radius in
    inverse atomic units */
double Gmax = 10;
/* create a list of G-vectors;
   last boolean parameter switches
   off the reduction of G-vectors by 
   inversion symmetry */
Gvec gvec(M, Gmax, mpi::Communicator::world(), false);
/* loop over local number of G-vectors
   for current MPI rank */
for (int j = 0; j < gvec.count(); j++) {
    /* get global index of G-vector */
    int ig = gvec.offset() + j;
    /* get lattice coordinates */
    auto G = gvec.gvec<index_domain_t::global>(ig);
    /* get index of G-vector by lattice coordinates */
    int jg = gvec.index_by_gvec(G);
    /* check for correctness */
    if (ig != jg) {
        throw std::runtime_error("wrong index");
    }
}

}

void test2()
{
if (mpi::Communicator::world().rank() == 0) {
    std::cout << "test2" << std::endl;
}
/* reciprocal lattice vectors in 
    inverse atomic units */
r3::matrix<double> M = {{1, 0, 0},
                      {0, 1, 0},
                      {0, 0, 1}};
/* G-vector cutoff radius in
    inverse atomic units */
double Gmax = 10;
/* create a list of G-vectors;
   last boolean parameter switches
   off the reduction of G-vectors by 
   inversion symmetry */
Gvec gvec(M, Gmax, mpi::Communicator::world(), false);
/* FFT-friendly distribution */
Gvec_fft gvp(gvec, mpi::Communicator::world(),
        mpi::Communicator::self());
/* dimensions of the FFT box */
fft::Grid dims({40, 40, 40});

/* this is how our code splits the z-dimension
 * of the FFT buffer */
auto spl_z = split_z_dimension(dims[2],
        mpi::Communicator::world());

/* create SpFFT grid object */
spfft_grid_type<double> spfft_grid(dims[0], dims[1],
        dims[2], gvp.zcol_count(), spl_z.local_size(),
        SPFFT_PU_HOST, -1, mpi::Communicator::world().native(),
        SPFFT_EXCH_DEFAULT);

auto const& gv = gvp.gvec_array();
/* create SpFFT transformation object */
spfft_transform_type<double> spfft(
        spfft_grid.create_transform(SPFFT_PU_HOST,
            SPFFT_TRANS_C2C,
            dims[0], dims[1], dims[2], spl_z.local_size(),
            gvp.count(),
            SPFFT_INDEX_TRIPLETS, gv.at(memory_t::host)));

/* create data buffer with local number of G-vectors
   and fill with random numbers */
mdarray<std::complex<double>, 1> f(gvp.count());
f = [](int64_t){
  return utils::random<std::complex<double>>();
};
/* transform to real space */
spfft.backward(reinterpret_cast<double const*>(
            &f[0]), SPFFT_PU_HOST);
/* get real space data pointer */
auto ptr = reinterpret_cast<std::complex<double>*>(
        spfft.space_domain_data(SPFFT_PU_HOST));
/* now the fft buffer contains the real space values */
for (int j0 = 0; j0 < dims[0]; j0++) {
    for (int j1 = 0; j1 < dims[1]; j1++) {
        for (int jz = 0; jz < spfft.local_z_length(); jz++) {
            auto j2 = spfft.local_z_offset() + jz;
            int idx = dims.index_by_coord(j0, j1, j2);
            /* get the value at (j0, j1, j2) point of the grid */
            ptr[idx] += 0.0;
        }
    }
}

}

void test3()
{
if (mpi::Communicator::world().rank() == 0) {
    std::cout << "test3" << std::endl;
}
spla::Context spla_ctx(SPLA_PU_HOST);

/* reciprocal lattice vectors in 
   inverse atomic units */
r3::matrix<double> M = {{1, 0, 0},
                      {0, 1, 0},
                      {0, 0, 1}};
/* G-vector cutoff radius in
   inverse atomic units */
double Gmax = 10;
/* create a list of G-vectors;
   last boolean parameter switches
   off the reduction of G-vectors by 
   inversion symmetry */
auto gvec = std::make_shared<Gvec>(M, Gmax, mpi::Communicator::world(), false);
/* number of wave-functions */
int N = 100;
/* create scalar wave-functions for N bands */
wf::Wave_functions<double> wf(gvec, wf::num_mag_dims(0), wf::num_bands(N), memory_t::host);
/* fill with random numbers */
for (int i = 0; i < N; i++) {
    for (int j = 0; j < gvec->count(); j++) {
        wf.pw_coeffs(j, wf::spin_index(0), wf::band_index(i)) =
            utils::random<std::complex<double>>();
    }
}
/* create a 2x2 BLACS grid */
BLACS_grid grid(mpi::Communicator::world(), 2, 2);
/* cyclic block size */
int bs = 16;
/* create a distributed overlap matrix */
dmatrix<std::complex<double>> o(N, N, grid, bs, bs);
/* create temporary wave-functions */
wf::Wave_functions<double> tmp(gvec, wf::num_mag_dims(0), wf::num_bands(N), memory_t::host);
/* orthogonalize wave-functions */
wf::orthogonalize(spla_ctx, memory_t::host, wf::spin_range(0), wf::band_range(0, 0),
        wf::band_range(0, N), wf, wf, {&wf}, o, tmp, false);
/* compute overlap */
wf::inner(spla_ctx, memory_t::host, wf::spin_range(0), wf, wf::band_range(0, N), wf, wf::band_range(0, N), o, 0, 0);
/* get the diagonal of the matrix */
auto d = o.get_diag(N);
/* check diagonal */
for (int i = 0; i < N; i++) {
    if (std::abs(d[i] - 1.0) > 1e-10) {
        throw std::runtime_error("wrong overlap");
    }
}
}

int main(int argn, char** argv)
{
    cmd_args args;

    args.parse_args(argn, argv);
    if (args.exist("help")) {
        printf("Usage: %s [options]\n", argv[0]);
        args.print_help();
        return 0;
    }

    sirius::initialize(1);
    test1();
    test2();
    test3();
    sirius::finalize();
}<|MERGE_RESOLUTION|>--- conflicted
+++ resolved
@@ -4,11 +4,8 @@
 
 using namespace sirius;
 using namespace sddk;
-<<<<<<< HEAD
 using namespace la;
-=======
 using namespace fft;
->>>>>>> 81e70449
 
 void test1()
 {
