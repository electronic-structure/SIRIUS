#include <sirius.hpp>
#include "SDDK/wf_trans.hpp"

using namespace sirius;

template <typename T, typename F>
void test_wf_trans(BLACS_grid const& blacs_grid__,
                   double cutoff__,
                   int num_bands__,
                   int bs__,
                   int num_mag_dims__,
                   memory_t mem__,
                   linalg_t la__)
{
    spla::Context spla_ctx(
        la__ == linalg_t::blas || la__ == linalg_t::lapack || la__ == linalg_t::scalapack ? SPLA_PU_HOST : SPLA_PU_GPU);

    int nsp = (num_mag_dims__ == 0) ? 1 : 2;
    int num_spin_steps = (num_mag_dims__ == 3) ? 1 : nsp;

    matrix3d<double> M = {{1, 0, 0}, {0, 1, 0}, {0, 0, 1}};
    Gvec gvec(M, cutoff__, Communicator::world(), false);
    Gvec_partition gvp(gvec, Communicator::world(), Communicator::self());
    if (Communicator::world().rank() == 0) {
        printf("number of bands          : %i\n", num_bands__);
        printf("number of spins          : %i\n", nsp);
        printf("full spinors             : %i\n", num_mag_dims__ == 3);
        printf("total number of G-vectors: %i\n", gvec.num_gvec());
        printf("local number of G-vectors: %i\n", gvec.count());
    }

    int num_atoms = 31;
    auto nmt = [](int i) {
        return 123;
    };

    Wave_functions<T> phi(gvp, num_atoms, nmt, 2 * num_bands__, mem__, nsp);
    Wave_functions<T> tmp(gvp, num_atoms, nmt, 2 * num_bands__, mem__, nsp);

    for (int is = 0; is < nsp; is++) {
        phi.pw_coeffs(is).prime() = [](int64_t i0, int64_t i1){return utils::random<std::complex<T>>();};
        phi.mt_coeffs(is).prime() = [](int64_t i0, int64_t i1){return utils::random<std::complex<T>>();};
    }

    dmatrix<F> tmtrx(2 * num_bands__, 2 * num_bands__, blacs_grid__, bs__, bs__);

<<<<<<< HEAD
    sddk::transform<std::complex<T>, F>(spla_ctx, 0, phi, 0, num_bands__, tmtrx, 0, 0, tmp, 0, num_bands__);
=======
    sddk::transform<std::complex<T>, std::complex<T>>(spla_ctx, 0, 1.0, {&phi}, 0, num_bands__, tmtrx, 0, 0, 0.0, {&tmp}, 0, num_bands__);
>>>>>>> 8bfa2cc5



    //if (is_device_memory(mem__)) {
    //    ovlp.allocate(mem__);
    //    for (int ispn = 0; ispn < nsp; ispn++) {
    //        phi.allocate(spin_range(ispn), mem__);
    //        phi.copy_to(spin_range(ispn), mem__, 0, 2 * num_bands__);
    //        tmp.allocate(spin_range(ispn), mem__);
    //    }
    //}

    //for (int iss = 0; iss < num_spin_steps; iss++) {
    //    orthogonalize<std::complex<T>>(spla_ctx, mem__, la__, spin_range(num_mag_dims__ == 3 ? 2 : iss), 0, 0,
    //             {&phi}, 0, num_bands__, ovlp, tmp);

    //    inner(spla_ctx, spin_range(num_mag_dims__ == 3 ? 2 : iss), phi, 0, num_bands__, phi, 0, num_bands__, ovlp, 0, 0);
    //    auto max_diff = check_identity(ovlp, num_bands__);
    //    if (Communicator::world().rank() == 0) {
    //        printf("maximum difference (first num_bands) : %18.12e\n", max_diff);
    //    }

    //    orthogonalize<std::complex<T>>(spla_ctx, mem__, la__, spin_range(num_mag_dims__ == 3 ? 2 : iss), 0, 0,
    //                                   {&phi}, num_bands__, num_bands__, ovlp, tmp);
    //}

    //for (int iss = 0; iss < num_spin_steps; iss++) {
    //    inner(spla_ctx, spin_range(num_mag_dims__ == 3 ? 2 : iss), phi, 0, 2 * num_bands__, phi, 0, 2 * num_bands__, ovlp, 0, 0);
    //    auto max_diff = check_identity(ovlp, 2 * num_bands__);
    //    if (Communicator::world().rank() == 0) {
    //        printf("maximum difference: %18.12e\n", max_diff);
    //        if (max_diff > 1e-12) {
    //            printf("\x1b[31m" "Fail\n" "\x1b[0m" "\n");
    //        } else {
    //            printf("\x1b[32m" "OK\n" "\x1b[0m" "\n");
    //        }
    //    }
    //}
}

template <typename T>
void call_test(std::vector<int> mpi_grid_dims__,
               double cutoff__,
               int num_bands__,
               int bs__,
               int num_mag_dims__,
               memory_t mem__,
               linalg_t la__,
               int repeat__)
{
    std::unique_ptr<BLACS_grid> blacs_grid;
    if (mpi_grid_dims__[0] * mpi_grid_dims__[1] == 1) {
        blacs_grid = std::unique_ptr<BLACS_grid>(new BLACS_grid(Communicator::self(), mpi_grid_dims__[0], mpi_grid_dims__[1]));
    } else {
        blacs_grid = std::unique_ptr<BLACS_grid>(new BLACS_grid(Communicator::world(), mpi_grid_dims__[0], mpi_grid_dims__[1]));
    }
    for (int i = 0; i < repeat__; i++) {
        test_wf_trans<T, double>(*blacs_grid, cutoff__, num_bands__, bs__, num_mag_dims__, mem__, la__);
    }
}

int main(int argn, char** argv)
{
    cmd_args args;
    args.register_key("--mpi_grid_dims=", "{int int} dimensions of MPI grid");
    args.register_key("--cutoff=", "{double} wave-functions cutoff");
    args.register_key("--bs=", "{int} block size");
    args.register_key("--num_bands=", "{int} number of bands");
    args.register_key("--num_mag_dims=", "{int} number of magnetic dimensions");
    args.register_key("--linalg_t=", "{string} type of the linear algebra driver");
    args.register_key("--memory_t=", "{string} type of memory");
    args.register_key("--fp32", "use FP32 arithmetics");

    args.parse_args(argn, argv);
    if (args.exist("help")) {
        printf("Usage: %s [options]\n", argv[0]);
        args.print_help();
        return 0;
    }
    auto mpi_grid_dims = args.value("mpi_grid_dims", std::vector<int>({1, 1}));
    auto cutoff = args.value<double>("cutoff", 8.0);
    auto bs = args.value<int>("bs", 32);
    auto num_bands = args.value<int>("num_bands", 100);
    auto num_mag_dims = args.value<int>("num_mag_dims", 0);
    auto la = get_linalg_t(args.value<std::string>("linalg_t", "blas"));
    auto mem = get_memory_t(args.value<std::string>("memory_t", "host"));

    sirius::initialize(1);
    if (args.exist("fp32")) {
#if defined(USE_FP32)
        call_test<float>(mpi_grid_dims, cutoff, num_bands, bs, num_mag_dims, mem, la, 1);
#else
        RTE_THROW("Not compiled with FP32 support");
#endif
    } else {
        call_test<double>(mpi_grid_dims, cutoff, num_bands, bs, num_mag_dims, mem, la, 1);
    }

    int my_rank = Communicator::world().rank();

    sirius::finalize(1);

    if (my_rank == 0)  {
        const auto timing_result = ::utils::global_rtgraph_timer.process();
        std::cout << timing_result.print();
        //std::ofstream ofs("timers.json", std::ofstream::out | std::ofstream::trunc);
        //ofs << timing_result.json();
    }
}<|MERGE_RESOLUTION|>--- conflicted
+++ resolved
@@ -44,49 +44,7 @@
 
     dmatrix<F> tmtrx(2 * num_bands__, 2 * num_bands__, blacs_grid__, bs__, bs__);
 
-<<<<<<< HEAD
     sddk::transform<std::complex<T>, F>(spla_ctx, 0, phi, 0, num_bands__, tmtrx, 0, 0, tmp, 0, num_bands__);
-=======
-    sddk::transform<std::complex<T>, std::complex<T>>(spla_ctx, 0, 1.0, {&phi}, 0, num_bands__, tmtrx, 0, 0, 0.0, {&tmp}, 0, num_bands__);
->>>>>>> 8bfa2cc5
-
-
-
-    //if (is_device_memory(mem__)) {
-    //    ovlp.allocate(mem__);
-    //    for (int ispn = 0; ispn < nsp; ispn++) {
-    //        phi.allocate(spin_range(ispn), mem__);
-    //        phi.copy_to(spin_range(ispn), mem__, 0, 2 * num_bands__);
-    //        tmp.allocate(spin_range(ispn), mem__);
-    //    }
-    //}
-
-    //for (int iss = 0; iss < num_spin_steps; iss++) {
-    //    orthogonalize<std::complex<T>>(spla_ctx, mem__, la__, spin_range(num_mag_dims__ == 3 ? 2 : iss), 0, 0,
-    //             {&phi}, 0, num_bands__, ovlp, tmp);
-
-    //    inner(spla_ctx, spin_range(num_mag_dims__ == 3 ? 2 : iss), phi, 0, num_bands__, phi, 0, num_bands__, ovlp, 0, 0);
-    //    auto max_diff = check_identity(ovlp, num_bands__);
-    //    if (Communicator::world().rank() == 0) {
-    //        printf("maximum difference (first num_bands) : %18.12e\n", max_diff);
-    //    }
-
-    //    orthogonalize<std::complex<T>>(spla_ctx, mem__, la__, spin_range(num_mag_dims__ == 3 ? 2 : iss), 0, 0,
-    //                                   {&phi}, num_bands__, num_bands__, ovlp, tmp);
-    //}
-
-    //for (int iss = 0; iss < num_spin_steps; iss++) {
-    //    inner(spla_ctx, spin_range(num_mag_dims__ == 3 ? 2 : iss), phi, 0, 2 * num_bands__, phi, 0, 2 * num_bands__, ovlp, 0, 0);
-    //    auto max_diff = check_identity(ovlp, 2 * num_bands__);
-    //    if (Communicator::world().rank() == 0) {
-    //        printf("maximum difference: %18.12e\n", max_diff);
-    //        if (max_diff > 1e-12) {
-    //            printf("\x1b[31m" "Fail\n" "\x1b[0m" "\n");
-    //        } else {
-    //            printf("\x1b[32m" "OK\n" "\x1b[0m" "\n");
-    //        }
-    //    }
-    //}
 }
 
 template <typename T>
