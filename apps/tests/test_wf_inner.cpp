--- conflicted
+++ resolved
@@ -1,54 +1,4 @@
 #include <sirius.hpp>
-<<<<<<< HEAD
-#include "utils/cmd_args.hpp"
-#include "SDDK/dmatrix.hpp"
-#include <spla/spla.hpp>
-
-using namespace sddk;
-
-void test(int M, int N, int BS, std::vector<int> mpi_grid)
-{
-    std::vector<int> counts({85, 65, 65, 65, 65, 65, 65, 65, 65, 65, 65, 65, 65, 65, 65, 17, 13, 13, 13, 13, 13, 13, 13, 13,
-        13, 13, 13, 13, 13, 13, 13, 29, 64, 28, 0, 0});
-
-    BLACS_grid blacs_grid(Communicator::world(), mpi_grid[0], mpi_grid[1]);
-
-    int rank = Communicator::world().rank();
-
-    bool local_has_mt  = counts[rank] != 0;
-    bool global_has_mt = false;
-    // Not all ranks may have mt, but all must call spla if at least one does
-    MPI_Allreduce(&local_has_mt, &global_has_mt, 1, MPI_C_BOOL, MPI_LOR, Communicator::world().mpi_comm());
-
-    int nr{0};
-    nr = std::accumulate(counts.begin(), counts.end(), nr);
-
-    dmatrix<std::complex<double>> result(M, N, blacs_grid, BS, BS);
-
-    dmatrix<std::complex<double>, matrix_distribution_t::slab> A(nr, M, counts, Communicator::world());
-    A.allocate(memory_t::device);
-    dmatrix<std::complex<double>, matrix_distribution_t::slab> B(nr, N, counts, Communicator::world());
-    B.allocate(memory_t::device);
-
-    std::complex<double>* result_ptr = result.size_local() ? result.at(memory_t::host, 0, 0) : nullptr;
-    std::shared_ptr<::spla::Context> spla_ctx{new ::spla::Context{SPLA_PU_GPU}};
-    spla_ctx->set_tile_size_gpu(1688); // limit GPU memory usage to around 500MB
-
-    std::cout << "rank" << Communicator::world().rank() << " in" << std::endl;
-    if (local_has_mt) {
-        spla::pgemm_ssb(
-            M, N, counts[rank], SPLA_OP_CONJ_TRANSPOSE, 1.0,
-            A.at(memory_t::device, 0, 0), A.ld(), B.at(memory_t::device, 0, 0), B.ld(),
-            1.0, result_ptr, result.ld(), 0, 0, result.spla_distribution(), *spla_ctx);
-    } else {
-        spla::pgemm_ssb(
-            M, N, 0, SPLA_OP_CONJ_TRANSPOSE, 1.0,
-            nullptr, 0, nullptr, 0,
-            1.0, result_ptr, result.ld(), 0, 0, result.spla_distribution(), *spla_ctx);
-    }
-    std::cout << "rank" << Communicator::world().rank() << " out" << std::endl;
-    Communicator::world().barrier();
-=======
 
 using namespace sirius;
 
@@ -151,34 +101,10 @@
     //        printf("\x1b[32m" "OK\n" "\x1b[0m" "\n");
     //    }
     //}
->>>>>>> 69c0e855
 }
 
 int main(int argn, char** argv)
 {
-<<<<<<< HEAD
-    cmd_args args(argn, argv, {
-        {"M=", "{int} M"},
-        {"N=", "{int} N"},
-        {"BS=", "{int} BS"},
-        {"mpi_grid=", "{vector<int>} 2D MPI grid"},
-        {"repeat=", "{int} repeat test number of times"}});
-
-
-    int M = args.value<int>("M", 1000);
-    int N = args.value<int>("N", 1000);
-    int BS = args.value<int>("BS", 256);
-    int repeat = args.value<int>("repeat", 2);
-    auto mpi_grid = args.value("mpi_grid", std::vector<int>({1, 1}));
-
-    sirius::initialize(true);
-
-    for (int i = 0; i < repeat; i++) {
-        test(M, N, BS, mpi_grid);
-    }
-
-    sirius::finalize();
-=======
     cmd_args args;
     args.register_key("--mpi_grid_dims=", "{int int} dimensions of MPI grid");
     args.register_key("--cutoff=", "{double} wave-functions cutoff");
@@ -213,5 +139,4 @@
         //std::ofstream ofs("timers.json", std::ofstream::out | std::ofstream::trunc);
         //ofs << timing_result.json();
     }
->>>>>>> 69c0e855
 }