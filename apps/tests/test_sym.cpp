#include <sirius.hpp>
#include <testing.hpp>
#include "symmetry/crystal_symmetry.hpp"

using namespace sirius;
using namespace sddk;

void test_sym(cmd_args const& args__)
{
    auto pw_cutoff = args__.value<double>("pw_cutoff", 10);
    auto gk_cutoff = args__.value<double>("gk_cutoff", 3);

    auto json_conf = R"({
      "parameters" : {
        "electronic_structure_method" : "pseudopotential"
      }
    })"_json;

    json_conf["parameters"]["pw_cutoff"] = pw_cutoff;
    json_conf["parameters"]["gk_cutoff"] = gk_cutoff;
    json_conf["parameters"]["num_bands"] = 1;
    //ctx.so_correction(true);

    std::vector<geometry3d::vector3d<double>> coord;
    coord.push_back(geometry3d::vector3d<double>({1.0/2, 1.0/2, 0}));
    coord.push_back(geometry3d::vector3d<double>({1.0/3, 1.0/3, 0}));
    //ctx.unit_cell().add_atom("Cu", {0.113500, 0.613500, 0.886500});
    //ctx.unit_cell().add_atom("Cu", {0.613500, 0.886500, 0.113500});
    //ctx.unit_cell().add_atom("Cu", {0.886500, 0.113500, 0.613500});
    //ctx.unit_cell().add_atom("Cu", {0.386500, 0.386500, 0.386500});

    /* create simulation context */
    auto ctx_ptr = sirius::create_simulation_context(json_conf, {{6.0, 0, 0}, {0, 6.0, 0}, {0, 0, 6.0}}, 2,
            coord, false, false);
    Simulation_context& ctx = *ctx_ptr;

    vector3d<int> k_grid(4, 4, 1);
    vector3d<int> k_shift(0, 0, 0);

    K_point_set kset_sym(ctx, k_grid, k_shift, true);
    K_point_set kset_nosym(ctx, k_grid, k_shift, false);

    std::vector<int> atoms;
    for (int i = 0; i < ctx.unit_cell().num_atoms(); i++) {
        atoms.push_back(i);
    }

    auto idxb = [&](int iat)
    {
        return &ctx.unit_cell().atom_type(iat).indexb_wfs();
    };

    auto nawf = ctx.unit_cell().num_ps_atomic_wf();

    int na = ctx.unit_cell().num_atoms();

    std::vector<wf::Wave_functions<double>> phi_sym;

    for (int ik = 0; ik < kset_sym.num_kpoints(); ik++) {
<<<<<<< HEAD
        phi_sym.emplace_back(kset_sym.get<double>(ik)->gkvec_partition(), nwf, memory_t::host);
        kset_sym.get<double>(ik)->generate_atomic_wave_functions(atoms, idxb, ctx.ps_atomic_wf_ri(), phi_sym.back());
=======
        auto kp = kset_sym.get<double>(ik);
        phi_sym.emplace_back(kp->gkvec_sptr(), wf::num_mag_dims(0), wf::num_bands(nawf.first), sddk::memory_t::host);
        kp->generate_atomic_wave_functions(atoms, idxb, ctx.ps_atomic_wf_ri(), phi_sym.back());
>>>>>>> 69c0e855
    }

    std::vector<wf::Wave_functions<double>> phi_nosym;

    for (int ik = 0; ik < kset_nosym.num_kpoints(); ik++) {
<<<<<<< HEAD
        phi_nosym.emplace_back(kset_nosym.get<double>(ik)->gkvec_partition(), nwf, memory_t::host);
        kset_nosym.get<double>(ik)->generate_atomic_wave_functions(atoms, idxb, ctx.ps_atomic_wf_ri(), phi_nosym.back());
=======
        auto kp = kset_nosym.get<double>(ik);
        phi_nosym.emplace_back(kp->gkvec_sptr(), wf::num_mag_dims(0), wf::num_bands(nawf.first), sddk::memory_t::host);
        kp->generate_atomic_wave_functions(atoms, idxb, ctx.ps_atomic_wf_ri(), phi_nosym.back());
>>>>>>> 69c0e855
    }

    auto& sym = ctx.unit_cell().symmetry();

    for (int ik = 0; ik < kset_sym.num_kpoints(); ik++) {
        for (int isym = 0; isym < sym.size(); isym++) {
            auto R    = sym[isym].spg_op.R;
            int  pr   = sym[isym].spg_op.proper;
            auto eang = sym[isym].spg_op.euler_angles;

            auto rotm = sht::rotation_matrix<double>(2, eang, pr);

            auto vk1 = geometry3d::reduce_coordinates(dot(R, kset_sym.get<double>(ik)->vk())).first;

            std::cout << "isym: " << isym << " k: " << kset_sym.get<double>(ik)->vk() << " k1: " << vk1 << std::endl;

            /* compute <phi|G+k>w<G+k|phi> using k1 from the irreducible set */
            sddk::mdarray<double_complex, 3> dm(5, 5, na);
            dm.zero();

            int ik1 = kset_nosym.find_kpoint(vk1);
            for (int ia = 0; ia < na; ia++) {
                auto& type = ctx.unit_cell().atom(ia).type();
                /* idex of the block of d-orbitals for atom ia */
                int ib = type.indexb_wfs().offset(2) + nawf.second[ia];
                for (int m1 = 0; m1 < 5; m1++) {
                    for (int m2 = 0; m2 < 5; m2++) {
                        for (int ig = 0; ig < kset_nosym.get<double>(ik1)->num_gkvec(); ig++) {
                            double w = 1.0 / (1.0 + kset_nosym.get<double>(ik1)->gkvec().gkvec_cart<sddk::index_domain_t::global>(ig).length());
                            auto z1 = phi_nosym[ik1].pw_coeffs(ig, wf::spin_index(0), wf::band_index(m1 + ib));
                            auto z2 = phi_nosym[ik1].pw_coeffs(ig, wf::spin_index(0), wf::band_index(m2 + ib));
                            dm(m1, m2, ia) += std::conj(z1) * z2 * w;
                        }
                    }
                }
            }

            /* now rotate the coefficients from the initial k-point */
            /* we know <G+k|phi>, we need to find <G+k|P^{-1} phi> */
            wf::Wave_functions<double> phi1(kset_sym.get<double>(ik)->gkvec_sptr(), wf::num_mag_dims(0),
                    wf::num_bands(nawf.first), sddk::memory_t::host);
            for (int ia = 0; ia < na; ia++) {
                int ja = sym[isym].spg_op.sym_atom[ia];

                double phase = twopi * dot(kset_sym.get<double>(ik)->vk(), ctx.unit_cell().atom(ia).position());
                auto dephase_k = std::exp(double_complex(0.0, phase));

                phase = twopi * dot(kset_sym.get<double>(ik)->vk(), ctx.unit_cell().atom(ja).position());
                auto phase_k = std::exp(double_complex(0.0, phase));

                std::cout << "ia : " << ia << " -> " << ja << std::endl;

                auto& type_i = ctx.unit_cell().atom(ia).type();
                auto& type_j = ctx.unit_cell().atom(ja).type();
                /* idex of the block of d-orbitals for atom ia and ja*/
                int ib = type_i.indexb_wfs().offset(2) + nawf.second[ia];
                int jb = type_j.indexb_wfs().offset(2) + nawf.second[ja];

                for (int ig = 0; ig < kset_sym.get<double>(ik)->num_gkvec(); ig++) {
                    sddk::mdarray<double_complex, 1> v1(5);
                    v1.zero();
                    for (int m = 0; m < 5; m++) {
                        for (int mp = 0; mp < 5; mp++) {
                            v1[m] += rotm[2](m, mp) * phi_sym[ik].pw_coeffs(ig, wf::spin_index(0), wf::band_index(ib + mp));
                        }
                    }
                    for (int mp = 0; mp < 5; mp++) {
                        phi1.pw_coeffs(ig, wf::spin_index(0), wf::band_index(jb + mp)) = v1[mp] * dephase_k * std::conj(phase_k);
                    }
                }
            }

            sddk::mdarray<double_complex, 3> dm1(5, 5, na);
            dm1.zero();

            for (int ia = 0; ia < na; ia++) {
                auto& type = ctx.unit_cell().atom(ia).type();
                /* idex of the block of d-orbitals for atom ia */
                int ib = type.indexb_wfs().offset(2) + nawf.second[ia];
                for (int m1 = 0; m1 < 5; m1++) {
                    for (int m2 = 0; m2 < 5; m2++) {
                        for (int ig = 0; ig < kset_sym.get<double>(ik)->num_gkvec(); ig++) {
                            double w = 1.0 / (1.0 + kset_sym.get<double>(ik)->gkvec().gkvec_cart<sddk::index_domain_t::global>(ig).length());
                            auto z1 = phi1.pw_coeffs(ig, wf::spin_index(0), wf::band_index(m1 + ib));
                            auto z2 = phi1.pw_coeffs(ig, wf::spin_index(0), wf::band_index(m2 + ib));
                            dm1(m1, m2, ia) += std::conj(z1) * z2 * w;
                        }
                    }
                }
            }
            double diff{0};
            for (int ia = 0; ia < na; ia++) {
                for (int m1 = 0; m1 < 5; m1++) {
                    for (int m2 = 0; m2 < 5; m2++) {
                        diff = std::max(diff, std::abs(dm(m1, m2, ia) - dm1(m1, m2, ia)));
                    }
                }
            }
            if (diff > 1e-12) {
                std::stringstream s;
                s << "max error: " << diff << std::endl
                  << "rotm: " << rotm[2] << std::endl;
                s << "dm using kset_nosym and vk1" << std::endl;
                for (int ia = 0; ia < na; ia++) {
                    s << "ia = " << ia << std::endl;
                    for (int m1 = 0; m1 < 5; m1++) {
                        for (int m2 = 0; m2 < 5; m2++) {
                            if (std::abs(dm(m1, m2, ia)) < 1e-12) {
                                dm(m1, m2, ia) = 0;
                            }
                            s << dm(m1, m2, ia) << " ";
                        }
                        s << std::endl;
                    }
                }
                s << "dm using kset_sym and vk" << std::endl;
                for (int ia = 0; ia < na; ia++) {
                    s << "ia = " << ia << std::endl;
                    for (int m1 = 0; m1 < 5; m1++) {
                        for (int m2 = 0; m2 < 5; m2++) {
                            if (std::abs(dm(m1, m2, ia)) < 1e-12) {
                                dm1(m1, m2, ia) = 0;
                            }
                            s << dm1(m1, m2, ia) << " ";
                        }
                        s << std::endl;
                    }
                }
                RTE_THROW(s);
            }
        }
    }
}

int main(int argn, char** argv)
{
    cmd_args args(argn, argv, {{"pw_cutoff=", "(double) plane-wave cutoff for density and potential"},
                               {"gk_cutoff=", "(double) plane-wave cutoff for wave-functions"},
                              });

    if (args.exist("help")) {
        printf("Usage: %s [options]\n", argv[0]);
        args.print_help();
        return 0;
    }

    sirius::initialize(1);
    test_sym(args);
    int rank = sddk::Communicator::world().rank();
    sirius::finalize();
    if (rank == 0)  {
        const auto timing_result = ::utils::global_rtgraph_timer.process();
        std::cout<< timing_result.print();
    }
}<|MERGE_RESOLUTION|>--- conflicted
+++ resolved
@@ -57,27 +57,17 @@
     std::vector<wf::Wave_functions<double>> phi_sym;
 
     for (int ik = 0; ik < kset_sym.num_kpoints(); ik++) {
-<<<<<<< HEAD
-        phi_sym.emplace_back(kset_sym.get<double>(ik)->gkvec_partition(), nwf, memory_t::host);
-        kset_sym.get<double>(ik)->generate_atomic_wave_functions(atoms, idxb, ctx.ps_atomic_wf_ri(), phi_sym.back());
-=======
         auto kp = kset_sym.get<double>(ik);
         phi_sym.emplace_back(kp->gkvec_sptr(), wf::num_mag_dims(0), wf::num_bands(nawf.first), sddk::memory_t::host);
         kp->generate_atomic_wave_functions(atoms, idxb, ctx.ps_atomic_wf_ri(), phi_sym.back());
->>>>>>> 69c0e855
     }
 
     std::vector<wf::Wave_functions<double>> phi_nosym;
 
     for (int ik = 0; ik < kset_nosym.num_kpoints(); ik++) {
-<<<<<<< HEAD
-        phi_nosym.emplace_back(kset_nosym.get<double>(ik)->gkvec_partition(), nwf, memory_t::host);
-        kset_nosym.get<double>(ik)->generate_atomic_wave_functions(atoms, idxb, ctx.ps_atomic_wf_ri(), phi_nosym.back());
-=======
         auto kp = kset_nosym.get<double>(ik);
         phi_nosym.emplace_back(kp->gkvec_sptr(), wf::num_mag_dims(0), wf::num_bands(nawf.first), sddk::memory_t::host);
         kp->generate_atomic_wave_functions(atoms, idxb, ctx.ps_atomic_wf_ri(), phi_nosym.back());
->>>>>>> 69c0e855
     }
 
     auto& sym = ctx.unit_cell().symmetry();
